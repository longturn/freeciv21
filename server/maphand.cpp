--- conflicted
+++ resolved
@@ -700,8 +700,7 @@
 void map_set_border_vision(struct player *pplayer,
                            const bool is_enabled)
 {
-  const v_radius_t radius_sq = V_RADIUS(static_cast<short>(is_enabled ? 1 : -1),
-                                        static_cast<short>(0), static_cast<short>(0));
+  const v_radius_t radius_sq = V_RADIUS(is_enabled ? 1 : -1, 0, 0);
 
   if (pplayer->server.border_vision == is_enabled) {
     /* No change. Changing the seen count beyond what already exists would
@@ -758,9 +757,9 @@
 	}
 
         vision_layer_iterate(v) {
-          if (0 < map_get_seen(pplayer, ptile, static_cast<vision_layer>(v))) {
+          if (0 < map_get_seen(pplayer, ptile, v)) {
             unit_list_iterate(ptile->units, punit) {
-              if (unit_is_visible_on_layer(punit, static_cast<vision_layer>(v))) {
+              if (unit_is_visible_on_layer(punit, v)) {
                 send_unit_info(pplayer->connections, punit);
               }
             } unit_list_iterate_end;
@@ -799,9 +798,9 @@
 
         /* Remove units. */
         vision_layer_iterate(v) {
-          if (0 < map_get_seen(pplayer, ptile, static_cast<vision_layer>(v))) {
+          if (0 < map_get_seen(pplayer, ptile, v)) {
             unit_list_iterate(ptile->units, punit) {
-              if (unit_is_visible_on_layer(punit, static_cast<vision_layer>(v))) {
+              if (unit_is_visible_on_layer(punit, v)) {
                 unit_goes_out_of_sight(pplayer, punit);
               }
             } unit_list_iterate_end;
@@ -1145,13 +1144,8 @@
 **************************************************************************/
 void player_map_init(struct player *pplayer)
 {
-<<<<<<< HEAD
-  pplayer->server.private_map
-    = static_cast<player_tile*>(fc_realloc(pplayer->server.private_map,
-=======
   pplayer->server.private_map = static_cast<player_tile *>(
       fc_realloc(pplayer->server.private_map,
->>>>>>> ce8ee145
                  MAP_INDEX_SIZE * sizeof(*pplayer->server.private_map)));
 
   whole_map_iterate(&(wld.map), ptile) {
@@ -1574,9 +1568,9 @@
                   player_name(pplayer), player_name(pplayer2));
         whole_map_iterate(&(wld.map), ptile) {
           const v_radius_t change =
-              V_RADIUS(static_cast<short>(map_get_own_seen(pplayer, ptile, V_MAIN)),
-                       static_cast<short>(map_get_own_seen(pplayer, ptile, V_INVIS)),
-                       static_cast<short>(map_get_own_seen(pplayer, ptile, V_SUBSURFACE)));
+              V_RADIUS(map_get_own_seen(pplayer, ptile, V_MAIN),
+                       map_get_own_seen(pplayer, ptile, V_INVIS),
+                       map_get_own_seen(pplayer, ptile, V_SUBSURFACE));
 
           if (0 < change[V_MAIN] || 0 < change[V_INVIS]) {
             map_change_seen(pplayer2, ptile, change,
@@ -1632,9 +1626,9 @@
                   player_name(pplayer), player_name(pplayer2));
         whole_map_iterate(&(wld.map), ptile) {
           const v_radius_t change =
-              V_RADIUS(static_cast<short>(-map_get_own_seen(pplayer, ptile, V_MAIN)),
-                       static_cast<short>(-map_get_own_seen(pplayer, ptile, V_INVIS)),
-                       static_cast<short>(-map_get_own_seen(pplayer, ptile, V_SUBSURFACE)));
+              V_RADIUS(-map_get_own_seen(pplayer, ptile, V_MAIN),
+                       -map_get_own_seen(pplayer, ptile, V_INVIS),
+                       -map_get_own_seen(pplayer, ptile, V_SUBSURFACE));
 
           if (0 > change[V_MAIN] || 0 > change[V_INVIS]) {
             map_change_seen(pplayer2, ptile, change, FALSE);
@@ -2257,11 +2251,7 @@
 
   units_num = unit_list_size(ptile->units);
   could_see_unit = (units_num > 0
-<<<<<<< HEAD
-                    ? static_cast<bv_player*>(fc_malloc(sizeof(*could_see_unit) * units_num))
-=======
                     ? new bv_player[units_num]
->>>>>>> ce8ee145
                     : NULL);
 
   i = 0;
@@ -2284,18 +2274,18 @@
   /* Transfer base provided vision to new owner */
   if (powner != NULL) {
     const v_radius_t old_radius_sq = V_RADIUS(-1, -1, -1);
-    const v_radius_t new_radius_sq = V_RADIUS(static_cast<short>(pbase->vision_main_sq),
-                                              static_cast<short>(pbase->vision_invis_sq),
-                                              static_cast<short>(pbase->vision_subs_sq));
+    const v_radius_t new_radius_sq = V_RADIUS(pbase->vision_main_sq,
+                                              pbase->vision_invis_sq,
+                                              pbase->vision_subs_sq);
 
     map_vision_update(powner, ptile, old_radius_sq, new_radius_sq,
                       game.server.vision_reveal_tiles);
   }
 
   if (ploser != NULL) {
-    const v_radius_t old_radius_sq = V_RADIUS(static_cast<short>(pbase->vision_main_sq),
-                                              static_cast<short>(pbase->vision_invis_sq),
-                                              static_cast<short>(pbase->vision_subs_sq));
+    const v_radius_t old_radius_sq = V_RADIUS(pbase->vision_main_sq,
+                                              pbase->vision_invis_sq,
+                                              pbase->vision_subs_sq);
     const v_radius_t new_radius_sq = V_RADIUS(-1, -1, -1);
 
     map_vision_update(ploser, ptile, old_radius_sq, new_radius_sq,
@@ -2441,10 +2431,10 @@
 void destroy_extra(struct tile *ptile, struct extra_type *pextra)
 {
   bv_player base_seen;
-  bool vvirtual = tile_virtual_check(ptile);
+  bool is_virtual = tile_virtual_check(ptile);
 
   /* Remember what players were able to see the base. */
-  if (!vvirtual) {
+  if (!is_virtual) {
     BV_CLR_ALL(base_seen);
     players_iterate(pplayer) {
       if (map_is_known_and_seen(ptile, pplayer, V_MAIN)) {
@@ -2453,7 +2443,7 @@
     } players_iterate_end;
   }
 
-  if (!vvirtual && is_extra_caused_by(pextra, EC_BASE)) {
+  if (!is_virtual && is_extra_caused_by(pextra, EC_BASE)) {
     struct base_type *pbase = extra_base_get(pextra);
     struct player *owner = extra_owner(ptile);
 
@@ -2465,9 +2455,9 @@
         && (0 <= pbase->vision_main_sq || 0 <= pbase->vision_invis_sq)) {
       /* Base provides vision, but no borders. */
       const v_radius_t old_radius_sq =
-        V_RADIUS(static_cast<short>(0 <= pbase->vision_main_sq ? pbase->vision_main_sq : -1),
-                 static_cast<short>(0 <= pbase->vision_invis_sq ? pbase->vision_invis_sq : -1),
-                 static_cast<short>(0 <= pbase->vision_subs_sq ? pbase->vision_subs_sq : -1));
+        V_RADIUS(0 <= pbase->vision_main_sq ? pbase->vision_main_sq : -1,
+                 0 <= pbase->vision_invis_sq ? pbase->vision_invis_sq : -1,
+                 0 <= pbase->vision_subs_sq ? pbase->vision_subs_sq : -1);
       const v_radius_t new_radius_sq = V_RADIUS(-1, -1, -1);
 
       map_vision_update(owner, ptile, old_radius_sq, new_radius_sq,
@@ -2477,7 +2467,7 @@
 
   tile_remove_extra(ptile, pextra);
 
-  if (!vvirtual) {
+  if (!is_virtual) {
     /* Remove base from vision of players which were able to see the base. */
     players_iterate(pplayer) {
       if (BV_ISSET(base_seen, player_index(pplayer))
