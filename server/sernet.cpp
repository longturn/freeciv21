--- conflicted
+++ resolved
@@ -511,22 +511,14 @@
 
       if (storage_dir != NULL) {
         int fcdl = strlen(storage_dir) + 1;
-<<<<<<< HEAD
-        char *fc_dir = static_cast<char*>(fc_malloc(fcdl));
-=======
         char *fc_dir = new char[fcdl];
->>>>>>> ce8ee145
 
         if (fc_dir != NULL) {
           fc_snprintf(fc_dir, fcdl, "%s", storage_dir);
 
           if (make_dir(fc_dir)) {
             history_file
-<<<<<<< HEAD
-              = static_cast<char*>(fc_malloc(strlen(fc_dir) + 1 + strlen(HISTORY_FILENAME) + 1));
-=======
               = new char[strlen(fc_dir) + 1 + strlen(HISTORY_FILENAME) + 1];
->>>>>>> ce8ee145
             if (history_file) {
               strcpy(history_file, fc_dir);
               strcat(history_file, "/");
@@ -1139,12 +1131,8 @@
   on = 1;
 
   /* Loop to create sockets, bind, listen. */
-<<<<<<< HEAD
-  listen_socks = static_cast<int*>(fc_calloc(name_count, sizeof(listen_socks[0])));
-=======
   listen_socks = static_cast<int *>(
       fc_calloc(name_count, sizeof(listen_socks[0])));
->>>>>>> ce8ee145
   listen_count = 0;
 
   fc_sockaddr_list_iterate(list, paddr) {
