/***********************************************************************
 Freeciv - Copyright (C) 1996 - A Kjeldberg, L Gregersen, P Unold
   This program is free software; you can redistribute it and/or modify
   it under the terms of the GNU General Public License as published by
   the Free Software Foundation; either version 2, or (at your option)
   any later version.

   This program is distributed in the hope that it will be useful,
   but WITHOUT ANY WARRANTY; without even the implied warranty of
   MERCHANTABILITY or FITNESS FOR A PARTICULAR PURPOSE.  See the
   GNU General Public License for more details.
***********************************************************************/

#ifdef HAVE_CONFIG_H
#include <fc_config.h>
#endif

#include <stdarg.h>
#include <stdio.h>
#include <stdlib.h>
#include <string.h>

/* utility */
#include "bitvector.h"
#include "deprecations.h"
#include "fcintl.h"
#include "log.h"
#include "mem.h"
#include "registry.h"
#include "shared.h"
#include "string_vector.h"
#include "support.h"

/* common */
#include "achievements.h"
#include "actions.h"
#include "ai.h"
#include "base.h"
#include "capability.h"
#include "city.h"
#include "effects.h"
#include "extras.h"
#include "fc_types.h"
#include "featured_text.h"
#include "game.h"
#include "government.h"
#include "map.h"
#include "movement.h"
#include "multipliers.h"
#include "name_translation.h"
#include "nation.h"
#include "packets.h"
#include "player.h"
#include "requirements.h"
#include "rgbcolor.h"
#include "road.h"
#include "specialist.h"
#include "style.h"
#include "tech.h"
#include "traderoutes.h"
#include "unit.h"
#include "unittype.h"

/* server */
#include "citytools.h"
#include "notify.h"
#include "plrhand.h"
#include "rscompat.h"
#include "rssanity.h"
#include "settings.h"
#include "srv_main.h"

/* server/advisors */
#include "advruleset.h"

/* server/scripting */
#include "script_server.h"

#include "ruleset.h"

/* RULESET_SUFFIX already used, no leading dot here */
#define RULES_SUFFIX "ruleset"
#define SCRIPT_SUFFIX "lua"

#define ADVANCE_SECTION_PREFIX "advance_"
#define TECH_CLASS_SECTION_PREFIX "techclass_"
#define BUILDING_SECTION_PREFIX "building_"
#define CITYSTYLE_SECTION_PREFIX "citystyle_"
#define MUSICSTYLE_SECTION_PREFIX "musicstyle_"
#define EFFECT_SECTION_PREFIX "effect_"
#define GOVERNMENT_SECTION_PREFIX "government_"
#define NATION_SET_SECTION_PREFIX "nset" /* without underscore? */
#define NATION_GROUP_SECTION_PREFIX "ngroup" /* without underscore? */
#define NATION_SECTION_PREFIX "nation" /* without underscore? */
#define STYLE_SECTION_PREFIX "style_"
#define CLAUSE_SECTION_PREFIX "clause_"
#define EXTRA_SECTION_PREFIX "extra_"
#define BASE_SECTION_PREFIX "base_"
#define ROAD_SECTION_PREFIX "road_"
#define RESOURCE_SECTION_PREFIX "resource_"
#define GOODS_SECTION_PREFIX "goods_"
#define SPECIALIST_SECTION_PREFIX "specialist_"
#define TERRAIN_SECTION_PREFIX "terrain_"
#define UNIT_CLASS_SECTION_PREFIX "unitclass_"
#define UNIT_SECTION_PREFIX "unit_"
#define DISASTER_SECTION_PREFIX "disaster_"
#define ACHIEVEMENT_SECTION_PREFIX "achievement_"
#define ACTION_ENABLER_SECTION_PREFIX "actionenabler_"
#define MULTIPLIER_SECTION_PREFIX "multiplier_"

#define check_name(name) (check_strlen(name, MAX_LEN_NAME, NULL))
#define check_cityname(name) (check_strlen(name, MAX_LEN_CITYNAME, NULL))

/* avoid re-reading files */
static const char name_too_long[] = "Name \"%s\" too long; truncating.";
#define MAX_SECTION_LABEL 64
#define section_strlcpy(dst, src) \
	(void) loud_strlcpy(dst, src, MAX_SECTION_LABEL, name_too_long)
static char *resource_sections = NULL;
static char *terrain_sections = NULL;
static char *extra_sections = NULL;
static char *base_sections = NULL;
static char *road_sections = NULL;

static struct requirement_vector reqs_list;

static bool load_rulesetdir(const char *rsdir, bool compat_mode,
                            rs_conversion_logger logger,
                            bool act, bool buffer_script, bool load_luadata);
static struct section_file *openload_ruleset_file(const char *whichset,
                                                  const char *rsdir);

static bool load_game_names(struct section_file *file,
                            struct rscompat_info *compat);
static bool load_tech_names(struct section_file *file,
                            struct rscompat_info *compat);
static bool load_unit_names(struct section_file *file,
                            struct rscompat_info *compat);
static bool load_building_names(struct section_file *file,
                                struct rscompat_info *compat);
static bool load_government_names(struct section_file *file,
                                  struct rscompat_info *compat);
static bool load_terrain_names(struct section_file *file,
                               struct rscompat_info *compat);
static bool load_style_names(struct section_file *file,
                             struct rscompat_info *compat);
static bool load_nation_names(struct section_file *file,
                              struct rscompat_info *compat);
static bool load_city_name_list(struct section_file *file,
                                struct nation_type *pnation,
                                const char *secfile_str1,
                                const char *secfile_str2,
                                const char **allowed_terrains,
                                size_t atcount);

static bool load_ruleset_techs(struct section_file *file,
                               struct rscompat_info *compat);
static bool load_ruleset_units(struct section_file *file,
                               struct rscompat_info *compat);
static bool load_ruleset_buildings(struct section_file *file,
                                   struct rscompat_info *compat);
static bool load_ruleset_governments(struct section_file *file,
                                     struct rscompat_info *compat);
static bool load_ruleset_terrain(struct section_file *file,
                                 struct rscompat_info *compat);
static bool load_ruleset_styles(struct section_file *file,
                                struct rscompat_info *compat);
static bool load_ruleset_cities(struct section_file *file,
                                struct rscompat_info *compat);
static bool load_ruleset_effects(struct section_file *file,
                                 struct rscompat_info *compat);
static bool load_ruleset_game(struct section_file *file, bool act,
                              struct rscompat_info *compat);

static void send_ruleset_tech_classes(struct conn_list *dest);
static void send_ruleset_techs(struct conn_list *dest);
static void send_ruleset_unit_classes(struct conn_list *dest);
static void send_ruleset_units(struct conn_list *dest);
static void send_ruleset_buildings(struct conn_list *dest);
static void send_ruleset_terrain(struct conn_list *dest);
static void send_ruleset_resources(struct conn_list *dest);
static void send_ruleset_extras(struct conn_list *dest);
static void send_ruleset_bases(struct conn_list *dest);
static void send_ruleset_roads(struct conn_list *dest);
static void send_ruleset_goods(struct conn_list *dest);
static void send_ruleset_governments(struct conn_list *dest);
static void send_ruleset_styles(struct conn_list *dest);
static void send_ruleset_clauses(struct conn_list *dest);
static void send_ruleset_musics(struct conn_list *dest);
static void send_ruleset_cities(struct conn_list *dest);
static void send_ruleset_game(struct conn_list *dest);
static void send_ruleset_team_names(struct conn_list *dest);

static bool load_ruleset_veteran(struct section_file *file,
                                 const char *path,
                                 struct veteran_system **vsystem, char *err,
                                 size_t err_len, bool compat);

char *script_buffer = NULL;
char *parser_buffer = NULL;

/**********************************************************************//**
  Notifications about ruleset errors to clients. Especially important in
  case of internal server crashing.
**************************************************************************/
void ruleset_error_real(const char *file, const char *function,
                        int line, enum log_level level,
                        const char *format, ...)
{
  va_list args;
  char buf[1024];

  va_start(args, format);
  vdo_log(file, function, line, FALSE, level, buf, sizeof(buf), format, args);
  va_end(args);

  if (LOG_FATAL >= level) {
    exit(EXIT_FAILURE);
  }
}

/**********************************************************************//**
  datafilename() wrapper: tries to match in two ways.
  Returns NULL on failure, the (statically allocated) filename on success.
**************************************************************************/
static const char *valid_ruleset_filename(const char *subdir,
                                          const char *name,
                                          const char *extension,
                                          bool optional)
{
  char filename[512];
  const char *dfilename;

  fc_assert_ret_val(subdir && name && extension, NULL);

  fc_snprintf(filename, sizeof(filename), "%s" DIR_SEPARATOR "%s.%s",
              subdir, name, extension);
  log_verbose("Trying \"%s\".", filename);
  dfilename = fileinfoname(get_data_dirs(), filename);
  if (dfilename) {
    return dfilename;
  }

  fc_snprintf(filename, sizeof(filename), "default" DIR_SEPARATOR "%s.%s", name, extension);
  log_verbose("Trying \"%s\": default ruleset directory.", filename);
  dfilename = fileinfoname(get_data_dirs(), filename);
  if (dfilename) {
    return dfilename;
  }

  fc_snprintf(filename, sizeof(filename), "%s_%s.%s",
              subdir, name, extension);
  log_verbose("Trying \"%s\": alternative ruleset filename syntax.",
              filename);
  dfilename = fileinfoname(get_data_dirs(), filename);
  if (dfilename) {
    return dfilename;
  } else if (!optional) {
    ruleset_error(LOG_ERROR,
                  /* TRANS: message about an installation error. */
                  _("Could not find a readable \"%s.%s\" ruleset file."),
                  name, extension);
  }

  return NULL;
}

/**********************************************************************//**
  Return current script.lua buffer.
**************************************************************************/
char *get_script_buffer(void)
{
  return script_buffer;
}

/**********************************************************************//**
  Return current parser.lua buffer.
**************************************************************************/
char *get_parser_buffer(void)
{
  return parser_buffer;
}

/**********************************************************************//**
  Do initial section_file_load on a ruleset file.
  "whichset" = "techs", "units", "buildings", "terrain", ...
**************************************************************************/
static struct section_file *openload_ruleset_file(const char *whichset,
                                                  const char *rsdir)
{
  char sfilename[512];
  const char *dfilename = valid_ruleset_filename(rsdir, whichset,
                                                 RULES_SUFFIX, FALSE);
  struct section_file *secfile;

  if (dfilename == NULL) {
    return NULL;
  }

  /* Need to save a copy of the filename for following message, since
     section_file_load() may call datafilename() for includes. */
  sz_strlcpy(sfilename, dfilename);
  secfile = secfile_load(sfilename, FALSE);

  if (secfile == NULL) {
    ruleset_error(LOG_ERROR, "Could not load ruleset '%s':\n%s",
                  sfilename, secfile_error());
  }

  return secfile;
}

/**********************************************************************//**
  Parse script file.
**************************************************************************/
static enum fc_tristate openload_script_file(const char *whichset, const char *rsdir,
                                             char **buffer, bool optional)
{
  const char *dfilename = valid_ruleset_filename(rsdir, whichset,
                                                 SCRIPT_SUFFIX, optional);

  if (dfilename == NULL) {
    return optional ? TRI_MAYBE : TRI_NO;
  }

  if (buffer == NULL) {
    if (!script_server_do_file(NULL, dfilename)) {
      ruleset_error(LOG_ERROR, "\"%s\": could not load ruleset script.",
                    dfilename);

      return TRI_NO;
    }
  } else {
    script_server_load_file(dfilename, buffer);
  }

  return TRI_YES;
}

/**********************************************************************//**
  Load optional luadata.txt
**************************************************************************/
static struct section_file *openload_luadata_file(const char *rsdir)
{
  struct section_file *secfile;
  char sfilename[512];
  const char *dfilename = valid_ruleset_filename(rsdir, "luadata",
                                                 "txt", TRUE);

  if (dfilename == NULL) {
    return NULL;
  }

  /* Need to save a copy of the filename for following message, since
     section_file_load() may call datafilename() for includes. */
  sz_strlcpy(sfilename, dfilename);
  secfile = secfile_load(sfilename, FALSE);

  if (secfile == NULL) {
    ruleset_error(LOG_ERROR, "Could not load luadata '%s':\n%s",
                  sfilename, secfile_error());
  }

  return secfile;
}

/**********************************************************************//**
  Load a requirement list.  The list is returned as a static vector
  (callers need not worry about freeing anything).
**************************************************************************/
struct requirement_vector *lookup_req_list(struct section_file *file,
                                           struct rscompat_info *compat,
                                           const char *sec,
                                           const char *sub,
                                           const char *rfor)
{
  const char *type, *name;
  int j;
  const char *filename;

  filename = secfile_name(file);

  requirement_vector_reserve(&reqs_list, 0);

  for (j = 0; (type = secfile_lookup_str_default(file, NULL, "%s.%s%d.type",
                                                 sec, sub, j)); j++) {
    char buf[MAX_LEN_NAME];
    const char *range;
    bool survives, present, quiet;
    struct entry *pentry;
    struct requirement req;

    if (!(pentry = secfile_entry_lookup(file, "%s.%s%d.name",
                                        sec, sub, j))) {
      ruleset_error(LOG_ERROR, "%s", secfile_error());

      return NULL;
    }
    name = NULL;
    switch (entry_type_get(pentry)) {
    case ENTRY_BOOL:
      {
        bool val;

        if (entry_bool_get(pentry, &val)) {
          fc_snprintf(buf, sizeof(buf), "%d", val);
          name = buf;
        }
      }
      break;
    case ENTRY_INT:
      {
        int val;

        if (entry_int_get(pentry, &val)) {
          fc_snprintf(buf, sizeof(buf), "%d", val);
          name = buf;
        }
      }
      break;
    case ENTRY_STR:
      (void) entry_str_get(pentry, &name);
      break;
    case ENTRY_FLOAT:
      fc_assert(entry_type_get(pentry) != ENTRY_FLOAT);
      ruleset_error(LOG_ERROR,
                    "\"%s\": trying to have an floating point entry as a requirement name in '%s.%s%d'.",
                    filename, sec, sub, j);
      break;
    case ENTRY_FILEREFERENCE:
      fc_assert(entry_type_get(pentry) != ENTRY_FILEREFERENCE);
      break;
    case ENTRY_ILLEGAL:
      fc_assert(entry_type_get(pentry) != ENTRY_ILLEGAL);
      break;
    }
    if (NULL == name) {
      ruleset_error(LOG_ERROR,
                    "\"%s\": error in handling requirement name for '%s.%s%d'.",
                    filename, sec, sub, j);
      return NULL;
    }

    if (!(range = secfile_lookup_str(file, "%s.%s%d.range", sec, sub, j))) {
      ruleset_error(LOG_ERROR, "%s", secfile_error());

      return NULL;
    }

    survives = FALSE;
    if ((pentry = secfile_entry_lookup(file, "%s.%s%d.survives",
                                        sec, sub, j))
        && !entry_bool_get(pentry, &survives)) {
      ruleset_error(LOG_ERROR,
                    "\"%s\": invalid boolean value for survives for "
                    "'%s.%s%d'.", filename, sec, sub, j);
    }

    present = TRUE;
    if ((pentry = secfile_entry_lookup(file, "%s.%s%d.present",
                                        sec, sub, j))
        && !entry_bool_get(pentry, &present)) {
      ruleset_error(LOG_ERROR,
                    "\"%s\": invalid boolean value for present for "
                    "'%s.%s%d'.", filename, sec, sub, j);
    }
    quiet = FALSE;
    if ((pentry = secfile_entry_lookup(file, "%s.%s%d.quiet",
                                        sec, sub, j))
        && !entry_bool_get(pentry, &quiet)) {
      ruleset_error(LOG_ERROR,
                    "\"%s\": invalid boolean value for quiet for "
                    "'%s.%s%d'.", filename, sec, sub, j);
    }

    if (compat->compat_mode) {
      if (!fc_strcasecmp(type, universals_n_name(VUT_UTFLAG))) {
        name = rscompat_utype_flag_name_3_1(compat, name);
      }
    }

    if (compat->compat_mode) {
      name = rscompat_req_name_3_1(type, name);
    }

    req = req_from_str(type, range, survives, present, quiet, name);
    if (req.source.kind == universals_n_invalid()) {
      ruleset_error(LOG_ERROR, "\"%s\" [%s] has invalid or unknown req: "
                               "\"%s\" \"%s\".",
                    filename, sec, type, name);

      return NULL;
    }

    requirement_vector_append(&reqs_list, req);
  }

  if (j > MAX_NUM_REQS) {
    ruleset_error(LOG_ERROR, "Too many (%d) requirements for %s. Max is %d",
                  j, rfor, MAX_NUM_REQS);

    return NULL;
  }

  return &reqs_list;
}

/**********************************************************************//**
  Load combat bonus list
**************************************************************************/
static bool lookup_cbonus_list(struct rscompat_info *compat,
                               struct combat_bonus_list *list,
                               struct section_file *file,
                               const char *sec,
                               const char *sub)
{
  const char *flag;
  int j;
  const char *filename;
  bool success = TRUE;

  filename = secfile_name(file);

  for (j = 0; (flag = secfile_lookup_str_default(file, NULL, "%s.%s%d.flag",
                                                 sec, sub, j)); j++) {
<<<<<<< HEAD
    struct combat_bonus *bonus = static_cast<combat_bonus*>(fc_malloc(sizeof(*bonus)));
=======
    auto bonus = new combat_bonus;
>>>>>>> ce8ee145
    const char *type;

    bonus->flag = unit_type_flag_id_by_name(rscompat_utype_flag_name_3_1(compat, flag),
                                            fc_strcasecmp);
    if (!unit_type_flag_id_is_valid(bonus->flag)) {
      log_error("\"%s\": unknown flag name \"%s\" in '%s.%s'.",
                filename, flag, sec, sub);
      FC_FREE(bonus);
      success = FALSE;
      continue;
    }
    type = secfile_lookup_str(file, "%s.%s%d.type", sec, sub, j);
    bonus->type = combat_bonus_type_by_name(type, fc_strcasecmp);
    if (!combat_bonus_type_is_valid(bonus->type)) {
      log_error("\"%s\": unknown bonus type \"%s\" in '%s.%s'.",
                filename, type, sec, sub);
      FC_FREE(bonus);
      success = FALSE;
      continue;
    }
    if (!secfile_lookup_int(file, &bonus->value, "%s.%s%d.value",
                            sec, sub, j)) {
      log_error("\"%s\": failed to get value from '%s.%s%d'.",
                filename, sec, sub, j);
      FC_FREE(bonus);
      success = FALSE;
      continue;
    }
    bonus->quiet = secfile_lookup_bool_default(file, FALSE,
                                               "%s.%s%d.quiet",
                                               sec, sub, j);
    combat_bonus_list_append(list, bonus);
  }

  return success;
}

/**********************************************************************//**
  Lookup a string prefix.entry in the file and return the corresponding
  advances pointer.  If (!required), return A_NEVER for match "Never" or
  can't match.  If (required), die when can't match.  Note the first tech
  should have name "None" so that will always match.
  If description is not NULL, it is used in the warning message
  instead of prefix (eg pass unit->name instead of prefix="units2.u27")
**************************************************************************/
static bool lookup_tech(struct section_file *file,
                        struct advance **result,
                        const char *prefix, const char *entry,
                        const char *filename,
                        const char *description)
{
  const char *sval;

  sval = secfile_lookup_str_default(file, NULL, "%s.%s", prefix, entry);
  if (!sval || !strcmp(sval, "Never")) {
    *result = A_NEVER;
  } else {
    *result = advance_by_rule_name(sval);

    if (A_NEVER == *result) {
      ruleset_error(LOG_ERROR,
                    "\"%s\" %s %s: couldn't match \"%s\".",
                    filename, (description ? description : prefix), entry, sval);
      return FALSE;
    }
  }

  return TRUE;
}

/**********************************************************************//**
  Lookup a string prefix.entry in the file and return the corresponding
  improvement pointer. Return B_NEVER for match "None" or
  can't match.
  If description is not NULL, it is used in the warning message
  instead of prefix (eg pass unit->name instead of prefix="units2.u27")
**************************************************************************/
static bool lookup_building(struct section_file *file,
                            const char *prefix, const char *entry,
                            struct impr_type **result,
                            const char *filename,
                            const char *description)
{
  const char *sval;
  bool ok = TRUE;
 
  sval = secfile_lookup_str_default(file, NULL, "%s.%s", prefix, entry);
  if (!sval || strcmp(sval, "None") == 0) {
    *result = B_NEVER;
  } else {
    *result = improvement_by_rule_name(sval);

    if (B_NEVER == *result) {
      ruleset_error(LOG_ERROR,
                    "\"%s\" %s %s: couldn't match \"%s\".",
                    filename, (description ? description : prefix), entry, sval);
      ok = FALSE;
    }
  }

  return ok;
}

/**********************************************************************//**
  Lookup a prefix.entry string vector in the file and fill in the
  array, which should hold MAX_NUM_UNIT_LIST items. The output array is
  either NULL terminated or full (contains MAX_NUM_UNIT_LIST
  items). If the vector is not found and the required parameter is set,
  we report it as an error, otherwise we just punt.
**************************************************************************/
static bool lookup_unit_list(struct section_file *file, const char *prefix,
                             const char *entry,
                             struct unit_type **output, 
                             const char *filename)
{
  const char **slist;
  size_t nval;
  int i;
  bool ok = TRUE;

  /* pre-fill with NULL: */
  for (i = 0; i < MAX_NUM_UNIT_LIST; i++) {
    output[i] = NULL;
  }
  slist = secfile_lookup_str_vec(file, &nval, "%s.%s", prefix, entry);
  if (nval == 0) {
    /* 'No vector' is considered same as empty vector */
    if (slist != NULL) {
      free(slist);
    }
    return TRUE;
  }
  if (nval > MAX_NUM_UNIT_LIST) {
    ruleset_error(LOG_ERROR,
                  "\"%s\": string vector %s.%s too long (%d, max %d)",
                  filename, prefix, entry, (int) nval, MAX_NUM_UNIT_LIST);
    ok = FALSE;
  } else if (nval == 1 && strcmp(slist[0], "") == 0) {
    free(slist);
    return TRUE;
  }
  if (ok) {
    for (i = 0; i < nval; i++) {
      const char *sval = slist[i];
      struct unit_type *punittype = unit_type_by_rule_name(sval);

      if (!punittype) {
        ruleset_error(LOG_ERROR,
                      "\"%s\" %s.%s (%d): couldn't match \"%s\".",
                      filename, prefix, entry, i, sval);
        ok = FALSE;
        break;
      }
      output[i] = punittype;
      log_debug("\"%s\" %s.%s (%d): %s (%d)", filename, prefix, entry, i, sval,
                utype_number(punittype));
    }
  }
  free(slist);

  return ok;
}

/**********************************************************************//**
  Lookup a prefix.entry string vector in the file and fill in the
  array, which should hold MAX_NUM_TECH_LIST items. The output array is
  either A_LAST terminated or full (contains MAX_NUM_TECH_LIST
  items). All valid entries of the output array are guaranteed to
  exist.
**************************************************************************/
static bool lookup_tech_list(struct section_file *file, const char *prefix,
                             const char *entry, int *output,
                             const char *filename)
{
  const char **slist;
  size_t nval;
  int i;
  bool ok = TRUE;

  /* pre-fill with A_LAST: */
  for (i = 0; i < MAX_NUM_TECH_LIST; i++) {
    output[i] = A_LAST;
  }
  slist = secfile_lookup_str_vec(file, &nval, "%s.%s", prefix, entry);
  if (slist == NULL || nval == 0) {
    return TRUE;
  } else if (nval > MAX_NUM_TECH_LIST) {
    ruleset_error(LOG_ERROR,
                  "\"%s\": string vector %s.%s too long (%d, max %d)",
                  filename, prefix, entry, (int) nval, MAX_NUM_TECH_LIST);
    ok = FALSE;
  }

  if (ok) {
    if (nval == 1 && strcmp(slist[0], "") == 0) {
      FC_FREE(slist);
      return TRUE;
    }
    for (i = 0; i < nval && ok; i++) {
      const char *sval = slist[i];
      struct advance *padvance = advance_by_rule_name(sval);

      if (NULL == padvance) {
        ruleset_error(LOG_ERROR,
                      "\"%s\" %s.%s (%d): couldn't match \"%s\".",
                      filename, prefix, entry, i, sval);
        ok = FALSE;
      }
      if (!valid_advance(padvance)) {
        ruleset_error(LOG_ERROR, "\"%s\" %s.%s (%d): \"%s\" is removed.",
                      filename, prefix, entry, i, sval);
        ok = FALSE;
      }

      if (ok) {
        output[i] = advance_number(padvance);
        log_debug("\"%s\" %s.%s (%d): %s (%d)", filename, prefix, entry, i, sval,
                  advance_number(padvance));
      }
    }
  }
  FC_FREE(slist);

  return ok;
}

/**********************************************************************//**
  Lookup a prefix.entry string vector in the file and fill in the
  array, which should hold MAX_NUM_BUILDING_LIST items. The output array is
  either B_LAST terminated or full (contains MAX_NUM_BUILDING_LIST
  items). [All valid entries of the output array are guaranteed to pass
  improvement_exist()?]
**************************************************************************/
static bool lookup_building_list(struct section_file *file,
                                 const char *prefix, const char *entry,
                                 int *output, const char *filename)
{
  const char **slist;
  size_t nval;
  int i;
  bool ok = TRUE;

  /* pre-fill with B_LAST: */
  for (i = 0; i < MAX_NUM_BUILDING_LIST; i++) {
    output[i] = B_LAST;
  }
  slist = secfile_lookup_str_vec(file, &nval, "%s.%s", prefix, entry);
  if (nval > MAX_NUM_BUILDING_LIST) {
    ruleset_error(LOG_ERROR,
                  "\"%s\": string vector %s.%s too long (%d, max %d)",
                  filename, prefix, entry, (int) nval, MAX_NUM_BUILDING_LIST);
    ok = FALSE;
  } else if (nval == 0 || (nval == 1 && strcmp(slist[0], "") == 0)) {
    if (slist != NULL) {
      FC_FREE(slist);
    }
    return TRUE;
  }
  if (ok) {
    for (i = 0; i < nval; i++) {
      const char *sval = slist[i];
      struct impr_type *pimprove = improvement_by_rule_name(sval);

      if (NULL == pimprove) {
        ruleset_error(LOG_ERROR,
                      "\"%s\" %s.%s (%d): couldn't match \"%s\".",
                      filename, prefix, entry, i, sval);
        ok = FALSE;
        break;
      }
      output[i] = improvement_number(pimprove);
      log_debug("%s.%s,%d %s %d", prefix, entry, i, sval, output[i]);
    }
  }
  free(slist);

  return ok;
}

/**********************************************************************//**
  Lookup a string prefix.entry in the file and set result to the
  corresponding unit_type.
  If description is not NULL, it is used in the warning message
  instead of prefix (eg pass unit->name instead of prefix="units2.u27")
**************************************************************************/
static bool lookup_unit_type(struct section_file *file,
                             const char *prefix,
                             const char *entry,
                             const struct unit_type **result,
                             const char *filename,
                             const char *description)
{
  const char *sval;
  
  sval = secfile_lookup_str_default(file, "None", "%s.%s", prefix, entry);

  if (strcmp(sval, "None") == 0) {
    *result = NULL;
  } else {
    *result = unit_type_by_rule_name(sval);
    if (*result == NULL) {
      ruleset_error(LOG_ERROR,
                    "\"%s\" %s %s: couldn't match \"%s\".",
                    filename, (description ? description : prefix), entry, sval);

      return FALSE;
    }
  }

  return TRUE;
}

/**********************************************************************//**
  Lookup entry in the file and return the corresponding government index.
  filename is for error message.
**************************************************************************/
static struct government *lookup_government(struct section_file *file,
					    const char *entry,
					    const char *filename,
                                            struct government *fallback)
{
  const char *sval;
  struct government *gov;

  sval = secfile_lookup_str_default(file, NULL, "%s", entry);
  if (!sval) {
    gov = fallback;
  } else {
    gov = government_by_rule_name(sval);
  }
  if (!gov) {
    ruleset_error(LOG_ERROR,
                  "\"%s\" %s: couldn't match \"%s\".",
                  filename, entry, sval);
  }
  return gov;
}

/**********************************************************************//**
  Lookup optional string, returning allocated memory or NULL.
**************************************************************************/
static char *lookup_string(struct section_file *file, const char *prefix,
                           const char *suffix)
{
  const char *sval = secfile_lookup_str(file, "%s.%s", prefix, suffix);

  if (NULL != sval) {
    char copy[strlen(sval) + 1];

    strcpy(copy, sval);
    remove_leading_trailing_spaces(copy);
    if (strlen(copy) > 0) {
      return fc_strdup(copy);
    }
  }
  return NULL;
}

/**********************************************************************//**
  Lookup optional string vector, returning allocated memory or NULL.
**************************************************************************/
static struct strvec *lookup_strvec(struct section_file *file,
                                    const char *prefix, const char *suffix)
{
  size_t dim;
  const char **vec = secfile_lookup_str_vec(file, &dim,
                                            "%s.%s", prefix, suffix);

  if (NULL != vec) {
    struct strvec *dest = strvec_new();

    strvec_store(dest, vec, dim);
    free(vec);
    return dest;
  }
  return NULL;
}

/**********************************************************************//**
  Look up the resource section name and return its pointer.
**************************************************************************/
static struct extra_type *lookup_resource(const char *filename,
                                          const char *name,
                                          const char *jsection)
{
  struct extra_type *pres;

  pres = extra_type_by_rule_name(name);

  if (pres == NULL) {
    ruleset_error(LOG_ERROR,
                  "\"%s\" [%s] has unknown \"%s\".",
                  filename,
                  jsection,
                  name);
  }

  return pres;
}

/**********************************************************************//**
  Look up the terrain by name and return its pointer.
  filename is for error message.
**************************************************************************/
static bool lookup_terrain(struct section_file *file,
                           const char *entry,
                           const char *filename,
                           struct terrain *pthis,
                           struct terrain **result)
{
  const int j = terrain_index(pthis);
  const char *jsection = &terrain_sections[j * MAX_SECTION_LABEL];
  const char *name = secfile_lookup_str(file, "%s.%s", jsection, entry);
  struct terrain *pterr;

  if (NULL == name
      || *name == '\0'
      || (0 == strcmp(name, "none"))
      || (0 == strcmp(name, "no"))) {
    *result = T_NONE;

    return TRUE;
  }
  if (0 == strcmp(name, "yes")) {
    *result = pthis;

    return TRUE;
  }

  pterr = terrain_by_rule_name(name);
  *result = pterr;

  if (pterr == NULL) {
    ruleset_error(LOG_ERROR, "\"%s\" [%s] has unknown \"%s\".",
                  secfile_name(file), jsection, name);
    return FALSE;
  }

  return TRUE;
}

/**********************************************************************//**
  Look up a value comparable to activity_count (road_time, etc).
  item_name describes the thing which has the time property, if non-NULL,
  for any error message.
  Returns FALSE if not found in secfile, but TRUE even if validation failed.
  Sets *ok to FALSE if validation failed, leaves it alone otherwise.
**************************************************************************/
static bool lookup_time(const struct section_file *secfile, int *turns,
                        const char *sec_name, const char *property_name,
                        const char *filename, const char *item_name,
                        bool *ok)
{
  /* Assumes that PACKET_UNIT_INFO.activity_count in packets.def is UINT16 */
  const int max_turns = 65535 / ACTIVITY_FACTOR;

  if (!secfile_lookup_int(secfile, turns, "%s.%s", sec_name, property_name)) {
    return FALSE;
  }

  if (*turns > max_turns) {
    ruleset_error(LOG_ERROR,
                  "\"%s\": \"%s\": \"%s\" value %d too large (max %d)",
                  filename, item_name ? item_name : sec_name,
                  property_name, *turns, max_turns);
    *ok = FALSE;
  }

  return TRUE; /* we found _something */
}

/**********************************************************************//**
  Load "name" and (optionally) "rule_name" into a struct name_translation.
**************************************************************************/
static bool ruleset_load_names(struct name_translation *pname,
                               const char *domain,
                               struct section_file *file,
                               const char *sec_name)
{
  const char *name = secfile_lookup_str(file, "%s.name", sec_name);
  const char *rule_name = secfile_lookup_str(file, "%s.rule_name", sec_name);

  if (!name) {
    ruleset_error(LOG_ERROR,
                  "\"%s\" [%s]: no \"name\" specified.",
                  secfile_name(file), sec_name);
    return FALSE;
  }

  names_set(pname, domain, name, rule_name);

  return TRUE;
}

/**********************************************************************//**
  Load trait values to array.
**************************************************************************/
static void ruleset_load_traits(struct trait_limits *out,
                                struct section_file *file,
                                const char *secname, const char *field_prefix)
{
  enum trait tr;

  /* FIXME: Use specenum trait names without duplicating them here.
   *        Just needs to take care of case. */
  const char *trait_names[] = {
    "expansionist",
    "trader",
    "aggressive",
    "builder",
    NULL
  };

  for (tr = trait_begin(); tr != trait_end() && trait_names[tr] != NULL; tr = trait_next(tr)) {
    out[tr].min = secfile_lookup_int_default(file, -1, "%s.%s%s_min",
                                             secname,
                                             field_prefix,
                                             trait_names[tr]);
    out[tr].max = secfile_lookup_int_default(file, -1, "%s.%s%s_max",
                                             secname,
                                             field_prefix,
                                             trait_names[tr]);
    out[tr].fixed = secfile_lookup_int_default(file, -1, "%s.%s%s_default",
                                               secname,
                                               field_prefix,
                                               trait_names[tr]);
  }

  fc_assert(tr == trait_end()); /* number of trait_names correct */
}

/**********************************************************************//**
  Load names from game.ruleset so other rulesets can refer to objects
  with their name.
**************************************************************************/
static bool load_game_names(struct section_file *file,
                            struct rscompat_info *compat)
{
  struct section_list *sec;
  int nval;
  const char *filename = secfile_name(file);
  bool ok = TRUE;

  /* section: datafile */
  compat->ver_game = rscompat_check_capabilities(file, filename, compat);
  if (compat->ver_game <= 0) {
    return FALSE;
  }

  (void) secfile_entry_by_path(file, "datafile.description");   /* unused */
  (void) secfile_entry_by_path(file, "datafile.ruledit");       /* unused */

  sec = secfile_sections_by_name_prefix(file, ACHIEVEMENT_SECTION_PREFIX);
  nval = (NULL != sec ? section_list_size(sec) : 0);
  if (nval > MAX_ACHIEVEMENT_TYPES) {
    int num = nval; /* No "size_t" to printf */

    ruleset_error(LOG_ERROR, "\"%s\": Too many achievement types (%d, max %d)",
                  filename, num, MAX_ACHIEVEMENT_TYPES);
    ok = FALSE;
  } else {
    game.control.num_achievement_types = nval;
  }

  if (ok) {
    achievements_iterate(pach) {
      const char *sec_name = section_name(section_list_get(sec, achievement_index(pach)));

      if (!ruleset_load_names(&pach->name, NULL, file, sec_name)) {
        ruleset_error(LOG_ERROR, "\"%s\": Cannot load achievement names",
                      filename);
        ok = FALSE;
        break;
      }
    } achievements_iterate_end;
  }

  section_list_destroy(sec);

  if (compat->ver_game >= 10) {
    if (ok) {
      sec = secfile_sections_by_name_prefix(file, GOODS_SECTION_PREFIX);

      nval = (NULL != sec ? section_list_size(sec) : 0);
      if (nval > MAX_GOODS_TYPES) {
        int num = nval; /* No "size_t" to printf */

        ruleset_error(LOG_ERROR,
                      "\"%s\": Too many goods types (%d, max %d)",
                      filename, num, MAX_GOODS_TYPES);
        section_list_destroy(sec);
        ok = FALSE;
      } else if (nval < 1) {
        ruleset_error(LOG_ERROR, "\"%s\": At least one goods type needed",
                      filename);
        section_list_destroy(sec);
        ok = FALSE;
      } else {
        game.control.num_goods_types = nval;
      }

      if (ok) {
        goods_type_iterate(pgood) {
          const char *sec_name
              = section_name(section_list_get(sec, goods_index(pgood)));

          if (!ruleset_load_names(&pgood->name, NULL, file, sec_name)) {
            ruleset_error(LOG_ERROR, "\"%s\": Cannot load goods names",
                          filename);
            ok = FALSE;
            break;
          }
        } goods_type_iterate_end;
      }
      section_list_destroy(sec);
    }
  }

  return ok;
}


/**********************************************************************//**
  Load names of technologies so other rulesets can refer to techs with
  their name.
**************************************************************************/
static bool load_tech_names(struct section_file *file,
                            struct rscompat_info *compat)
{
  struct section_list *sec = NULL;
  /* Number of techs in the ruleset (means without A_NONE). */
  int num_techs = 0;
  int i;
  const char *filename = secfile_name(file);
  bool ok = TRUE;
  const char *flag;

  compat->ver_techs = rscompat_check_capabilities(file, filename, compat);
  if (compat->ver_techs <= 0) {
    return FALSE;
  }

  (void) secfile_entry_by_path(file, "datafile.description");   /* unused */
  (void) secfile_entry_by_path(file, "datafile.ruledit");       /* unused */

  /* User tech flag names */
  for (i = 0; (flag = secfile_lookup_str_default(file, NULL, "control.flags%d.name", i)) ;
       i++) {
    const char *helptxt = secfile_lookup_str_default(file, NULL, "control.flags%d.helptxt",
                                                     i);
    if (tech_flag_id_by_name(flag, fc_strcasecmp) != tech_flag_id_invalid()) {
      ruleset_error(LOG_ERROR, "\"%s\": Duplicate tech flag name '%s'",
                    filename, flag);
      ok = FALSE;
      break;
    }
    if (i > MAX_NUM_USER_TECH_FLAGS) {
      ruleset_error(LOG_ERROR, "\"%s\": Too many user tech flags!",
                    filename);
      ok = FALSE;
      break;
    }

<<<<<<< HEAD
    set_user_tech_flag_name(static_cast<tech_flag_id>(TECH_USER_1 + i), flag, helptxt);
=======
    set_user_tech_flag_name(tech_flag_id(TECH_USER_1 + i), flag, helptxt);
>>>>>>> ce8ee145
  }

  if (ok) {
    size_t nval;

    for (; i < MAX_NUM_USER_TECH_FLAGS; i++) {
<<<<<<< HEAD
      set_user_tech_flag_name(static_cast<tech_flag_id>(TECH_USER_1 + i), NULL, NULL);
=======
      set_user_tech_flag_name(tech_flag_id(TECH_USER_1 + i), NULL, NULL);
>>>>>>> ce8ee145
    }

    /* Tech classes */
    sec = secfile_sections_by_name_prefix(file, TECH_CLASS_SECTION_PREFIX);

    nval = (NULL != sec ? section_list_size(sec) : 0);
    if (nval > MAX_NUM_TECH_CLASSES) {
      int num = nval; /* No "size_t" to printf */

      ruleset_error(LOG_ERROR,
                    "\"%s\": Too many tech classes (%d, max %d)",
                    filename, num, MAX_NUM_TECH_CLASSES);
      section_list_destroy(sec);
      ok = FALSE;
    } else {
      game.control.num_tech_classes = nval;
    }

    if (ok) {
      tech_class_iterate(ptclass) {
        const char *sec_name
          = section_name(section_list_get(sec, tech_class_index(ptclass)));

        if (!ruleset_load_names(&ptclass->name, NULL, file, sec_name)) {
          ruleset_error(LOG_ERROR, "\"%s\": Cannot load tech class names",
                        filename);
          ok = FALSE;
          break;
        }
      } tech_class_iterate_end;
    }
  }

  if (ok) {
    /* The techs: */
    sec = secfile_sections_by_name_prefix(file, ADVANCE_SECTION_PREFIX);
    if (NULL == sec || 0 == (num_techs = section_list_size(sec))) {
      ruleset_error(LOG_ERROR, "\"%s\": No Advances?!?", filename);
      ok = FALSE;
    } else {
      log_verbose("%d advances (including possibly unused)", num_techs);
      if (num_techs + A_FIRST > A_LAST) {
        ruleset_error(LOG_ERROR, "\"%s\": Too many advances (%d, max %d)",
                      filename, num_techs, A_LAST - A_FIRST);
        ok = FALSE;
      }
    }
  }

  if (ok) {
    game.control.num_tech_types = num_techs + A_FIRST; /* includes A_NONE */

    i = 0;
    advance_iterate(A_FIRST, a) {
      if (!ruleset_load_names(&a->name, NULL, file, section_name(section_list_get(sec, i)))) {
        ok = FALSE;
        break;
      }
      i++;
    } advance_iterate_end;
  }
  section_list_destroy(sec);

  return ok;
}

/**********************************************************************//**
  Load technologies related ruleset data
**************************************************************************/
static bool load_ruleset_techs(struct section_file *file,
                               struct rscompat_info *compat)
{
  struct section_list *sec;
  const char **slist;
  int i;
  size_t nval;
  struct advance *a_none = advance_by_number(A_NONE);
  const char *filename = secfile_name(file);
  bool ok = TRUE;

  sec = secfile_sections_by_name_prefix(file, TECH_CLASS_SECTION_PREFIX);

  i = 0;
  tech_class_iterate(ptclass) {
    const char *sec_name = section_name(section_list_get(sec, i));

    ptclass->cost_pct = secfile_lookup_int_default(file, 100, "%s.%s",
                                                   sec_name, "cost_pct");

    i++;
  } tech_class_iterate_end;

  sec = secfile_sections_by_name_prefix(file, ADVANCE_SECTION_PREFIX);

  i = 0;
  advance_iterate(A_FIRST, a) {
    const char *sec_name = section_name(section_list_get(sec, i));
    const char *sval;
    int j, ival;
    struct requirement_vector *research_reqs;

    if (!lookup_tech(file, &a->require[AR_ONE], sec_name, "req1",
                     filename, rule_name_get(&a->name))
        || !lookup_tech(file, &a->require[AR_TWO], sec_name, "req2",
                        filename, rule_name_get(&a->name))
        || !lookup_tech(file, &a->require[AR_ROOT], sec_name, "root_req",
                        filename, rule_name_get(&a->name))) {
      ok = FALSE;
      break;
    }

    if ((A_NEVER == a->require[AR_ONE] && A_NEVER != a->require[AR_TWO])
        || (A_NEVER != a->require[AR_ONE] && A_NEVER == a->require[AR_TWO])) {
      ruleset_error(LOG_ERROR, "\"%s\" [%s] \"%s\": \"Never\" with non-\"Never\".",
                    filename, sec_name, rule_name_get(&a->name));
      ok = FALSE;
      break;
    }
    if (a_none == a->require[AR_ONE] && a_none != a->require[AR_TWO]) {
      ruleset_error(LOG_ERROR, "\"%s\" [%s] \"%s\": should have \"None\" second.",
                    filename, sec_name, rule_name_get(&a->name));
      ok = FALSE;
      break;
    }

    if (game.control.num_tech_classes == 0) {
      a->tclass = NULL;
    } else {
      const char *classname;

      classname = lookup_string(file, sec_name, "class");
      if (classname != NULL) {
        classname = Q_(classname);
        a->tclass = tech_class_by_rule_name(classname);
        if (a->tclass == NULL) {
          ruleset_error(LOG_ERROR, "\"%s\" [%s] \"%s\": Uknown tech class \"%s\".",
                        filename, sec_name, rule_name_get(&a->name), classname);
          ok = FALSE;
          break;
        }
      } else {
        a->tclass = NULL; /* Default */
      }
    }

    research_reqs = lookup_req_list(file, compat, sec_name, "research_reqs",
                                    rule_name_get(&a->name));
    if (research_reqs == NULL) {
      ok = FALSE;
      break;
    }

    requirement_vector_copy(&a->research_reqs, research_reqs);

    BV_CLR_ALL(a->flags);

    slist = secfile_lookup_str_vec(file, &nval, "%s.flags", sec_name);
    for (j = 0; j < nval; j++) {
      sval = slist[j];
      if (strcmp(sval, "") == 0) {
        continue;
      }
      ival = tech_flag_id_by_name(sval, fc_strcasecmp);
<<<<<<< HEAD
      if (!tech_flag_id_is_valid(static_cast<tech_flag_id>(ival))) {
=======
      if (!tech_flag_id_is_valid(tech_flag_id(ival))) {
>>>>>>> ce8ee145
        ruleset_error(LOG_ERROR, "\"%s\" [%s] \"%s\": bad flag name \"%s\".",
                      filename, sec_name, rule_name_get(&a->name), sval);
        ok = FALSE;
        break;
      } else {
        BV_SET(a->flags, ival);
      }
    }
    free(slist);

    if (!ok) {
      break;
    }

    sz_strlcpy(a->graphic_str,
               secfile_lookup_str_default(file, "-", "%s.graphic", sec_name));
    sz_strlcpy(a->graphic_alt,
               secfile_lookup_str_default(file, "-",
                                          "%s.graphic_alt", sec_name));

    a->helptext = lookup_strvec(file, sec_name, "helptext");
    a->bonus_message = lookup_string(file, sec_name, "bonus_message");
    a->cost = secfile_lookup_int_default(file, -1, "%s.%s",
                                         sec_name, "cost");
    a->num_reqs = 0;

    i++;
  } advance_iterate_end;

  /* Propagate a root tech up into the tech tree. If a technology
   * X has Y has a root tech, then any technology requiring X (in the
   * normal way or as a root tech) also has Y as a root tech.
   * Later techs may gain a whole set of root techs in this way. The one
   * we store in AR_ROOT is a more or less arbitrary one of these,
   * also signalling that the set is non-empty; after this, you'll still
   * have to walk the tech tree to find them all. */
restart:

  if (ok) {
    advance_iterate(A_FIRST, a) {
      if (valid_advance(a)
          && A_NEVER != a->require[AR_ROOT]) {
        bool out_of_order = FALSE;

        /* Now find any tech depending on this technology and update its
         * root_req. */
        advance_iterate(A_FIRST, b) {
          if (valid_advance(b)
              && A_NEVER == b->require[AR_ROOT]
              && (a == b->require[AR_ONE] || a == b->require[AR_TWO])) {
            b->require[AR_ROOT] = a->require[AR_ROOT];
            b->inherited_root_req = TRUE;
            if (b < a) {
              out_of_order = TRUE;
            }
          }
        } advance_iterate_end;

        if (out_of_order) {
          /* HACK: If we just changed the root_tech of a lower-numbered
           * technology, we need to go back so that we can propagate the
           * root_tech up to that technology's parents... */
          goto restart;
        }
      }
    } advance_iterate_end;

    /* Now rename A_NEVER to A_NONE for consistency */
    advance_iterate(A_NONE, a) {
      if (A_NEVER == a->require[AR_ROOT]) {
        a->require[AR_ROOT] = a_none;
      }
    } advance_iterate_end;

    /* Some more consistency checking: 
       Non-removed techs depending on removed techs is too
       broken to fix by default, so die.
    */
    advance_iterate(A_FIRST, a) {
      if (valid_advance(a)) {
        /* We check for recursive tech loops later,
         * in build_required_techs_helper. */
        if (!valid_advance(a->require[AR_ONE])) {
          ruleset_error(LOG_ERROR,
                        "\"%s\" tech \"%s\": req1 leads to removed tech.",
                        filename,
                        advance_rule_name(a));
          ok = FALSE;
          break;
        }
        if (!valid_advance(a->require[AR_TWO])) {
          ruleset_error(LOG_ERROR,
                        "\"%s\" tech \"%s\": req2 leads to removed tech.",
                        filename,
                        advance_rule_name(a));
          ok = FALSE;
          break;
        }
      }
    } advance_iterate_end;
  }

  section_list_destroy(sec);
  if (ok) {
    secfile_check_unused(file);
  }

  return ok;
}

/**********************************************************************//**
  Load names of units so other rulesets can refer to units with
  their name.
**************************************************************************/
static bool load_unit_names(struct section_file *file,
                            struct rscompat_info *compat)
{
  struct section_list *sec = NULL;
  int nval = 0;
  int i;
  const char *filename = secfile_name(file);
  const char *flag;
  bool ok = TRUE;

  compat->ver_units = rscompat_check_capabilities(file, filename, compat);
  if (compat->ver_units <= 0) {
    return FALSE;
  }

  (void) secfile_entry_by_path(file, "datafile.description");   /* unused */
  (void) secfile_entry_by_path(file, "datafile.ruledit");       /* unused */

  /* User unit flag names */
  for (i = 0; (flag = secfile_lookup_str_default(file, NULL, "control.flags%d.name", i)) ;
       i++) {
    const char *helptxt = secfile_lookup_str_default(file, NULL, "control.flags%d.helptxt",
                                                     i);

    if (unit_type_flag_id_by_name(rscompat_utype_flag_name_3_1(compat, flag),
                                  fc_strcasecmp)
        != unit_type_flag_id_invalid()) {
      ruleset_error(LOG_ERROR, "\"%s\": Duplicate unit flag name '%s'",
                    filename, flag);
      ok = FALSE;
      break;
    }
    if (i > MAX_NUM_USER_UNIT_FLAGS) {
      ruleset_error(LOG_ERROR, "\"%s\": Too many user unit type flags!",
                    filename);
      ok = FALSE;
      break;
    }

<<<<<<< HEAD
    set_user_unit_type_flag_name(static_cast<unit_type_flag_id>(UTYF_USER_FLAG_1 + i), flag, helptxt);
=======
    set_user_unit_type_flag_name(unit_type_flag_id(UTYF_USER_FLAG_1 + i),
                                 flag, helptxt);
>>>>>>> ce8ee145
  }

  if (ok) {
    /* Blank the remaining unit type user flags. */
    for (; i < MAX_NUM_USER_UNIT_FLAGS; i++) {
<<<<<<< HEAD
      set_user_unit_type_flag_name(static_cast<unit_type_flag_id>(UTYF_USER_FLAG_1 + i), NULL, NULL);
=======
      set_user_unit_type_flag_name(unit_type_flag_id(UTYF_USER_FLAG_1 + i),
                                   nullptr, nullptr);
>>>>>>> ce8ee145
    }
  }

  if (ok) {
    /* User unit class flag names */
    for (i = 0;
         (flag = secfile_lookup_str_default(file, NULL,
                                            "control.class_flags%d.name",
                                            i));
         i++) {
      const char *helptxt = secfile_lookup_str_default(file, NULL,
          "control.class_flags%d.helptxt", i);

      if (unit_class_flag_id_by_name(flag, fc_strcasecmp)
          != unit_class_flag_id_invalid()) {
        ruleset_error(LOG_ERROR, "\"%s\": Duplicate unit class flag name "
                                 "'%s'",
                      filename, flag);
        ok = FALSE;
        break;
      }
      if (i > MAX_NUM_USER_UCLASS_FLAGS) {
        ruleset_error(LOG_ERROR, "\"%s\": Too many user unit class flags!",
                      filename);
        ok = FALSE;
        break;
      }

<<<<<<< HEAD
      set_user_unit_class_flag_name(static_cast<unit_class_flag_id>(UCF_USER_FLAG_1 + i), flag, helptxt);
=======
      set_user_unit_class_flag_name(unit_class_flag_id(UCF_USER_FLAG_1 + i),
                                    flag, helptxt);
>>>>>>> ce8ee145
    }
  }

  if (ok) {
    /* Blank the remaining unit class user flags. */
    for (; i < MAX_NUM_USER_UCLASS_FLAGS; i++) {
<<<<<<< HEAD
      set_user_unit_class_flag_name(static_cast<unit_class_flag_id>(UCF_USER_FLAG_1 + i), NULL, NULL);
=======
      set_user_unit_class_flag_name(unit_class_flag_id(UCF_USER_FLAG_1 + i),
                                    nullptr, nullptr);
>>>>>>> ce8ee145
    }
  }

  if (ok) {
    /* Unit classes */
    sec = secfile_sections_by_name_prefix(file, UNIT_CLASS_SECTION_PREFIX);
    if (NULL == sec || 0 == (nval = section_list_size(sec))) {
      ruleset_error(LOG_ERROR, "\"%s\": No unit classes?!?", filename);
      ok = FALSE;
    } else {
      log_verbose("%d unit classes", nval);
      if (nval > UCL_LAST) {
        ruleset_error(LOG_ERROR, "\"%s\": Too many unit classes (%d, max %d)",
                  filename, nval, UCL_LAST);
        ok = FALSE;
      }
    }
  }

  if (ok) {
    game.control.num_unit_classes = nval;

    unit_class_iterate(punitclass) {
      const int pci = uclass_index(punitclass);

      if (!ruleset_load_names(&punitclass->name, NULL, file,
                              section_name(section_list_get(sec, pci)))) {
        ok = FALSE;
        break;
      }
    } unit_class_iterate_end;
  }
  section_list_destroy(sec);
  sec = NULL;

  /* The names: */
  if (ok) {
    sec = secfile_sections_by_name_prefix(file, UNIT_SECTION_PREFIX);
    if (NULL == sec || 0 == (nval = section_list_size(sec))) {
      ruleset_error(LOG_ERROR, "\"%s\": No unit types?!?", filename);
      ok = FALSE;
    } else {
      log_verbose("%d unit types (including possibly unused)", nval);
      if (nval > U_LAST) {
        ruleset_error(LOG_ERROR, "\"%s\": Too many unit types (%d, max %d)",
                      filename, nval, U_LAST);
        ok = FALSE;
      }
    }
  }

  if (ok) {
    game.control.num_unit_types = nval;

    unit_type_iterate(punittype) {
      const int utypei = utype_index(punittype);
      if (!ruleset_load_names(&punittype->name, NULL, file,
                              section_name(section_list_get(sec, utypei)))) {
        ok = FALSE;
        break;
      }
    } unit_type_iterate_end;
  }
  section_list_destroy(sec);

  return ok;
}

/**********************************************************************//**
  Load veteran levels.
**************************************************************************/
static bool load_ruleset_veteran(struct section_file *file,
                                 const char *path,
                                 struct veteran_system **vsystem, char *err,
                                 size_t err_len, bool compat)
{
  const char **vlist_name;
  int *vlist_power, *vlist_raise, *vlist_wraise, *vlist_move;
  size_t count_name, count_power, count_raise, count_wraise, count_move;
  int i;
  bool ret = TRUE;

  /* The pointer should be uninitialised. */
  if (*vsystem != NULL) {
    fc_snprintf(err, err_len, "Veteran system is defined?!");
    return FALSE;
  }

  /* Load data. */
  vlist_name = secfile_lookup_str_vec(file, &count_name,
                                      "%s.veteran_names", path);
  vlist_power = secfile_lookup_int_vec(file, &count_power,
                                      "%s.veteran_power_fact", path);
  vlist_raise = secfile_lookup_int_vec(file, &count_raise,
                                       "%s.veteran_base_raise_chance", path);
  if (vlist_raise == NULL && compat) {
    vlist_raise = secfile_lookup_int_vec(file, &count_raise,
                                         "%s.veteran_raise_chance", path);
  }
  vlist_wraise = secfile_lookup_int_vec(file, &count_wraise,
                                        "%s.veteran_work_raise_chance",
                                        path);
  vlist_move = secfile_lookup_int_vec(file, &count_move,
                                      "%s.veteran_move_bonus", path);

  if (count_name > MAX_VET_LEVELS) {
    ret = FALSE;
    fc_snprintf(err, err_len, "\"%s\": Too many veteran levels (section "
                              "'%s': %lu, max %d)", secfile_name(file), path,
                (long unsigned)count_name, MAX_VET_LEVELS);
  } else if (count_name != count_power
             || count_name != count_raise
             || count_name != count_wraise
             || count_name != count_move) {
    ret = FALSE;
    fc_snprintf(err, err_len, "\"%s\": Different lengths for the veteran "
                              "settings in section '%s'", secfile_name(file),
                path);
  } else if (count_name == 0) {
    /* Nothing defined. */
    *vsystem = NULL;
  } else {
    /* Generate the veteran system. */
    *vsystem = veteran_system_new((int)count_name);

#define rs_sanity_veteran(_path, _entry, _i, _condition, _action)            \
  if (_condition) {                                                          \
    log_error("Invalid veteran definition '%s.%s[%d]'!",                     \
              _path, _entry, _i);                                            \
    log_debug("Failed check: '%s'. Update value: '%s'.",                     \
              #_condition, #_action);                                        \
    _action;                                                                 \
  }
    for (i = 0; i < count_name; i++) {
      /* Some sanity checks. */
      rs_sanity_veteran(path, "veteran_power_fact", i,
                        (vlist_power[i] < 0), vlist_power[i] = 0);
      rs_sanity_veteran(path, "veteran_base_raise_chance", i,
                        (vlist_raise[i] < 0), vlist_raise[i] = 0);
      rs_sanity_veteran(path, "veteran_work_raise_chance", i,
                        (vlist_wraise[i] < 0), vlist_wraise[i] = 0);
      rs_sanity_veteran(path, "veteran_move_bonus", i,
                        (vlist_move[i] < 0), vlist_move[i] = 0);
      if (i == 0) {
        /* First element.*/
        rs_sanity_veteran(path, "veteran_power_fact", i,
                          (vlist_power[i] != 100), vlist_power[i] = 100);
      } else if (i == count_name - 1) {
        /* Last element. */
        rs_sanity_veteran(path, "veteran_power_fact", i,
                          (vlist_power[i] < vlist_power[i - 1]),
                          vlist_power[i] = vlist_power[i - 1]);
        rs_sanity_veteran(path, "veteran_base_raise_chance", i,
                          (vlist_raise[i] != 0), vlist_raise[i] = 0);
        rs_sanity_veteran(path, "veteran_work_raise_chance", i,
                          (vlist_wraise[i] != 0), vlist_wraise[i] = 0);
      } else {
        /* All elements inbetween. */
        rs_sanity_veteran(path, "veteran_power_fact", i,
                          (vlist_power[i] < vlist_power[i - 1]),
                          vlist_power[i] = vlist_power[i - 1]);
        rs_sanity_veteran(path, "veteran_base_raise_chance", i,
                          (vlist_raise[i] > 100), vlist_raise[i] = 100);
        rs_sanity_veteran(path, "veteran_work_raise_chance", i,
                          (vlist_wraise[i] > 100), vlist_wraise[i] = 100);
      }

      veteran_system_definition(*vsystem, i, vlist_name[i], vlist_power[i],
                                vlist_move[i], vlist_raise[i],
                                vlist_wraise[i]);
    }
#undef rs_sanity_veteran
  }

  if (vlist_name) {
    free(vlist_name);
  }
  if (vlist_power) {
    free(vlist_power);
  }
  if (vlist_raise) {
    free(vlist_raise);
  }
  if (vlist_wraise) {
    free(vlist_wraise);
  }
  if (vlist_move) {
    free(vlist_move);
  }

  return ret;
}

/**********************************************************************//**
  Load units related ruleset data.
**************************************************************************/
static bool load_ruleset_units(struct section_file *file,
                               struct rscompat_info *compat)
{
  int j, ival;
  size_t nval;
  struct section_list *sec, *csec;
  const char *sval, **slist;
  const char *filename = secfile_name(file);
  char msg[MAX_LEN_MSG];
  bool ok = TRUE;

  if (!load_ruleset_veteran(file, "veteran_system", &game.veteran, msg,
                            sizeof(msg), compat->compat_mode)
      || game.veteran == NULL) {
    ruleset_error(LOG_ERROR, "Error loading the default veteran system: %s",
                  msg);
    ok = FALSE;
  }

  sec = secfile_sections_by_name_prefix(file, UNIT_SECTION_PREFIX);
  nval = (NULL != sec ? section_list_size(sec) : 0);

  csec = secfile_sections_by_name_prefix(file, UNIT_CLASS_SECTION_PREFIX);
  nval = (NULL != csec ? section_list_size(csec) : 0);

  if (ok) {
    unit_class_iterate(uc) {
      int i = uclass_index(uc);
      const char *hut_str;
      const char *sec_name = section_name(section_list_get(csec, i));

      if (secfile_lookup_int(file, &uc->min_speed, "%s.min_speed", sec_name)) {
        uc->min_speed *= SINGLE_MOVE;
      } else {
        ruleset_error(LOG_ERROR, "%s", secfile_error());
        ok = FALSE;
        break;
      }
      if (!secfile_lookup_int(file, &uc->hp_loss_pct,
                              "%s.hp_loss_pct", sec_name)) {
        ruleset_error(LOG_ERROR, "%s", secfile_error());
        ok = FALSE;
        break;
      }

      uc->non_native_def_pct = secfile_lookup_int_default(file, 100,
                                                          "%s.non_native_def_pct",
                                                          sec_name);

      hut_str = secfile_lookup_str_default(file, "Normal", "%s.hut_behavior", sec_name);
      if (fc_strcasecmp(hut_str, "Normal") == 0) {
        uc->hut_behavior = HUT_NORMAL;
      } else if (fc_strcasecmp(hut_str, "Nothing") == 0) {
        uc->hut_behavior = HUT_NOTHING;
      } else if (fc_strcasecmp(hut_str, "Frighten") == 0) {
        uc->hut_behavior = HUT_FRIGHTEN;
      } else {
        ruleset_error(LOG_ERROR,
                      "\"%s\" unit_class \"%s\":"
                      " Illegal hut behavior \"%s\".",
                      filename,
                      uclass_rule_name(uc),
                      hut_str);
        ok = FALSE;
        break;
      }

      BV_CLR_ALL(uc->flags);
      slist = secfile_lookup_str_vec(file, &nval, "%s.flags", sec_name);
      for (j = 0; j < nval; j++) {
        sval = slist[j];
        if (strcmp(sval, "") == 0) {
          continue;
        }
        ival = unit_class_flag_id_by_name(sval, fc_strcasecmp);
<<<<<<< HEAD
        if (!unit_class_flag_id_is_valid(static_cast<unit_class_flag_id>(ival))) {
          ok = FALSE;
          ival = unit_type_flag_id_by_name(rscompat_utype_flag_name_3_1(compat, sval),
                                           fc_strcasecmp);
          if (unit_type_flag_id_is_valid(static_cast<unit_type_flag_id>(ival))) {
=======
        if (!unit_class_flag_id_is_valid(unit_class_flag_id(ival))) {
          ok = FALSE;
          ival = unit_type_flag_id_by_name(rscompat_utype_flag_name_3_1(compat, sval),
                                           fc_strcasecmp);
          if (unit_type_flag_id_is_valid(unit_type_flag_id(ival))) {
>>>>>>> ce8ee145
            ruleset_error(LOG_ERROR,
                          "\"%s\" unit_class \"%s\": unit_type flag \"%s\"!",
                          filename, uclass_rule_name(uc), sval);
          } else {
            ruleset_error(LOG_ERROR,
                          "\"%s\" unit_class \"%s\": bad flag name \"%s\".",
                          filename, uclass_rule_name(uc), sval);
          }
          break;
        } else {
          BV_SET(uc->flags, ival);
        }
      }
      free(slist);

      uc->helptext = lookup_strvec(file, sec_name, "helptext");

      if (!ok) {
        break;
      }
    } unit_class_iterate_end;
  }

  if (ok) {
    /* Tech and Gov requirements; per unit veteran system */
    unit_type_iterate(u) {
      const int i = utype_index(u);
      const struct section *psection = section_list_get(sec, i);
      const char *sec_name = section_name(psection);

      if (!lookup_tech(file, &u->require_advance, sec_name,
                       "tech_req", filename,
                       rule_name_get(&u->name))) {
        ok = FALSE;
        break;
      }
      if (u->require_advance == A_NEVER) {
        ruleset_error(LOG_ERROR, "%s lacks valid tech_req.",
                      rule_name_get(&u->name));
        ok = FALSE;
        break;
      }

      /* Read the government build requirement from the old ruleset format
       * and put it in unit_type's build_reqs requirement vector.
       * The build_reqs requirement vector isn't ready to be exposed in the
       * ruleset yet.
       * Barbarians can build certain units as long as anyone in the world
       * has the required tech. Regular players must have the required tech
       * them self to build the same unit. One way to solve this is to make
       * unit building an action enabler controlled action with a city (not
       * unit) actor.
       * Putting a requirement vector on unit types in the ruleset will
       * force ruleset authors to change all their unit type build
       * requirements to a requirement vector. Forcing them to convert their
       * unit type requirements again in the next version (should building be
       * switched to an action enabler with a city actor) is not good. */
      if (NULL != section_entry_by_name(psection, "gov_req")) {
        char tmp[200] = "\0";
        struct government *need_government;
        fc_strlcat(tmp, section_name(psection), sizeof(tmp));
        fc_strlcat(tmp, ".gov_req", sizeof(tmp));
        need_government = lookup_government(file, tmp, filename, NULL);
        if (need_government == NULL) {
          ok = FALSE;
          break;
        }
        requirement_vector_append(&u->build_reqs, req_from_values(
                                  VUT_GOVERNMENT, REQ_RANGE_PLAYER,
                                  FALSE, TRUE, FALSE,
                                  government_number(need_government)));
      }

      if (!load_ruleset_veteran(file, sec_name, &u->veteran,
                                msg, sizeof(msg), compat->compat_mode)) {
        ruleset_error(LOG_ERROR, "Error loading the veteran system: %s",
                      msg);
        ok = FALSE;
        break;
      }

      if (!lookup_unit_type(file, sec_name, "obsolete_by",
                            &u->obsoleted_by, filename,
                            rule_name_get(&u->name))
          || !lookup_unit_type(file, sec_name, "convert_to",
                               &u->converted_to, filename,
                               rule_name_get(&u->name))) {
        ok = FALSE;
        break;
      }
      u->convert_time = 1; /* default */
      lookup_time(file, &u->convert_time, sec_name, "convert_time",
                  filename, rule_name_get(&u->name), &ok);
    } unit_type_iterate_end;
  }

  if (ok) {
    /* main stats: */
    unit_type_iterate(u) {
      const int i = utype_index(u);
      struct unit_class *pclass;
      const char *sec_name = section_name(section_list_get(sec, i));
      const char *string;
      struct impr_type *impr_req = NULL;

      /* Read the building build requirement from the old ruleset format
       * and put it in unit_type's build_reqs requirement vector.
       * The build_reqs requirement vector isn't ready to be exposed in the
       * ruleset yet.
       * See the comment for gov_req above for why. */
      if (!lookup_building(file, sec_name, "impr_req",
                           &impr_req, filename,
                           rule_name_get(&u->name))) {
        ok = FALSE;
        break;
      }
      if (impr_req) {
        requirement_vector_append(&u->build_reqs, req_from_values(
                                  VUT_IMPROVEMENT, REQ_RANGE_CITY,
                                  FALSE, TRUE, FALSE,
                                  improvement_number(impr_req)));
      }

      sval = secfile_lookup_str(file, "%s.class", sec_name);
      pclass = unit_class_by_rule_name(sval);
      if (!pclass) {
        ruleset_error(LOG_ERROR,
                      "\"%s\" unit_type \"%s\":"
                      " bad class \"%s\".",
                      filename,
                      utype_rule_name(u),
                      sval);
        ok = FALSE;
        break;
      }
      u->uclass = pclass;
    
      sz_strlcpy(u->sound_move,
                 secfile_lookup_str_default(file, "-", "%s.sound_move",
                                            sec_name));
      sz_strlcpy(u->sound_move_alt,
                 secfile_lookup_str_default(file, "-", "%s.sound_move_alt",
                                            sec_name));
      sz_strlcpy(u->sound_fight,
                 secfile_lookup_str_default(file, "-", "%s.sound_fight",
                                            sec_name));
      sz_strlcpy(u->sound_fight_alt,
                 secfile_lookup_str_default(file, "-", "%s.sound_fight_alt",
                                            sec_name));

      if ((string = secfile_lookup_str(file, "%s.graphic", sec_name))) {
        sz_strlcpy(u->graphic_str, string);
      } else {
        ruleset_error(LOG_ERROR, "%s", secfile_error());
        ok = FALSE;
        break;
      }
      sz_strlcpy(u->graphic_alt,
                 secfile_lookup_str_default(file, "-", "%s.graphic_alt",
                                            sec_name));

      if (!secfile_lookup_int(file, &u->build_cost,
                              "%s.build_cost", sec_name)
          || !secfile_lookup_int(file, &u->pop_cost,
                                 "%s.pop_cost", sec_name)
          || !secfile_lookup_int(file, &u->attack_strength,
                                 "%s.attack", sec_name)
          || !secfile_lookup_int(file, &u->defense_strength,
                                 "%s.defense", sec_name)
          || !secfile_lookup_int(file, &u->move_rate,
                                 "%s.move_rate", sec_name)
          || !secfile_lookup_int(file, &u->vision_radius_sq,
                                 "%s.vision_radius_sq", sec_name)
          || !secfile_lookup_int(file, &u->transport_capacity,
                                 "%s.transport_cap", sec_name)
          || !secfile_lookup_int(file, &u->hp,
                                 "%s.hitpoints", sec_name)
          || !secfile_lookup_int(file, &u->firepower,
                                 "%s.firepower", sec_name)
          || !secfile_lookup_int(file, &u->fuel,
                                 "%s.fuel", sec_name)
          || !secfile_lookup_int(file, &u->happy_cost,
                                 "%s.uk_happy", sec_name)) {
        ruleset_error(LOG_ERROR, "%s", secfile_error());
        ok = FALSE;
        break;
      }
      u->move_rate *= SINGLE_MOVE;

      if (u->firepower <= 0) {
        ruleset_error(LOG_ERROR,
                      "\"%s\" unit_type \"%s\":"
                      " firepower is %d,"
                      " but must be at least 1. "
                      "  If you want no attack ability,"
                      " set the unit's attack strength to 0.",
                      filename,
                      utype_rule_name(u),
                      u->firepower);
        ok = FALSE;
        break;
      }

      lookup_cbonus_list(compat, u->bonuses, file, sec_name, "bonuses");

      output_type_iterate(o) {
        u->upkeep[o] = secfile_lookup_int_default(file, 0, "%s.uk_%s",
                                                  sec_name,
                                                  get_output_identifier(static_cast<Output_type_id>(o)));
      } output_type_iterate_end;

      slist = secfile_lookup_str_vec(file, &nval, "%s.cargo", sec_name);
      if (u->transport_capacity > 0) {
        if (nval == 0) {
          ruleset_error(LOG_ERROR,
                        "\"%s\" unit type \"%s\" "
                        "has transport_cap %d, but no cargo unit classes.",
                        filename, utype_rule_name(u), u->transport_capacity);
          ok = FALSE;
          break;
        }
      } else {
        if (nval > 0) {
          ruleset_error(LOG_ERROR,
                        "\"%s\" unit type \"%s\" "
                        "has cargo defined, but transport_cap is 0.",
                        filename, utype_rule_name(u));
          ok = FALSE;
          break;
        }
      }

      BV_CLR_ALL(u->cargo);
      for (j = 0; j < nval; j++) {
        struct unit_class *uclass = unit_class_by_rule_name(slist[j]);

        if (!uclass) {
          ruleset_error(LOG_ERROR,
                        "\"%s\" unit_type \"%s\":"
                        "has unknown unit class %s as cargo.",
                        filename,
                        utype_rule_name(u),
                        slist[j]);
          ok = FALSE;
          break;
        }

        BV_SET(u->cargo, uclass_index(uclass));
      }
      free(slist);

      if (!ok) {
        break;
      }

      slist = secfile_lookup_str_vec(file, &nval, "%s.targets", sec_name);
      BV_CLR_ALL(u->targets);
      for (j = 0; j < nval; j++) {
        struct unit_class *uclass = unit_class_by_rule_name(slist[j]);

        if (!uclass) {
          ruleset_error(LOG_ERROR,
                        "\"%s\" unit_type \"%s\":"
                        "has unknown unit class %s as target.",
                        filename,
                        utype_rule_name(u),
                        slist[j]);
          ok = FALSE;
          break;
        }

        BV_SET(u->targets, uclass_index(uclass));
      }
      free(slist);

      if (!ok) {
        break;
      }

      slist = secfile_lookup_str_vec(file, &nval, "%s.embarks", sec_name);
      BV_CLR_ALL(u->embarks);
      for (j = 0; j < nval; j++) {
        struct unit_class *uclass = unit_class_by_rule_name(slist[j]);

        if (!uclass) {
          ruleset_error(LOG_ERROR,
                        "\"%s\" unit_type \"%s\":"
                        "has unknown unit class %s as embarkable.",
                        filename,
                        utype_rule_name(u),
                        slist[j]);
          ok = FALSE;
          break;
        }

        BV_SET(u->embarks, uclass_index(uclass));
      }
      free(slist);

      if (!ok) {
        break;
      }

      slist = secfile_lookup_str_vec(file, &nval, "%s.disembarks", sec_name);
      BV_CLR_ALL(u->disembarks);
      for (j = 0; j < nval; j++) {
        struct unit_class *uclass = unit_class_by_rule_name(slist[j]);

        if (!uclass) {
          ruleset_error(LOG_ERROR,
                        "\"%s\" unit_type \"%s\":"
                        "has unknown unit class %s as disembarkable.",
                        filename,
                        utype_rule_name(u),
                        slist[j]);
          ok = FALSE;
          break;
        }

        BV_SET(u->disembarks, uclass_index(uclass));
      }
      free(slist);

      if (!ok) {
        break;
      }

      /* Set also all classes that are never unreachable as targets,
       * embarks, and disembarks. */
      unit_class_iterate(preachable) {
        if (!uclass_has_flag(preachable, UCF_UNREACHABLE)) {
          BV_SET(u->targets, uclass_index(preachable));
          BV_SET(u->embarks, uclass_index(preachable));
          BV_SET(u->disembarks, uclass_index(preachable));
        }
      } unit_class_iterate_end;

      u->vlayer = vision_layer_by_name(secfile_lookup_str_default(file, "Main",
                                                                  "%s.vision_layer",
                                                                  sec_name),
                                       fc_strcasecmp);
      if (!vision_layer_is_valid(u->vlayer)) {
        ruleset_error(LOG_ERROR,
                      "\"%s\" unit_type \"%s\":"
                      "has unknown vision layer %s.",
                      filename,
                      utype_rule_name(u),
                      slist[j]);
        ok = FALSE;
        break;
      }

      u->helptext = lookup_strvec(file, sec_name, "helptext");

      u->paratroopers_range = secfile_lookup_int_default(file,
          0, "%s.paratroopers_range", sec_name);
      if (compat->compat_mode && compat->ver_units  < 20) {
        u->rscompat_cache.paratroopers_mr_req
            = SINGLE_MOVE * secfile_lookup_int_default(
                  file, 0, "%s.paratroopers_mr_req", sec_name);
        u->rscompat_cache.paratroopers_mr_sub
            = SINGLE_MOVE * secfile_lookup_int_default(
                file, 0, "%s.paratroopers_mr_sub", sec_name);
      } else {
        u->rscompat_cache.paratroopers_mr_req = 0;
        u->rscompat_cache.paratroopers_mr_sub = 0;
      }
      u->bombard_rate = secfile_lookup_int_default(file, 0,
                                                   "%s.bombard_rate", sec_name);
      u->city_slots = secfile_lookup_int_default(file, 0,
                                                 "%s.city_slots", sec_name);
      u->city_size = secfile_lookup_int_default(file, 1,
                                                "%s.city_size", sec_name);
    } unit_type_iterate_end;
  }

  if (ok) {
    /* flags */
    unit_type_iterate(u) {
      const int i = utype_index(u);

      BV_CLR_ALL(u->flags);
      fc_assert(!utype_has_flag(u, UTYF_LAST_USER_FLAG - 1));

      slist = secfile_lookup_str_vec(file, &nval, "%s.flags",
                                     section_name(section_list_get(sec, i)));
      for (j = 0; j < nval; j++) {
        sval = slist[j];
        if (0 == strcmp(sval, "")) {
          continue;
        }
        if (compat->compat_mode && !fc_strcasecmp("Partial_Invis", sval)) {
          u->vlayer = V_INVIS;
        } else {
          ival = unit_type_flag_id_by_name(rscompat_utype_flag_name_3_1(compat, sval),
                                           fc_strcasecmp);
<<<<<<< HEAD
          if (!unit_type_flag_id_is_valid(static_cast<unit_type_flag_id>(ival))) {
            ok = FALSE;
            ival = unit_class_flag_id_by_name(sval, fc_strcasecmp);
            if (unit_class_flag_id_is_valid(static_cast<unit_class_flag_id>(ival))) {
=======
          if (!unit_type_flag_id_is_valid(unit_type_flag_id(ival))) {
            ok = FALSE;
            ival = unit_class_flag_id_by_name(sval, fc_strcasecmp);
            if (unit_class_flag_id_is_valid(unit_class_flag_id(ival))) {
>>>>>>> ce8ee145
              ruleset_error(LOG_ERROR, "\"%s\" unit_type \"%s\": unit_class flag!",
                            filename, utype_rule_name(u));
            } else {
              ruleset_error(LOG_ERROR,
                            "\"%s\" unit_type \"%s\": bad flag name \"%s\".",
                            filename, utype_rule_name(u),  sval);
            }
            break;
          } else {
            BV_SET(u->flags, ival);
          }
          fc_assert(utype_has_flag(u, ival));
        }
      }
      free(slist);

      if (!ok) {
        break;
      }
    } unit_type_iterate_end;
  }

  /* roles */
  if (ok) {
    unit_type_iterate(u) {
      const int i = utype_index(u);

      BV_CLR_ALL(u->roles);
    
      slist = secfile_lookup_str_vec(file, &nval, "%s.roles",
                                     section_name(section_list_get(sec, i)));
      for (j = 0; j < nval; j++) {
        sval = slist[j];
        if (strcmp(sval, "") == 0) {
          continue;
        }
        ival = unit_role_id_by_name(sval, fc_strcasecmp);
<<<<<<< HEAD
        if (!unit_role_id_is_valid(static_cast<unit_role_id>(ival))) {
=======
        if (!unit_role_id_is_valid(unit_role_id(ival))) {
>>>>>>> ce8ee145
          ruleset_error(LOG_ERROR, "\"%s\" unit_type \"%s\": bad role name \"%s\".",
                        filename, utype_rule_name(u), sval);
          ok = FALSE;
          break;
        } else {
          BV_SET(u->roles, ival - L_FIRST);
        }
        fc_assert(utype_has_role(u, ival));
      }
      free(slist);
    } unit_type_iterate_end;
  }

  if (ok) { 
    /* Some more consistency checking: */
    unit_type_iterate(u) {
      if (!valid_advance(u->require_advance)) {
        ruleset_error(LOG_ERROR, "\"%s\" unit_type \"%s\": depends on removed tech \"%s\".",
                       filename, utype_rule_name(u),
                       advance_rule_name(u->require_advance));
        u->require_advance = A_NEVER;
        ok = FALSE;
        break;
      }

      if (utype_has_flag(u, UTYF_SETTLERS)
          && u->city_size <= 0) {
        ruleset_error(LOG_ERROR, "\"%s\": Unit %s would build size %d cities",
                      filename, utype_rule_name(u), u->city_size);
        u->city_size = 1;
        ok = FALSE;
        break;
      }
    } unit_type_iterate_end;
  }

  section_list_destroy(csec);
  section_list_destroy(sec);

  if (ok) {
    secfile_check_unused(file);
  }

  return ok;
}

/**********************************************************************//**
  Load names of buildings so other rulesets can refer to buildings with
  their name.
**************************************************************************/
static bool load_building_names(struct section_file *file,
                                struct rscompat_info *compat)
{
  struct section_list *sec;
  int i, nval = 0;
  const char *filename = secfile_name(file);
  bool ok = TRUE;

  compat->ver_buildings = rscompat_check_capabilities(file, filename,
                                                      compat);
  if (compat->ver_buildings <= 0) {
    return FALSE;
  }

  (void) secfile_entry_by_path(file, "datafile.description");   /* unused */
  (void) secfile_entry_by_path(file, "datafile.ruledit");       /* unused */

  /* The names: */
  sec = secfile_sections_by_name_prefix(file, BUILDING_SECTION_PREFIX);
  if (NULL == sec || 0 == (nval = section_list_size(sec))) {
    ruleset_error(LOG_ERROR, "\"%s\": No improvements?!?", filename);
    ok = FALSE;
  } else {
    log_verbose("%d improvement types (including possibly unused)", nval);
    if (nval > B_LAST) {
      ruleset_error(LOG_ERROR, "\"%s\": Too many improvements (%d, max %d)",
                    filename, nval, B_LAST);
      ok = FALSE;
    }
  }

  if (ok) {
    game.control.num_impr_types = nval;

    for (i = 0; i < nval; i++) {
      struct impr_type *b = improvement_by_number(i);

      if (!ruleset_load_names(&b->name, NULL, file, section_name(section_list_get(sec, i)))) {
        ok = FALSE;
        break;
      }
    }
  }

  section_list_destroy(sec);

  return ok;
}

/**********************************************************************//**
  Load buildings related ruleset data
**************************************************************************/
static bool load_ruleset_buildings(struct section_file *file,
                                   struct rscompat_info *compat)
{
  struct section_list *sec;
  const char *item;
  int i, nval;
  const char *filename = secfile_name(file);
  bool ok = TRUE;

  sec = secfile_sections_by_name_prefix(file, BUILDING_SECTION_PREFIX);
  nval = (NULL != sec ? section_list_size(sec) : 0);

  for (i = 0; i < nval && ok; i++) {
    struct impr_type *b = improvement_by_number(i);
    const char *sec_name = section_name(section_list_get(sec, i));
    struct requirement_vector *reqs =
      lookup_req_list(file, compat, sec_name, "reqs",
                      improvement_rule_name(b));

    if (reqs == NULL) {
      ok = FALSE;
      break;
    } else {
      const char *sval, **slist;
      int j, ival;
      size_t nflags;

      item = secfile_lookup_str(file, "%s.genus", sec_name);
      b->genus = impr_genus_id_by_name(item, fc_strcasecmp);
      if (!impr_genus_id_is_valid(b->genus)) {
        ruleset_error(LOG_ERROR, "\"%s\" improvement \"%s\": couldn't match "
                      "genus \"%s\".", filename,
                      improvement_rule_name(b), item);
        ok = FALSE;
        break;
      }

      slist = secfile_lookup_str_vec(file, &nflags, "%s.flags", sec_name);
      BV_CLR_ALL(b->flags);

      for (j = 0; j < nflags; j++) {
        sval = slist[j];
        if (strcmp(sval,"") == 0) {
          continue;
        }
        ival = impr_flag_id_by_name(sval, fc_strcasecmp);
<<<<<<< HEAD
        if (!impr_flag_id_is_valid(static_cast<impr_flag_id>(ival))) {
=======
        if (!impr_flag_id_is_valid(impr_flag_id(ival))) {
>>>>>>> ce8ee145
          ruleset_error(LOG_ERROR,
                        "\"%s\" improvement \"%s\": bad flag name \"%s\".",
                        filename, improvement_rule_name(b), sval);
          ok = FALSE;
          break;
        } else {
          BV_SET(b->flags, ival);
        }
      }
      free(slist);

      if (!ok) {
        break;
      }

      requirement_vector_copy(&b->reqs, reqs);

      {
        struct requirement_vector *obs_reqs =
          lookup_req_list(file, compat, sec_name, "obsolete_by",
                          improvement_rule_name(b));

        if (obs_reqs == NULL) {
          ok = FALSE;
          break;
        } else {
          requirement_vector_copy(&b->obsolete_by, obs_reqs);
        }
      }

      if (!secfile_lookup_int(file, &b->build_cost,
                              "%s.build_cost", sec_name)
          || !secfile_lookup_int(file, &b->upkeep,
                                 "%s.upkeep", sec_name)
          || !secfile_lookup_int(file, &b->sabotage,
                                 "%s.sabotage", sec_name)) {
        ruleset_error(LOG_ERROR, "%s", secfile_error());
        ok = FALSE;
        break;
      }

      sz_strlcpy(b->graphic_str,
                 secfile_lookup_str_default(file, "-",
                                            "%s.graphic", sec_name));
      sz_strlcpy(b->graphic_alt,
                 secfile_lookup_str_default(file, "-",
                                            "%s.graphic_alt", sec_name));

      sz_strlcpy(b->soundtag,
                 secfile_lookup_str_default(file, "-",
                                            "%s.sound", sec_name));
      sz_strlcpy(b->soundtag_alt,
                 secfile_lookup_str_default(file, "-",
                                            "%s.sound_alt", sec_name));
      b->helptext = lookup_strvec(file, sec_name, "helptext");
    }
  }

  section_list_destroy(sec);
  if (ok) {
    secfile_check_unused(file);
  }

  return ok;
}

/**********************************************************************//**
  Load names of terrain types so other rulesets can refer to terrains with
  their name.
**************************************************************************/
static bool load_terrain_names(struct section_file *file,
                               struct rscompat_info *compat)
{
  int nval = 0;
  struct section_list *sec = NULL;
  const char *flag;
  int i;
  const char *filename = secfile_name(file);
  bool ok = TRUE;

  compat->ver_terrain = rscompat_check_capabilities(file, filename,
                                                    compat);
  if (compat->ver_terrain <= 0) {
    return FALSE;
  }

  (void) secfile_entry_by_path(file, "datafile.description");   /* unused */
  (void) secfile_entry_by_path(file, "datafile.ruledit");       /* unused */

  /* User terrain flag names */
  for (i = 0; (flag = secfile_lookup_str_default(file, NULL, "control.flags%d.name", i)) ;
       i++) {
    const char *helptxt = secfile_lookup_str_default(file, NULL, "control.flags%d.helptxt",
                                                     i);

    if (terrain_flag_id_by_name(flag, fc_strcasecmp)
        != terrain_flag_id_invalid()) {
      ruleset_error(LOG_ERROR, "\"%s\": Duplicate terrain flag name '%s'",
                    filename, flag);
      ok = FALSE;
      break;
    }
    if (i > MAX_NUM_USER_TER_FLAGS) {
      ruleset_error(LOG_ERROR, "\"%s\": Too many user terrain flags!",
                    filename);
      ok = FALSE;
      break;
    }

<<<<<<< HEAD
    set_user_terrain_flag_name(static_cast<terrain_flag_id>(TER_USER_1 + i), flag, helptxt);
=======
    set_user_terrain_flag_name(terrain_flag_id(TER_USER_1 + i), flag, helptxt);
>>>>>>> ce8ee145
  }

  if (ok) {
    /* Blank the remaining terrain user flag slots. */
    for (; i < MAX_NUM_USER_TER_FLAGS; i++) {
<<<<<<< HEAD
      set_user_terrain_flag_name(static_cast<terrain_flag_id>(TER_USER_1 + i), NULL, NULL);
=======
      set_user_terrain_flag_name(terrain_flag_id(TER_USER_1 + i), nullptr, nullptr);
>>>>>>> ce8ee145
    }
  }

  /* User extra flag names */
  for (i = 0;
       (flag = secfile_lookup_str_default(file, NULL,
                                          "control.extra_flags%d.name",
                                          i));
       i++) {
    const char *helptxt = secfile_lookup_str_default(file, NULL,
        "control.extra_flags%d.helptxt", i);

    if (extra_flag_id_by_name(flag, fc_strcasecmp)
        != extra_flag_id_invalid()) {
      ruleset_error(LOG_ERROR, "\"%s\": Duplicate extra flag name '%s'",
                    filename, flag);
      ok = FALSE;
      break;
    }
    if (i > MAX_NUM_USER_EXTRA_FLAGS) {
      ruleset_error(LOG_ERROR, "\"%s\": Too many user extra flags!",
                    filename);
      ok = FALSE;
      break;
    }

<<<<<<< HEAD
    set_user_extra_flag_name(static_cast<extra_flag_id>(EF_USER_FLAG_1 + i), flag, helptxt);
=======
    set_user_extra_flag_name(extra_flag_id(EF_USER_FLAG_1 + i), flag, helptxt);
>>>>>>> ce8ee145
  }

  if (ok) {
    /* Blank the remaining extra user flag slots. */
    for (; i < MAX_NUM_USER_EXTRA_FLAGS; i++) {
<<<<<<< HEAD
      set_user_extra_flag_name(static_cast<extra_flag_id>(EF_USER_FLAG_1 + i), NULL, NULL);
=======
      set_user_extra_flag_name(extra_flag_id(EF_USER_FLAG_1 + i), NULL, NULL);
>>>>>>> ce8ee145
    }

    /* terrain names */

    sec = secfile_sections_by_name_prefix(file, TERRAIN_SECTION_PREFIX);
    if (NULL == sec || 0 == (nval = section_list_size(sec))) {
      ruleset_error(LOG_ERROR, "\"%s\": ruleset doesn't have any terrains.",
                    filename);
      ok = FALSE;
    } else {
      if (nval > MAX_NUM_TERRAINS) {
        ruleset_error(LOG_ERROR, "\"%s\": Too many terrains (%d, max %d)",
                      filename, nval, MAX_NUM_TERRAINS);
        ok = FALSE;
      }
    }
  }

  if (ok) {
    game.control.terrain_count = nval;

    /* avoid re-reading files */
    if (terrain_sections) {
      free(terrain_sections);
    }
<<<<<<< HEAD
    terrain_sections = static_cast<char*>(fc_calloc(nval, MAX_SECTION_LABEL));
=======
    terrain_sections = static_cast<char *>(fc_calloc(nval, MAX_SECTION_LABEL));
>>>>>>> ce8ee145

    terrain_type_iterate(pterrain) {
      const int terri = terrain_index(pterrain);
      const char *sec_name = section_name(section_list_get(sec, terri));

      if (!ruleset_load_names(&pterrain->name, NULL, file, sec_name)) {
        ok = FALSE;
        break;
      }

      section_strlcpy(&terrain_sections[terri * MAX_SECTION_LABEL], sec_name);
    } terrain_type_iterate_end;
  }

  section_list_destroy(sec);
  sec = NULL;

  /* extra names */

  if (ok) {
    sec = secfile_sections_by_name_prefix(file, EXTRA_SECTION_PREFIX);
    nval = (NULL != sec ? section_list_size(sec) : 0);
    if (nval > MAX_EXTRA_TYPES) {
      ruleset_error(LOG_ERROR, "\"%s\": Too many extra types (%d, max %d)",
                    filename, nval, MAX_EXTRA_TYPES);
      ok = FALSE;
    }
  }

  if (ok) {
    int idx;

    game.control.num_extra_types = nval;

    if (extra_sections) {
      free(extra_sections);
    }
<<<<<<< HEAD
    extra_sections = static_cast<char*>(fc_calloc(nval, MAX_SECTION_LABEL));
=======
    extra_sections = static_cast<char *>(fc_calloc(nval, MAX_SECTION_LABEL));
>>>>>>> ce8ee145

    if (ok) {
      for (idx = 0; idx < nval; idx++) {
        const char *sec_name = section_name(section_list_get(sec, idx));
        struct extra_type *pextra = extra_by_number(idx);

        if (!ruleset_load_names(&pextra->name, NULL, file, sec_name)) {
          ok = FALSE;
          break;
        }
        section_strlcpy(&extra_sections[idx * MAX_SECTION_LABEL], sec_name);
      }
    }
  }

  section_list_destroy(sec);
  sec = NULL;

  /* base names */

  if (ok) {
    sec = secfile_sections_by_name_prefix(file, BASE_SECTION_PREFIX);
    nval = (NULL != sec ? section_list_size(sec) : 0);
    if (nval > MAX_BASE_TYPES) {
      ruleset_error(LOG_ERROR, "\"%s\": Too many base types (%d, max %d)",
                    filename, nval, MAX_BASE_TYPES);
      ok = FALSE;
    }

    game.control.num_base_types = nval;
  }

  if (ok) {
    int idx;

    if (base_sections) {
      free(base_sections);
    }
<<<<<<< HEAD
    base_sections = static_cast<char*>(fc_calloc(nval, MAX_SECTION_LABEL));
=======
    base_sections = static_cast<char *>(fc_calloc(nval, MAX_SECTION_LABEL));
>>>>>>> ce8ee145

    /* Cannot use base_type_iterate() before bases are added to
     * EC_BASE caused_by list. Have to get them by extra_type_by_rule_name() */
    for (idx = 0; idx < nval; idx++) {
      const char *sec_name = section_name(section_list_get(sec, idx));
      const char *base_name = secfile_lookup_str(file, "%s.extra", sec_name);

      if (base_name != NULL) {
        struct extra_type *pextra = extra_type_by_rule_name(base_name);

        if (pextra != NULL) {
          base_type_init(pextra, idx);
          section_strlcpy(&base_sections[idx * MAX_SECTION_LABEL], sec_name);
        } else {
          ruleset_error(LOG_ERROR,
                        "No extra definition matching base definition \"%s\"",
                        base_name);
          ok = FALSE;
        }
      } else {
        ruleset_error(LOG_ERROR,
                      "Base section \"%s\" does not associate base with any extra",
                      sec_name);
        ok = FALSE;
      }
    }
  }

  section_list_destroy(sec);
  sec = NULL;

  /* road names */

  if (ok) {
    sec = secfile_sections_by_name_prefix(file, ROAD_SECTION_PREFIX);
    nval = (NULL != sec ? section_list_size(sec) : 0);
    if (nval > MAX_ROAD_TYPES) {
      ruleset_error(LOG_ERROR, "\"%s\": Too many road types (%d, max %d)",
                    filename, nval, MAX_ROAD_TYPES);
      ok = FALSE;
    }

    game.control.num_road_types = nval;
  }

  if (ok) {
    int idx;

    if (road_sections) {
      free(road_sections);
    }
<<<<<<< HEAD
    road_sections = static_cast<char*>(fc_calloc(nval, MAX_SECTION_LABEL));
=======
    road_sections = static_cast<char *>(fc_calloc(nval, MAX_SECTION_LABEL));
>>>>>>> ce8ee145

    /* Cannot use extra_type_by_cause_iterate(EC_ROAD) before roads are added to
     * EC_ROAD caused_by list. Have to get them by extra_type_by_rule_name() */
    for (idx = 0; idx < nval; idx++) {
      const char *sec_name = section_name(section_list_get(sec, idx));
      const char *road_name = secfile_lookup_str(file, "%s.extra", sec_name);

      if (road_name != NULL) {
        struct extra_type *pextra = extra_type_by_rule_name(road_name);

        if (pextra != NULL) {
          road_type_init(pextra, idx);
          section_strlcpy(&road_sections[idx * MAX_SECTION_LABEL], sec_name);
        } else {
          ruleset_error(LOG_ERROR,
                        "No extra definition matching road definition \"%s\"",
                        road_name);
          ok = FALSE;
        }
      } else {
        ruleset_error(LOG_ERROR,
                      "Road section \"%s\" does not associate road with any extra",
                      sec_name);
        ok = FALSE;
      }
    }
  }

  section_list_destroy(sec);
  sec = NULL;

  /* resource names */

  if (ok) {
    sec = secfile_sections_by_name_prefix(file, RESOURCE_SECTION_PREFIX);
    nval = (NULL != sec ? section_list_size(sec) : 0);
    if (nval > MAX_RESOURCE_TYPES) {
      ruleset_error(LOG_ERROR, "\"%s\": Too many resource types (%d, max %d)",
                    filename, nval, MAX_RESOURCE_TYPES);
      ok = FALSE;
    }

    game.control.num_resource_types = nval;
  }

  if (ok) {
    int idx;

    if (resource_sections) {
      free(resource_sections);
    }
<<<<<<< HEAD
    resource_sections = static_cast<char*>(fc_calloc(nval, MAX_SECTION_LABEL));
=======
    resource_sections = static_cast<char *>(fc_calloc(nval, MAX_SECTION_LABEL));
>>>>>>> ce8ee145

    /* Cannot use resource_type_iterate() before resource are added to
     * EC_RESOURCE caused_by list. Have to get them by extra_type_by_rule_name() */
    for (idx = 0; idx < nval; idx++) {
      const char *sec_name = section_name(section_list_get(sec, idx));
      const char *resource_name;
      struct extra_type *pextra = NULL;

      resource_name = secfile_lookup_str_default(file, NULL, "%s.extra", sec_name);

      if (resource_name != NULL) {
        pextra = extra_type_by_rule_name(resource_name);

        if (pextra != NULL) {
          resource_type_init(pextra);
          section_strlcpy(&resource_sections[idx * MAX_SECTION_LABEL], sec_name);
        } else {
          ruleset_error(LOG_ERROR,
                        "No extra definition matching resource definition \"%s\"",
                        resource_name);
          ok = FALSE;
        }
      } else {
        ruleset_error(LOG_ERROR,
                      "Resource section %s does not list extra this resource belongs to.",
                      sec_name);
        ok = FALSE;
      }
    }
  }

  section_list_destroy(sec);

  return ok;
}

/**********************************************************************//**
  Load terrain types related ruleset data
**************************************************************************/
static bool load_ruleset_terrain(struct section_file *file,
                                 struct rscompat_info *compat)
{
  size_t nval;
  int j;
  bool compat_road = FALSE;
  bool compat_rail = FALSE;
  bool compat_river = FALSE;
  const char **res;
  const char *filename = secfile_name(file);
  const char *text;
  bool ok = TRUE;

  /* parameters */

  terrain_control.ocean_reclaim_requirement_pct
    = secfile_lookup_int_default(file, 101,
				 "parameters.ocean_reclaim_requirement");
  terrain_control.land_channel_requirement_pct
    = secfile_lookup_int_default(file, 101,
				 "parameters.land_channel_requirement");
  terrain_control.terrain_thaw_requirement_pct
    = secfile_lookup_int_default(file, 101,
				 "parameters.thaw_requirement");
  terrain_control.terrain_freeze_requirement_pct
    = secfile_lookup_int_default(file, 101,
				 "parameters.freeze_requirement");
  terrain_control.lake_max_size
    = secfile_lookup_int_default(file, 0,
				 "parameters.lake_max_size");
  terrain_control.min_start_native_area
    = secfile_lookup_int_default(file, 0,
                                 "parameters.min_start_native_area");
  terrain_control.move_fragments
    = secfile_lookup_int_default(file, 3,
                                 "parameters.move_fragments");
  if (terrain_control.move_fragments < 1) {
    ruleset_error(LOG_ERROR, "\"%s\": move_fragments must be at least 1",
                  filename);
    ok = FALSE;
  }
  init_move_fragments();
  terrain_control.igter_cost
    = secfile_lookup_int_default(file, 1,
                                 "parameters.igter_cost");
  if (terrain_control.igter_cost < 1) {
    ruleset_error(LOG_ERROR, "\"%s\": igter_cost must be at least 1",
                  filename);
    ok = FALSE;
  }
  terrain_control.infrapoints = FALSE; /* This will be updated if we find
                                        * an placeable extra. */

  terrain_control.pythagorean_diagonal
    = secfile_lookup_bool_default(file, RS_DEFAULT_PYTHAGOREAN_DIAGONAL,
                                  "parameters.pythagorean_diagonal");

  wld.map.server.ocean_resources
    = secfile_lookup_bool_default(file, FALSE,
                                  "parameters.ocean_resources");

  text = secfile_lookup_str_default(file,
                                    N_("?gui_type:Build Type A Base"),
                                    "extraui.ui_name_base_fortress");
  sz_strlcpy(terrain_control.gui_type_base0, text);

  text = secfile_lookup_str_default(file,
                                    N_("?gui_type:Build Type B Base"),
                                    "extraui.ui_name_base_airbase");
  sz_strlcpy(terrain_control.gui_type_base1, text);

  if (ok) {
    /* terrain details */

    terrain_type_iterate(pterrain) {
      const char **slist;
      const int i = terrain_index(pterrain);
      const char *tsection = &terrain_sections[i * MAX_SECTION_LABEL];
      const char *cstr;

      sz_strlcpy(pterrain->graphic_str,
                 secfile_lookup_str(file,"%s.graphic", tsection));
      sz_strlcpy(pterrain->graphic_alt,
                 secfile_lookup_str(file,"%s.graphic_alt", tsection));

      pterrain->identifier
        = secfile_lookup_str(file, "%s.identifier", tsection)[0];
      if ('\0' == pterrain->identifier) {
        ruleset_error(LOG_ERROR, "\"%s\" [%s] identifier missing value.",
                      filename, tsection);
        ok = FALSE;
        break;
      }
      if (TERRAIN_UNKNOWN_IDENTIFIER == pterrain->identifier) {
        ruleset_error(LOG_ERROR,
                      "\"%s\" [%s] cannot use '%c' as an identifier;"
                      " it is reserved for unknown terrain.",
                      filename, tsection, pterrain->identifier);
        ok = FALSE;
        break;
      }
      for (j = T_FIRST; j < i; j++) {
        if (pterrain->identifier == terrain_by_number(j)->identifier) {
          ruleset_error(LOG_ERROR,
                        "\"%s\" [%s] has the same identifier as [%s].",
                        filename,
                        tsection,
                        &terrain_sections[j * MAX_SECTION_LABEL]);
          ok = FALSE;
          break;
        }
      }

      if (!ok) {
        break;
      }

      cstr = secfile_lookup_str(file, "%s.class", tsection);
      pterrain->tclass = terrain_class_by_name(cstr, fc_strcasecmp);
      if (!terrain_class_is_valid(pterrain->tclass)) {
        ruleset_error(LOG_ERROR, "\"%s\": [%s] unknown class \"%s\"",
                      filename, tsection, cstr);
        ok = FALSE;
        break;
      }

      if (!secfile_lookup_int(file, &pterrain->movement_cost,
                              "%s.movement_cost", tsection)
          || !secfile_lookup_int(file, &pterrain->defense_bonus,
                                 "%s.defense_bonus", tsection)) {
        ruleset_error(LOG_ERROR, "%s", secfile_error());
        ok = FALSE;
        break;
      }

      output_type_iterate(o) {
        pterrain->output[o]
          = secfile_lookup_int_default(file, 0, "%s.%s", tsection,
                                       get_output_identifier(static_cast<output_type_id>(o)));
      } output_type_iterate_end;

      res = secfile_lookup_str_vec(file, &nval, "%s.resources", tsection);
<<<<<<< HEAD
      pterrain->resources = static_cast<extra_type**>(fc_calloc(nval + 1, sizeof(*pterrain->resources)));
=======
      pterrain->resources = static_cast<extra_type **>(
          fc_calloc(nval + 1, sizeof(*pterrain->resources)));
>>>>>>> ce8ee145
      for (j = 0; j < nval; j++) {
        pterrain->resources[j] = lookup_resource(filename, res[j], tsection);
        if (pterrain->resources[j] == NULL) {
          ok = FALSE;
          break;
        }
      }
      pterrain->resources[nval] = NULL;
      free(res);
      res = NULL;

      if (!ok) {
        break;
      }

      output_type_iterate(o) {
        pterrain->road_output_incr_pct[o]
          = secfile_lookup_int_default(file, 0, "%s.road_%s_incr_pct",
                                       tsection, get_output_identifier(static_cast<Output_type_id>(o)));
      } output_type_iterate_end;

      if (!lookup_time(file, &pterrain->base_time, tsection, "base_time",
                       filename, NULL, &ok)
          || !lookup_time(file, &pterrain->road_time, tsection, "road_time",
                          filename, NULL, &ok)) {
        ruleset_error(LOG_ERROR, "%s", secfile_error());
        ok = FALSE;
        break;
      }

      if (!lookup_terrain(file, "irrigation_result", filename, pterrain,
                          &pterrain->irrigation_result)) {
        ok = FALSE;
        break;
      }
      if (!secfile_lookup_int(file, &pterrain->irrigation_food_incr,
                              "%s.irrigation_food_incr", tsection)
          || !lookup_time(file, &pterrain->irrigation_time,
                          tsection, "irrigation_time", filename, NULL, &ok)) {
        ruleset_error(LOG_ERROR, "%s", secfile_error());
        ok = FALSE;
        break;
      }

      if (!lookup_terrain(file, "mining_result", filename, pterrain,
                          &pterrain->mining_result)) {
        ok = FALSE;
        break;
      }
      if (!secfile_lookup_int(file, &pterrain->mining_shield_incr,
                              "%s.mining_shield_incr", tsection)
          || !lookup_time(file, &pterrain->mining_time,
                          tsection, "mining_time", filename, NULL, &ok)) {
        ruleset_error(LOG_ERROR, "%s", secfile_error());
        ok = FALSE;
        break;
      }

      if (!lookup_time(file, &pterrain->cultivate_time,
                       tsection, "cultivate_time", filename, NULL, &ok)) {
        if (compat->compat_mode) {
          if (pterrain->irrigation_result != pterrain) {
            pterrain->cultivate_time = pterrain->irrigation_time;
            pterrain->irrigation_time = 0;
          } else {
            pterrain->cultivate_time = 0;
          }
        } else {
          ok = FALSE;
          break;
        }
      }

      if (!lookup_time(file, &pterrain->plant_time,
                       tsection, "plant_time", filename, NULL, &ok)) {
        if (compat->compat_mode) {
          if (pterrain->mining_result != pterrain) {
            pterrain->plant_time = pterrain->mining_time;
            pterrain->mining_time = 0;
          } else {
            pterrain->plant_time = 0;
          }
        } else {
          ok = FALSE;
          break;
        }

      }

      if (!lookup_unit_type(file, tsection, "animal",
                            &pterrain->animal, filename,
                            rule_name_get(&pterrain->name))) {
        ok = FALSE;
        break;
      }

      if (!lookup_terrain(file, "transform_result", filename, pterrain,
                          &pterrain->transform_result)) {
        ok = FALSE;
        break;
      }
      if (!lookup_time(file, &pterrain->transform_time,
                       tsection, "transform_time", filename, NULL, &ok)) {
        ruleset_error(LOG_ERROR, "%s", secfile_error());
        ok = FALSE;
        break;
      }

      pterrain->placing_time = 1; /* default */
      lookup_time(file, &pterrain->placing_time,
                  tsection, "placing_time", filename, NULL, &ok);

      pterrain->pillage_time = 1; /* default */
      lookup_time(file, &pterrain->pillage_time,
                  tsection, "pillage_time", filename, NULL, &ok);
      pterrain->clean_pollution_time = 3; /* default */
      lookup_time(file, &pterrain->clean_pollution_time,
                  tsection, "clean_pollution_time", filename, NULL, &ok);
      pterrain->clean_fallout_time = 3; /* default */
      lookup_time(file, &pterrain->clean_fallout_time,
                  tsection, "clean_fallout_time", filename, NULL, &ok);

      if (!lookup_terrain(file, "warmer_wetter_result", filename, pterrain,
                         &pterrain->warmer_wetter_result)
          || !lookup_terrain(file, "warmer_drier_result", filename, pterrain,
                             &pterrain->warmer_drier_result)
          || !lookup_terrain(file, "cooler_wetter_result", filename, pterrain,
                             &pterrain->cooler_wetter_result)
          || !lookup_terrain(file, "cooler_drier_result", filename, pterrain,
                             &pterrain->cooler_drier_result)) {
        ok = FALSE;
        break;
      }

      slist = secfile_lookup_str_vec(file, &nval, "%s.flags", tsection);
      BV_CLR_ALL(pterrain->flags);
      for (j = 0; j < nval; j++) {
        const char *sval = slist[j];
        enum terrain_flag_id flag
          = terrain_flag_id_by_name(sval, fc_strcasecmp);

        if (!terrain_flag_id_is_valid(flag)) {
          ruleset_error(LOG_ERROR, "\"%s\" [%s] has unknown flag \"%s\".",
                        filename, tsection, sval);
          ok = FALSE;
          break;
        } else {
          BV_SET(pterrain->flags, flag);
        }
      }
      free(slist);

      if (!ok) {
        break;
      }

      {
        enum mapgen_terrain_property mtp;
        for (mtp = mapgen_terrain_property_begin();
             mtp != mapgen_terrain_property_end();
             mtp = mapgen_terrain_property_next(mtp)) {
          pterrain->property[mtp]
            = secfile_lookup_int_default(file, 0, "%s.property_%s", tsection,
                                         mapgen_terrain_property_name(mtp));
        }
      }

      slist = secfile_lookup_str_vec(file, &nval, "%s.native_to", tsection);
      BV_CLR_ALL(pterrain->native_to);
      for (j = 0; j < nval; j++) {
        struct unit_class *classx = unit_class_by_rule_name(slist[j]);

        if (!classx) {
          ruleset_error(LOG_ERROR,
                        "\"%s\" [%s] is native to unknown unit class \"%s\".",
                        filename, tsection, slist[j]);
          ok = FALSE;
          break;
        } else {
          BV_SET(pterrain->native_to, uclass_index(classx));
        }
      }
      free(slist);

      if (!ok) {
        break;
      }

      /* get terrain color */
      {
        fc_assert_ret_val(pterrain->rgb == NULL, FALSE);
        if (!rgbcolor_load(file, &pterrain->rgb, "%s.color", tsection)) {
          ruleset_error(LOG_ERROR, "Missing terrain color definition: %s",
                        secfile_error());
          ok = FALSE;
          break;
        }
      }

      pterrain->helptext = lookup_strvec(file, tsection, "helptext");
    } terrain_type_iterate_end;
  }

  if (ok) {
    /* extra details */
    extra_type_iterate(pextra) {
      BV_CLR_ALL(pextra->conflicts);
    } extra_type_iterate_end;

    extra_type_iterate(pextra) {
      if (!compat->compat_mode || compat->ver_terrain >= 10 || pextra->category != ECAT_RESOURCE) {
        const char *section = &extra_sections[extra_index(pextra) * MAX_SECTION_LABEL];
        const char **slist;
        struct requirement_vector *reqs;
        const char *catname;
        int cj;
        enum extra_cause cause;
        enum extra_rmcause rmcause;
        const char *eus_name;
        const char *vis_req_name;
        const struct advance *vis_req;

        catname = secfile_lookup_str(file, "%s.category", section);
        if (catname == NULL) {
          ruleset_error(LOG_ERROR, "\"%s\" extra \"%s\" has no category.",
                        filename,
                        extra_rule_name(pextra));
          ok = FALSE;
          break;
        }
        pextra->category = extra_category_by_name(catname, fc_strcasecmp);
        if (!extra_category_is_valid(pextra->category)) {
          ruleset_error(LOG_ERROR,
                        "\"%s\" extra \"%s\" has invalid category \"%s\".",
                        filename, extra_rule_name(pextra), catname);
          ok = FALSE;
          break;
        }

        slist = secfile_lookup_str_vec(file, &nval, "%s.causes", section);
        pextra->causes = 0;
        for (cj = 0; cj < nval; cj++) {
          const char *sval = slist[cj];
          cause = extra_cause_by_name(sval, fc_strcasecmp);

          if (!extra_cause_is_valid(cause)) {
            ruleset_error(LOG_ERROR, "\"%s\" extra \"%s\": unknown cause \"%s\".",
                          filename,
                          extra_rule_name(pextra),
                          sval);
            ok = FALSE;
            break;
          } else {
            pextra->causes |= (1 << cause);
            extra_to_caused_by_list(pextra, cause);
          }
        }

        if (pextra->causes == 0) {
          /* Extras that do not have any causes added to EC_NONE list */
          extra_to_caused_by_list(pextra, EC_NONE);
        }

        if (!is_extra_caused_by(pextra, EC_BASE)
            && !is_extra_caused_by(pextra, EC_ROAD)
            && !is_extra_caused_by(pextra, EC_RESOURCE)) {
          /* Not a base, road, nor resource, so special */
          pextra->data.special_idx = extra_type_list_size(extra_type_list_by_cause(static_cast<extra_cause>(EC_SPECIAL)));
          extra_to_caused_by_list(pextra, static_cast<extra_cause>(EC_SPECIAL));
        }

        free(slist);

        slist = secfile_lookup_str_vec(file, &nval, "%s.rmcauses", section);
        pextra->rmcauses = 0;
        for (j = 0; j < nval; j++) {
          const char *sval = slist[j];
          rmcause = extra_rmcause_by_name(sval, fc_strcasecmp);

          if (!extra_rmcause_is_valid(rmcause)) {
            ruleset_error(LOG_ERROR, "\"%s\" extra \"%s\": unknown rmcause \"%s\".",
                          filename,
                          extra_rule_name(pextra),
                          sval);
            ok = FALSE;
            break;
          } else {
            pextra->rmcauses |= (1 << rmcause);
            extra_to_removed_by_list(pextra, rmcause);
          }
        }

        free(slist);

        sz_strlcpy(pextra->activity_gfx,
                   secfile_lookup_str_default(file, "-",
                                              "%s.activity_gfx", section));
        sz_strlcpy(pextra->act_gfx_alt,
                   secfile_lookup_str_default(file, "-",
                                              "%s.act_gfx_alt", section));
        sz_strlcpy(pextra->act_gfx_alt2,
                   secfile_lookup_str_default(file, "-",
                                              "%s.act_gfx_alt2", section));
        sz_strlcpy(pextra->rmact_gfx,
                   secfile_lookup_str_default(file, "-",
                                              "%s.rmact_gfx", section));
        sz_strlcpy(pextra->rmact_gfx_alt,
                   secfile_lookup_str_default(file, "-",
                                              "%s.rmact_gfx_alt", section));
        sz_strlcpy(pextra->graphic_str,
                   secfile_lookup_str_default(file, "-", "%s.graphic", section));
        sz_strlcpy(pextra->graphic_alt,
                   secfile_lookup_str_default(file, "-",
                                              "%s.graphic_alt", section));

        reqs = lookup_req_list(file, compat, section, "reqs", extra_rule_name(pextra));
        if (reqs == NULL) {
          ok = FALSE;
          break;
        }
        requirement_vector_copy(&pextra->reqs, reqs);

        reqs = lookup_req_list(file, compat, section, "rmreqs", extra_rule_name(pextra));
        if (reqs == NULL) {
          ok = FALSE;
          break;
        }
        requirement_vector_copy(&pextra->rmreqs, reqs);

        reqs = lookup_req_list(file, compat, section, "appearance_reqs", extra_rule_name(pextra));
        if (reqs == NULL) {
          ok = FALSE;
          break;
        }
        requirement_vector_copy(&pextra->appearance_reqs, reqs);

        reqs = lookup_req_list(file, compat, section, "disappearance_reqs", extra_rule_name(pextra));
        if (reqs == NULL) {
          ok = FALSE;
          break;
        }
        requirement_vector_copy(&pextra->disappearance_reqs, reqs);

        pextra->buildable = secfile_lookup_bool_default(file,
                                                        is_extra_caused_by_worker_action(pextra),
                                                        "%s.buildable", section);
        pextra->generated = secfile_lookup_bool_default(file, TRUE,
                                                        "%s.generated", section);

        pextra->build_time = 0; /* default */
        lookup_time(file, &pextra->build_time, section, "build_time",
                    filename, extra_rule_name(pextra), &ok);
        pextra->build_time_factor = secfile_lookup_int_default(file, 1,
                                                               "%s.build_time_factor", section);
        pextra->removal_time = 0; /* default */
        lookup_time(file, &pextra->removal_time, section, "removal_time",
                    filename, extra_rule_name(pextra), &ok);
        pextra->removal_time_factor = secfile_lookup_int_default(file, 1,
                                                                 "%s.removal_time_factor", section);
        pextra->infracost = secfile_lookup_int_default(file, 0,
                                                       "%s.infracost", section);
        if (pextra->infracost > 0) {
          terrain_control.infrapoints = TRUE;
        }

        pextra->defense_bonus  = secfile_lookup_int_default(file, 0,
                                                            "%s.defense_bonus",
                                                            section);
        if (pextra->defense_bonus != 0) {
          if (extra_has_flag(pextra, EF_NATURAL_DEFENSE)) {
            extra_to_caused_by_list(pextra, static_cast<extra_cause>(EC_NATURAL_DEFENSIVE));
          } else {
            extra_to_caused_by_list(pextra, static_cast<extra_cause>(EC_DEFENSIVE));
          }
        }

        eus_name = secfile_lookup_str_default(file, "Normal", "%s.unit_seen", section);
        pextra->eus = extra_unit_seen_type_by_name(eus_name, fc_strcasecmp);
        if (!extra_unit_seen_type_is_valid(pextra->eus)) {
          ruleset_error(LOG_ERROR,
                        "\"%s\" extra \"%s\" has illegal unit_seen value \"%s\".",
                        filename, extra_rule_name(pextra),
                        eus_name); 
          ok = FALSE;
          break;
        }
        if (pextra->eus == EUS_HIDDEN) {
          extra_type_list_append(extra_type_list_of_unit_hiders(), pextra);
        }

        pextra->appearance_chance = secfile_lookup_int_default(file, RS_DEFAULT_EXTRA_APPEARANCE,
                                                               "%s.appearance_chance",
                                                               section);
        pextra->disappearance_chance = secfile_lookup_int_default(file,
                                                                  RS_DEFAULT_EXTRA_DISAPPEARANCE,
                                                                  "%s.disappearance_chance",
                                                                  section);

        slist = secfile_lookup_str_vec(file, &nval, "%s.native_to", section);
        BV_CLR_ALL(pextra->native_to);
        for (j = 0; j < nval; j++) {
          struct unit_class *uclass = unit_class_by_rule_name(slist[j]);

          if (uclass == NULL) {
            ruleset_error(LOG_ERROR,
                          "\"%s\" extra \"%s\" is native to unknown unit class \"%s\".",
                          filename,
                          extra_rule_name(pextra),
                          slist[j]);
            ok = FALSE;
            break;
          } else {
            BV_SET(pextra->native_to, uclass_index(uclass));
          }
        }
        free(slist);

        if (!ok) {
          break;
        }

        slist = secfile_lookup_str_vec(file, &nval, "%s.flags", section);
        BV_CLR_ALL(pextra->flags);
        for (j = 0; j < nval; j++) {
          const char *sval = slist[j];
          enum extra_flag_id flag = extra_flag_id_by_name(sval, fc_strcasecmp);

          if (!extra_flag_id_is_valid(flag)) {
            ruleset_error(LOG_ERROR, "\"%s\" extra \"%s\": unknown flag \"%s\".",
                          filename,
                          extra_rule_name(pextra),
                          sval);
            ok = FALSE;
            break;
          } else {
            BV_SET(pextra->flags, flag);
          }
        }
        free(slist);

        if (!ok) {
          break;
        }

        slist = secfile_lookup_str_vec(file, &nval, "%s.conflicts", section);
        for (j = 0; j < nval; j++) {
          const char *sval = slist[j];
          struct extra_type *pextra2 = extra_type_by_rule_name(sval);

          if (pextra2 == NULL) {
            ruleset_error(LOG_ERROR, "\"%s\" extra \"%s\": unknown conflict extra \"%s\".",
                          filename,
                          extra_rule_name(pextra),
                          sval);
            ok = FALSE;
            break;
          } else {
            BV_SET(pextra->conflicts, extra_index(pextra2));
            BV_SET(pextra2->conflicts, extra_index(pextra));
          }
        }
    
        free(slist);

        if (!ok) {
          break;
        }

        slist = secfile_lookup_str_vec(file, &nval, "%s.hidden_by", section);
        BV_CLR_ALL(pextra->hidden_by);
        for (j = 0; j < nval; j++) {
          const char *sval = slist[j];
          const struct extra_type *top = extra_type_by_rule_name(sval);

          if (top == NULL) {
            ruleset_error(LOG_ERROR, "\"%s\" extra \"%s\" hidden by unknown extra \"%s\".",
                          filename,
                          extra_rule_name(pextra),
                          sval);
            ok = FALSE;
            break;
          } else {
            BV_SET(pextra->hidden_by, extra_index(top));
          }
        }
        free(slist);

        if (!ok) {
          break;
        }

        slist = secfile_lookup_str_vec(file, &nval, "%s.bridged_over", section);
        BV_CLR_ALL(pextra->bridged_over);
        for (j = 0; j < nval; j++) {
          const char *sval = slist[j];
          const struct extra_type *top = extra_type_by_rule_name(sval);

          if (top == NULL) {
            ruleset_error(LOG_ERROR, "\"%s\" extra \"%s\" bridged over unknown extra \"%s\".",
                          filename,
                          extra_rule_name(pextra),
                          sval);
            ok = FALSE;
            break;
          } else {
            BV_SET(pextra->bridged_over, extra_index(top));
          }
        }
        free(slist);

        if (!ok) {
          break;
        }

        vis_req_name = secfile_lookup_str_default(file, "None",
                                                  "%s.visibility_req", section);
        vis_req = advance_by_rule_name(vis_req_name);

        if (vis_req == NULL) {
          ruleset_error(LOG_ERROR, "\"%s\" %s: unknown visibility_req %s.",
                        filename, section, vis_req_name);
          ok = FALSE;
          break;
        }

        pextra->visibility_req = advance_number(vis_req);

        pextra->helptext = lookup_strvec(file, section, "helptext");
      }

      rscompat_extra_adjust_3_1(compat, pextra);
    } extra_type_iterate_end;
  }

  if (ok) {
    int i = 0;
    /* resource details */

    extra_type_by_cause_iterate(EC_RESOURCE, presource) {
      char identifier[MAX_LEN_NAME];
      const char *rsection = &resource_sections[i * MAX_SECTION_LABEL];

      if (!presource->data.resource) {
        ruleset_error(LOG_ERROR,
                      "\"%s\" extra \"%s\" has \"Resource\" cause but no "
                      "corresponding [resource_*] section",
                      filename, extra_rule_name(presource));
        ok = FALSE;
        break;
      }

      output_type_iterate (o) {
        presource->data.resource->output[o] =
	  secfile_lookup_int_default(file, 0, "%s.%s", rsection,
                                     get_output_identifier(static_cast<Output_type_id>(o)));
      } output_type_iterate_end;

      sz_strlcpy(identifier,
                 secfile_lookup_str(file,"%s.identifier", rsection));
      presource->data.resource->id_old_save = identifier[0];
      if (RESOURCE_NULL_IDENTIFIER == presource->data.resource->id_old_save) {
        ruleset_error(LOG_ERROR, "\"%s\" [%s] identifier missing value.",
                      filename, rsection);
        ok = FALSE;
        break;
      }
      if (RESOURCE_NONE_IDENTIFIER == presource->data.resource->id_old_save) {
        ruleset_error(LOG_ERROR,
                      "\"%s\" [%s] cannot use '%c' as an identifier;"
                      " it is reserved.",
                      filename, rsection, presource->data.resource->id_old_save);
        ok = FALSE;
        break;
      }

      if (!ok) {
        break;
      }

      i++;
    } extra_type_by_cause_iterate_end;

    for (j = 0; ok && j < game.control.num_resource_types; j++) {
      const char *section = &resource_sections[j * MAX_SECTION_LABEL];
      const char *extra_name = secfile_lookup_str(file, "%s.extra", section);
      struct extra_type *pextra = extra_type_by_rule_name(extra_name);

      if (!is_extra_caused_by(pextra, EC_RESOURCE)) {
        ruleset_error(LOG_ERROR,
                      "\"%s\" resource section [%s]: extra \"%s\" does not "
                      "have \"Resource\" in its causes",
                      filename, section, extra_name);
        ok = FALSE;
      }
    }
  }

  if (ok) {
    /* This can't be part of previous loop as we don't want random data from previous
     * ruleset to play havoc on us when we have only some resource identifiers loaded
     * from the new ruleset. */
    extra_type_by_cause_iterate(EC_RESOURCE, pres) {
      extra_type_by_cause_iterate(EC_RESOURCE, pres2) {
        if (pres->data.resource->id_old_save == pres2->data.resource->id_old_save
            && pres != pres2) {
          ruleset_error(LOG_ERROR,
                        "\"%s\" [%s] has the same identifier as [%s].",
                        filename,
                        extra_rule_name(pres),
                        extra_rule_name(pres2));
          ok = FALSE;
          break;
        }
      } extra_type_by_cause_iterate_end;

      if (!ok) {
        break;
      }
    } extra_type_by_cause_iterate_end;
  }

  if (ok) {
    /* base details */
    extra_type_by_cause_iterate(EC_BASE, pextra) {
      struct base_type *pbase = extra_base_get(pextra);
      const char *section;
      int bj;
      const char **slist;
      const char *gui_str;

      if (!pbase) {
        ruleset_error(LOG_ERROR,
                      "\"%s\" extra \"%s\" has \"Base\" cause but no "
                      "corresponding [base_*] section",
                      filename, extra_rule_name(pextra));
        ok = FALSE;
        break;
      }
      section = &base_sections[base_number(pbase) * MAX_SECTION_LABEL];

      gui_str = secfile_lookup_str(file,"%s.gui_type", section);
      pbase->gui_type = base_gui_type_by_name(gui_str, fc_strcasecmp);
      if (!base_gui_type_is_valid(pbase->gui_type)) {
        ruleset_error(LOG_ERROR, "\"%s\" base \"%s\": unknown gui_type \"%s\".",
                      filename,
                      extra_rule_name(pextra),
                      gui_str);
        ok = FALSE;
        break;
      }

      pbase->border_sq  = secfile_lookup_int_default(file, -1, "%s.border_sq",
                                                     section);
      pbase->vision_main_sq   = secfile_lookup_int_default(file, -1,
                                                           "%s.vision_main_sq",
                                                           section);
      pbase->vision_invis_sq  = secfile_lookup_int_default(file, -1,
                                                           "%s.vision_invis_sq",
                                                           section);
      pbase->vision_subs_sq  = secfile_lookup_int_default(file, -1,
                                                          "%s.vision_subs_sq",
                                                          section);

      slist = secfile_lookup_str_vec(file, &nval, "%s.flags", section);
      BV_CLR_ALL(pbase->flags);
      for (bj = 0; bj < nval; bj++) {
        const char *sval = slist[bj];
        enum base_flag_id flag = base_flag_id_by_name(sval, fc_strcasecmp);

        if (!base_flag_id_is_valid(flag)) {
          ruleset_error(LOG_ERROR, "\"%s\" base \"%s\": unknown flag \"%s\".",
                        filename,
                        extra_rule_name(pextra),
                        sval);
          ok = FALSE;
          break;
        } else if ((!compat->compat_mode || compat->ver_terrain >= 20)
                   && base_flag_is_retired(flag)) {
          ruleset_error(LOG_ERROR, "\"%s\" base \"%s\": retired flag "
                                   "\"%s\". Please update the ruleset.",
                        filename,
                        extra_rule_name(pextra),
                        sval);
          ok = FALSE;
        } else {
          BV_SET(pbase->flags, flag);
        }
      }

      free(slist);

      if (!ok) {
        break;
      }

      if (territory_claiming_base(pbase)) {
        extra_type_by_cause_iterate(EC_BASE, pextra2) {
          struct base_type *pbase2;

          if (pextra == pextra2) {
            /* End of the fully initialized bases iteration. */
            break;
          }

          pbase2 = extra_base_get(pextra2);
          if (territory_claiming_base(pbase2)) {
            BV_SET(pextra->conflicts, extra_index(pextra2));
            BV_SET(pextra2->conflicts, extra_index(pextra));
          }
        } extra_type_by_cause_iterate_end;
      }
    } extra_type_by_cause_iterate_end;

    for (j = 0; ok && j < game.control.num_base_types; j++) {
      const char *section = &base_sections[j * MAX_SECTION_LABEL];
      const char *extra_name = secfile_lookup_str(file, "%s.extra", section);
      struct extra_type *pextra = extra_type_by_rule_name(extra_name);

      if (!is_extra_caused_by(pextra, EC_BASE)) {
        ruleset_error(LOG_ERROR,
                      "\"%s\" base section [%s]: extra \"%s\" does not have "
                      "\"Base\" in its causes",
                      filename, section, extra_name);
        ok = FALSE;
      }
    }
  }

  if (ok) {
    bv_extras compat_bridged;

    if (compat->compat_mode) {
      BV_CLR_ALL(compat_bridged);
      extra_type_by_cause_iterate(EC_ROAD, pextra) {
        struct road_type *proad = extra_road_get(pextra);
        const char *section = &road_sections[road_number(proad) * MAX_SECTION_LABEL];
        const char **slist;

        slist = secfile_lookup_str_vec(file, &nval, "%s.flags", section);

        for (j = 0; j < nval; j++) {
          if (!fc_strcasecmp("PreventsOtherRoads", slist[j])) {
            BV_SET(compat_bridged, pextra->id);
          }
        }
      } extra_type_by_cause_iterate_end;
    }
    extra_type_by_cause_iterate(EC_ROAD, pextra) {
      struct road_type *proad = extra_road_get(pextra);
      const char *section;
      const char **slist;
      const char *special;
      const char *modestr;
      struct requirement_vector *reqs;

      if (!proad) {
        ruleset_error(LOG_ERROR,
                      "\"%s\" extra \"%s\" has \"Road\" cause but no "
                      "corresponding [road_*] section",
                      filename, extra_rule_name(pextra));
        ok = FALSE;
        break;
      }
      section = &road_sections[road_number(proad) * MAX_SECTION_LABEL];

      reqs = lookup_req_list(file, compat, section, "first_reqs", extra_rule_name(pextra));
      if (reqs == NULL) {
        ok = FALSE;
        break;
      }
      requirement_vector_copy(&proad->first_reqs, reqs);

      if (!secfile_lookup_int(file, &proad->move_cost,
                              "%s.move_cost", section)) {
        ruleset_error(LOG_ERROR, "Error: %s", secfile_error());
        ok = FALSE;
        break;
      }

      modestr = secfile_lookup_str_default(file, "FastAlways", "%s.move_mode",
                                           section);
      proad->move_mode = road_move_mode_by_name(modestr, fc_strcasecmp);
      if (!road_move_mode_is_valid(proad->move_mode)) {
        ruleset_error(LOG_ERROR, "Illegal move_mode \"%s\" for road \"%s\"",
                      modestr, extra_rule_name(pextra));
        ok = FALSE;
        break;
      }

      output_type_iterate(o) {
        proad->tile_incr_const[o] =
          secfile_lookup_int_default(file, 0, "%s.%s_incr_const",
                                     section, get_output_identifier(static_cast<Output_type_id>(o)));
        proad->tile_incr[o] =
          secfile_lookup_int_default(file, 0, "%s.%s_incr",
                                     section, get_output_identifier(static_cast<Output_type_id>(o)));
        proad->tile_bonus[o] =
          secfile_lookup_int_default(file, 0, "%s.%s_bonus",
                                     section, get_output_identifier(static_cast<Output_type_id>(o)));
      } output_type_iterate_end;

      special = secfile_lookup_str_default(file, "None", "%s.compat_special", section);
      if (!fc_strcasecmp(special, "Road")) {
        if (compat_road) {
          ruleset_error(LOG_ERROR, "Multiple roads marked as compatibility \"Road\"");
          ok = FALSE;
        }
        compat_road = TRUE;
        proad->compat = ROCO_ROAD;
      } else if (!fc_strcasecmp(special, "Railroad")) {
        if (compat_rail) {
          ruleset_error(LOG_ERROR, "Multiple roads marked as compatibility \"Railroad\"");
          ok = FALSE;
        }
        compat_rail = TRUE;
        proad->compat = ROCO_RAILROAD;
      } else if (!fc_strcasecmp(special, "River")) {
        if (compat_river) {
          ruleset_error(LOG_ERROR, "Multiple roads marked as compatibility \"River\"");
          ok = FALSE;
        }
        compat_river = TRUE;
        proad->compat = ROCO_RIVER;
      } else if (!fc_strcasecmp(special, "None")) {
        proad->compat = ROCO_NONE;
      } else {
        ruleset_error(LOG_ERROR, "Illegal compatibility special \"%s\" for road %s",
                      special, extra_rule_name(pextra));
        ok = FALSE;
      }

      if (!ok) {
        break;
      }

      slist = secfile_lookup_str_vec(file, &nval, "%s.integrates", section);
      BV_CLR_ALL(proad->integrates);
      for (j = 0; j < nval; j++) {
        const char *sval = slist[j];
        struct extra_type *textra = extra_type_by_rule_name(sval);
        struct road_type *top = NULL;

        if (textra != NULL) {
          top = extra_road_get(textra);
        }

        if (top == NULL) {
          ruleset_error(LOG_ERROR, "\"%s\" road \"%s\" integrates with unknown road \"%s\".",
                        filename,
                        extra_rule_name(pextra),
                        sval);
          ok = FALSE;
          break;
        } else {
          BV_SET(proad->integrates, road_number(top));
        }
      }
      free(slist);

      if (!ok) {
        break;
      }

      slist = secfile_lookup_str_vec(file, &nval, "%s.flags", section);
      BV_CLR_ALL(proad->flags);
      for (j = 0; j < nval; j++) {
        const char *sval = slist[j];

        if (compat->compat_mode && !fc_strcasecmp("PreventsOtherRoads", sval)) {
          /* Nothing to do here */
        } else if (compat->compat_mode && !fc_strcasecmp("RequiresBridge", sval)) {
          extra_type_iterate(pbridged) {
            if (BV_ISSET(compat_bridged, pbridged->id)) {
              BV_SET(pextra->bridged_over, pbridged->id);
            }
          } extra_type_iterate_end;
        } else {
          enum road_flag_id flag = road_flag_id_by_name(sval, fc_strcasecmp);

          if (!road_flag_id_is_valid(flag)) {
            ruleset_error(LOG_ERROR, "\"%s\" road \"%s\": unknown flag \"%s\".",
                          filename,
                          extra_rule_name(pextra),
                          sval);
            ok = FALSE;
            break;
          } else {
            BV_SET(proad->flags, flag);
          }
        }
      }
      free(slist);

      if (!ok) {
        break;
      }
    } extra_type_by_cause_iterate_end;

    for (j = 0; ok && j < game.control.num_road_types; j++) {
      const char *section = &road_sections[j * MAX_SECTION_LABEL];
      const char *extra_name = secfile_lookup_str(file, "%s.extra", section);
      struct extra_type *pextra = extra_type_by_rule_name(extra_name);

      if (!is_extra_caused_by(pextra, EC_ROAD)) {
        ruleset_error(LOG_ERROR,
                      "\"%s\" road section [%s]: extra \"%s\" does not have "
                      "\"Road\" in its causes",
                      filename, section, extra_name);
        ok = FALSE;
      }
    }
  }

  if (ok) {
    extra_type_iterate(pextra) {
      pextra->bridged = extra_type_list_new();
      extra_type_iterate(pbridged) {
        if (BV_ISSET(pextra->bridged_over, pbridged->id)) {
          extra_type_list_append(pextra->bridged, pbridged);
        }
      } extra_type_iterate_end;
    } extra_type_iterate_end;
  }

  if (ok) {
    secfile_check_unused(file);
  }

  return ok;
}

/**********************************************************************//**
  Load names of governments so other rulesets can refer to governments with
  their name. Also load multiplier names/count from governments.ruleset.
**************************************************************************/
static bool load_government_names(struct section_file *file,
                                  struct rscompat_info *compat)
{
  int nval = 0;
  struct section_list *sec;
  const char *filename = secfile_name(file);
  bool ok = TRUE;

  compat->ver_governments = rscompat_check_capabilities(file, filename,
                                                        compat);
  if (compat->ver_governments <= 0) {
    return FALSE;
  }

  (void) secfile_entry_by_path(file, "datafile.description");   /* unused */
  (void) secfile_entry_by_path(file, "datafile.ruledit");       /* unused */

  sec = secfile_sections_by_name_prefix(file, GOVERNMENT_SECTION_PREFIX);
  if (NULL == sec || 0 == (nval = section_list_size(sec))) {
    ruleset_error(LOG_ERROR, "\"%s\": No governments?!?", filename);
    ok = FALSE;
  } else if (nval > G_LAST) {
    ruleset_error(LOG_ERROR, "\"%s\": Too many governments (%d, max %d)",
                  filename, nval, G_LAST);
    ok = FALSE;
  }

  if (ok) {
    governments_alloc(nval);

    /* Government names are needed early so that get_government_by_name will
     * work. */
    governments_iterate(gov) {
      const char *sec_name =
        section_name(section_list_get(sec, government_index(gov)));

      if (!ruleset_load_names(&gov->name, NULL, file, sec_name)) {
        ok = FALSE;
        break;
      }
    } governments_iterate_end;
  }

  section_list_destroy(sec);

  if (ok) {
    sec = secfile_sections_by_name_prefix(file, MULTIPLIER_SECTION_PREFIX);
    nval = (NULL != sec ? section_list_size(sec) : 0);

    if (nval > MAX_NUM_MULTIPLIERS) {
      ruleset_error(LOG_ERROR, "\"%s\": Too many multipliers (%d, max %d)",
                    filename, nval, MAX_NUM_MULTIPLIERS);

      ok = FALSE;
    } else {
      game.control.num_multipliers = nval;
    }

    if (ok) {
      multipliers_iterate(pmul) {
        const char *sec_name =
          section_name(section_list_get(sec, multiplier_index(pmul)));

        if (!ruleset_load_names(&pmul->name, NULL, file, sec_name)) {
          ruleset_error(LOG_ERROR, "\"%s\": Cannot load multiplier names",
                        filename);
          ok = FALSE;
          break;
        }
      } multipliers_iterate_end;
    }
  }

  section_list_destroy(sec);

  return ok;
}

/**********************************************************************//**
  This loads information from given governments.ruleset
**************************************************************************/
static bool load_ruleset_governments(struct section_file *file,
                                     struct rscompat_info *compat)
{
  struct section_list *sec;
  const char *filename = secfile_name(file);
  bool ok = TRUE;

  sec = secfile_sections_by_name_prefix(file, GOVERNMENT_SECTION_PREFIX);

  game.government_during_revolution
    = lookup_government(file, "governments.during_revolution", filename, NULL);
  if (game.government_during_revolution == NULL) {
    ok = FALSE;
  }

  if (ok) {
    game.info.government_during_revolution_id =
      government_number(game.government_during_revolution);

    /* easy ones: */
    governments_iterate(g) {
      const int i = government_index(g);
      const char *sec_name = section_name(section_list_get(sec, i));
      struct requirement_vector *reqs =
        lookup_req_list(file, compat, sec_name, "reqs", government_rule_name(g));

      if (reqs == NULL) {
        ok = FALSE;
        break;
      }

      if (NULL != secfile_entry_lookup(file, "%s.ai_better", sec_name)) {
        char entry[100];

        fc_snprintf(entry, sizeof(entry), "%s.ai_better", sec_name);
        g->ai.better = lookup_government(file, entry, filename, NULL);
        if (g->ai.better == NULL) {
          ok = FALSE;
          break;
        }
      } else {
        g->ai.better = NULL;
      }
      requirement_vector_copy(&g->reqs, reqs);
    
      sz_strlcpy(g->graphic_str,
                 secfile_lookup_str(file, "%s.graphic", sec_name));
      sz_strlcpy(g->graphic_alt,
                 secfile_lookup_str(file, "%s.graphic_alt", sec_name));

      g->helptext = lookup_strvec(file, sec_name, "helptext");
    } governments_iterate_end;
  }


  if (ok) {
    /* titles */
    governments_iterate(g) {
      const char *sec_name =
        section_name(section_list_get(sec, government_index(g)));
      const char *male, *female;

      if (!(male = secfile_lookup_str(file, "%s.ruler_male_title", sec_name))
          || !(female = secfile_lookup_str(file, "%s.ruler_female_title",
                                           sec_name))) {
        ruleset_error(LOG_ERROR, "Lack of default ruler titles for "
                      "government \"%s\" (nb %d): %s",
                      government_rule_name(g), government_number(g),
                      secfile_error());
        ok = FALSE;
        break;
      } else if (NULL == government_ruler_title_new(g, NULL, male, female)) {
        ruleset_error(LOG_ERROR, "Lack of default ruler titles for "
                      "government \"%s\" (nb %d).",
                      government_rule_name(g), government_number(g));
        ok = FALSE;
        break;
      }
    } governments_iterate_end;
  }

  section_list_destroy(sec);

  if (ok) {
    sec = secfile_sections_by_name_prefix(file, MULTIPLIER_SECTION_PREFIX);
    multipliers_iterate(pmul) {
      int id = multiplier_index(pmul);
      const char *sec_name = section_name(section_list_get(sec, id));
      struct requirement_vector *reqs;

      if (!secfile_lookup_int(file, &pmul->start, "%s.start", sec_name)) {
        ruleset_error(LOG_ERROR, "Error: %s", secfile_error());
        ok = FALSE;
        break;
      }
      if (!secfile_lookup_int(file, &pmul->stop, "%s.stop", sec_name)) {
        ruleset_error(LOG_ERROR, "Error: %s", secfile_error());
        ok = FALSE;
        break;
      }
      if (pmul->stop <= pmul->start) {
        ruleset_error(LOG_ERROR, "Multiplier \"%s\" stop (%d) must be greater "
                      "than start (%d)", multiplier_rule_name(pmul),
                      pmul->stop, pmul->start);
        ok = FALSE;
        break;
      }
      if (!secfile_lookup_int(file, &pmul->step, "%s.step", sec_name)) {
        ruleset_error(LOG_ERROR, "Error: %s", secfile_error());
        ok = FALSE;
        break;
      }
      if (((pmul->stop - pmul->start) % pmul->step) != 0) {
        ruleset_error(LOG_ERROR, "Multiplier \"%s\" step (%d) does not fit "
                      "exactly into interval start-stop (%d to %d)",
                      multiplier_rule_name(pmul), pmul->step,
                      pmul->start, pmul->stop);
        ok = FALSE;
        break;
      }
      if (!secfile_lookup_int(file, &pmul->def, "%s.default", sec_name)) {
        ruleset_error(LOG_ERROR, "Error: %s", secfile_error());
        ok = FALSE;
        break;
      }
      if (pmul->def < pmul->start || pmul->def > pmul->stop) {
        ruleset_error(LOG_ERROR, "Multiplier \"%s\" default (%d) not within "
                      "legal range (%d to %d)", multiplier_rule_name(pmul),
                      pmul->def, pmul->start, pmul->stop);
        ok = FALSE;
        break;
      }
      if (((pmul->def - pmul->start) % pmul->step) != 0) {
        ruleset_error(LOG_ERROR, "Multiplier \"%s\" default (%d) not legal "
                      "with respect to step size %d",
                      multiplier_rule_name(pmul), pmul->def, pmul->step);
        ok = FALSE;
        break;
      }
      pmul->offset = secfile_lookup_int_default(file, 0,
                                                "%s.offset", sec_name);
      pmul->factor = secfile_lookup_int_default(file, 100,
                                                "%s.factor", sec_name);
      if (pmul->factor == 0) {
        ruleset_error(LOG_ERROR, "Multiplier \"%s\" scaling factor must "
                      "not be zero", multiplier_rule_name(pmul));
        ok = FALSE;
        break;
      }

      reqs = lookup_req_list(file, compat, sec_name, "reqs",
                             multiplier_rule_name(pmul));
      if (reqs == NULL) {
        ok = FALSE;
        break;
      }
      requirement_vector_copy(&pmul->reqs, reqs);

      pmul->helptext = lookup_strvec(file, sec_name, "helptext");   
    } multipliers_iterate_end;
    section_list_destroy(sec);
  }

  if (ok) {
    secfile_check_unused(file);
  }

  return ok;
}

/**********************************************************************//**
  Send information in packet_ruleset_control (numbers of units etc, and
  other miscellany) to specified connections.

  The client assumes that exactly one ruleset control packet is sent as
  a part of each ruleset send.  So after sending this packet we have to
  resend every other part of the rulesets (and none of them should be
  is-info in the network code!).  The client frees ruleset data when
  receiving this packet and then re-initializes as it receives the
  individual ruleset packets.  See packhand.c.
**************************************************************************/
static void send_ruleset_control(struct conn_list *dest)
{
  int desc_left = game.control.desc_length;
  int idx = 0;

  lsend_packet_ruleset_control(dest, &(game.control));

  if (game.ruleset_summary != NULL) {
    struct packet_ruleset_summary summary;

    sz_strlcpy(summary.text, game.ruleset_summary);

    lsend_packet_ruleset_summary(dest, &summary);
  }

  while (desc_left > 0) {
    struct packet_ruleset_description_part part;
    int this_len = desc_left;

    if (this_len > MAX_LEN_CONTENT - 21) {
      this_len = MAX_LEN_CONTENT - 1;
    }

    part.text[this_len] = '\0';

    strncpy(part.text, &game.ruleset_description[idx], this_len);
    idx += this_len;
    desc_left -= this_len;

    lsend_packet_ruleset_description_part(dest, &part);
  }
}

/**********************************************************************//**
  Check for duplicate leader names in nation.
  If no duplicates return NULL; if yes return pointer to name which is
  repeated.
**************************************************************************/
static const char *check_leader_names(struct nation_type *pnation)
{
  nation_leader_list_iterate(nation_leaders(pnation), pleader) {
    const char *name = nation_leader_name(pleader);

    nation_leader_list_iterate(nation_leaders(pnation), prev_leader) {
      if (prev_leader == pleader) {
        break;
      } else if (0 == fc_strcasecmp(name, nation_leader_name(prev_leader))) {
        return name;
      }
    } nation_leader_list_iterate_end;
  } nation_leader_list_iterate_end;
  return NULL;
}

/**********************************************************************//**
  Load names of nations so other rulesets can refer to nations with
  their name.
**************************************************************************/
static bool load_nation_names(struct section_file *file,
                              struct rscompat_info *compat)
{
  struct section_list *sec;
  int j;
  bool ok = TRUE;
  const char *filename = secfile_name(file);

  compat->ver_nations = rscompat_check_capabilities(file, filename,
                                                    compat);
  if (compat->ver_nations <= 0) {
    return FALSE;
  }

  (void) secfile_entry_by_path(file, "datafile.description");   /* unused */
  (void) secfile_entry_by_path(file, "datafile.ruledit");       /* unused */

  sec = secfile_sections_by_name_prefix(file, NATION_SECTION_PREFIX);
  if (NULL == sec) {
    ruleset_error(LOG_ERROR, "No available nations in this ruleset!");
    ok = FALSE;
  } else if (section_list_size(sec) > MAX_NUM_NATIONS) {
    ruleset_error(LOG_ERROR, "Too many nations (max %d, we have %d)!",
                  MAX_NUM_NATIONS, section_list_size(sec));
    ok = FALSE;
  } else {
    game.control.nation_count = section_list_size(sec);
    nations_alloc(game.control.nation_count);

    nations_iterate(pl) {
      const int i = nation_index(pl);
      const char *sec_name = section_name(section_list_get(sec, i));
      const char *domain = secfile_lookup_str_default(file, NULL,
                                                      "%s.translation_domain", sec_name);
      const char *noun_plural = secfile_lookup_str(file,
                                                   "%s.plural", sec_name);


      if (domain == NULL) {
        domain = "freeciv-nations";
      }

      if (!strcmp("freeciv", domain)) {
        pl->translation_domain = NULL;
      } else if (!strcmp("freeciv-nations", domain)) {
<<<<<<< HEAD
        pl->translation_domain = static_cast<char*>(fc_malloc(strlen(domain) + 1));
=======
        pl->translation_domain = new char[strlen(domain) + 1];
>>>>>>> ce8ee145
        strcpy(pl->translation_domain, domain);
      } else {
        ruleset_error(LOG_ERROR, "Unsupported translation domain \"%s\" for %s",
                      domain, sec_name);
        ok = FALSE;
        break;
      }

      if (!ruleset_load_names(&pl->adjective, domain, file, sec_name)) {
        ok = FALSE;
        break;
      }
      name_set(&pl->noun_plural, domain, noun_plural);

      /* Check if nation name is already defined. */
      for (j = 0; j < i && ok; j++) {
        struct nation_type *n2 = nation_by_number(j);

        /* Compare strings after stripping off qualifiers -- we don't want
         * two nations to end up with identical adjectives displayed to users.
         * (This check only catches English, not localisations, of course.) */
        if (0 == strcmp(Qn_(untranslated_name(&n2->adjective)),
                        Qn_(untranslated_name(&pl->adjective)))) {
          ruleset_error(LOG_ERROR,
                        "Two nations defined with the same adjective \"%s\": "
                        "in section \'%s\' and section \'%s\'",
                        Qn_(untranslated_name(&pl->adjective)),
                        section_name(section_list_get(sec, j)), sec_name);
          ok = FALSE;
        } else if (!strcmp(rule_name_get(&n2->adjective),
                           rule_name_get(&pl->adjective))) {
          /* We cannot have the same rule name, as the game needs them to be
           * distinct. */
          ruleset_error(LOG_ERROR,
                        "Two nations defined with the same rule_name \"%s\": "
                        "in section \'%s\' and section \'%s\'",
                        rule_name_get(&pl->adjective),
                        section_name(section_list_get(sec, j)), sec_name);
          ok = FALSE;
        } else if (0 == strcmp(Qn_(untranslated_name(&n2->noun_plural)),
                               Qn_(untranslated_name(&pl->noun_plural)))) {
          /* We don't want identical English plural names either. */
          ruleset_error(LOG_ERROR,
                        "Two nations defined with the same plural name \"%s\": "
                        "in section \'%s\' and section \'%s\'",
                        Qn_(untranslated_name(&pl->noun_plural)),
                        section_name(section_list_get(sec, j)), sec_name);
          ok = FALSE;
        }
      }
      if (!ok) {
        break;
      }
    } nations_iterate_end;
  }

  section_list_destroy(sec);

  if (ok) {
    sec = secfile_sections_by_name_prefix(file, NATION_GROUP_SECTION_PREFIX);
    if (sec) {
      section_list_iterate(sec, psection) {
        struct nation_group *pgroup;
        const char *name;

        name = secfile_lookup_str(file, "%s.name", section_name(psection));
        if (NULL == name) {
          ruleset_error(LOG_ERROR, "Error: %s", secfile_error());
          ok = FALSE;
          break;
        }
        pgroup = nation_group_new(name);
        if (pgroup == NULL) {
          ok = FALSE;
          break;
        }
      } section_list_iterate_end;
      section_list_destroy(sec);
      sec = NULL;
    }
  }

  return ok;
}

/**********************************************************************//**
  Check if a string is in a vector (case-insensitively).
**************************************************************************/
static bool is_on_allowed_list(const char *name, const char **list, size_t len)
{
  int i;  

  for (i = 0; i < len; i++) {
    if (!fc_strcasecmp(name, list[i])) {
      return TRUE;
    }
  }
  return FALSE;
}

/**********************************************************************//**
  This function loads a city name list from a section file.  The file and
  two section names (which will be concatenated) are passed in.
**************************************************************************/
static bool load_city_name_list(struct section_file *file,
                                struct nation_type *pnation,
                                const char *secfile_str1,
                                const char *secfile_str2,
                                const char **allowed_terrains,
                                size_t atcount)
{
  size_t dim, j;
  bool ok = TRUE;
  const char **cities = secfile_lookup_str_vec(file, &dim, "%s.%s",
                                               secfile_str1, secfile_str2);

  /* Each string will be of the form "<cityname> (<label>, <label>, ...)".
   * The cityname is just the name for this city, while each "label" matches
   * a terrain type for the city (or "river"), with a preceeding ! to negate
   * it. The parentheses are optional (but necessary to have the settings,
   * of course). Our job is now to parse it. */
  for (j = 0; j < dim; j++) {
    size_t len = strlen(cities[j]);
    char city_name[len + 1], *p, *next, *end;
    struct nation_city *pncity;

    sz_strlcpy(city_name, cities[j]);

    /* Now we wish to determine values for all of the city labels. A value
     * of NCP_NONE means no preference (which is necessary so that the use
     * of this is optional); NCP_DISLIKE means the label is negated and
     * NCP_LIKE means it's labelled. Mostly the parsing just involves
     * a lot of ugly string handling... */
    if ((p = strchr(city_name, '('))) {
      *p++ = '\0';

      if (!(end = strchr(p, ')'))) {
        ruleset_error(LOG_ERROR, "\"%s\" [%s] %s: city name \"%s\" "
                      "unmatched parenthesis.", secfile_name(file),
                      secfile_str1, secfile_str2, cities[j]);
        ok = FALSE;
      } else {
        for (*end++ = '\0'; '\0' != *end; end++) {
          if (!fc_isspace(*end)) {
            ruleset_error(LOG_ERROR, "\"%s\" [%s] %s: city name \"%s\" "
                          "contains characters after last parenthesis.",
                          secfile_name(file), secfile_str1, secfile_str2,
                          cities[j]);
            ok = FALSE;
            break;
          }
        }
      }
    }

    /* Build the nation_city. */
    remove_leading_trailing_spaces(city_name);
    if (check_cityname(city_name)) {
      /* The ruleset contains a name that is too long. This shouldn't
       * happen - if it does, the author should get immediate feedback. */
      ruleset_error(LOG_ERROR, "\"%s\" [%s] %s: city name \"%s\" "
                    "is too long.", secfile_name(file),
                    secfile_str1, secfile_str2, city_name);
      ok = FALSE;
      city_name[MAX_LEN_CITYNAME - 1] = '\0';
    }
    pncity = nation_city_new(pnation, city_name);

    if (NULL != p) {
      /* Handle the labels one at a time. */
      do {
        enum nation_city_preference prefer;

        if ((next = strchr(p, ','))) {
          *next = '\0';
        }
        remove_leading_trailing_spaces(p);

        /* The ! is used to mark a negative, which is recorded with
         * NCP_DISLIKE. Otherwise we use a NCP_LIKE.
         */
        if (*p == '!') {
          p++;
          prefer = NCP_DISLIKE;
        } else {
          prefer = NCP_LIKE;
        }

        if (0 == fc_strcasecmp(p, "river")) {
          if (game.server.ruledit.allowed_terrains != NULL
              && !is_on_allowed_list(p,
                                     game.server.ruledit.allowed_terrains, atcount)) {
            ruleset_error(LOG_ERROR, "\"%s\" [%s] %s: city \"%s\" "
                          "has terrain hint \"%s\" not in allowed_terrains.",
                          secfile_name(file), secfile_str1, secfile_str2,
                          city_name, p);
            ok = FALSE;
          } else {
            nation_city_set_river_preference(pncity, prefer);
          }
        } else {
          const struct terrain *pterrain = terrain_by_rule_name(p);

          if (NULL == pterrain) {
            /* Try with removing frequent trailing 's'. */
            size_t l = strlen(p);

            if (0 < l && 's' == fc_tolower(p[l - 1])) {
              char saved = p[l - 1];

              p[l - 1] = '\0';
              pterrain = terrain_by_rule_name(p);
              if (pterrain == NULL) {
                /* Didn't help, restore for later allowed_terrains check */
                p[l - 1] = saved;
              }
            }
          }

          /* Nationset may have been devised with a specific set of terrains
           * in mind which don't quite match this ruleset, in which case we
           * (a) quietly ignore any hints mentioned that don't happen to be in
           * the current ruleset, (b) enforce that terrains mentioned by nations
           * must be on the list */
          if (pterrain != NULL && game.server.ruledit.allowed_terrains != NULL) {
            if (!is_on_allowed_list(p,
                                    game.server.ruledit.allowed_terrains, atcount)) {
              /* Terrain exists, but not intended for these nations */
              ruleset_error(LOG_ERROR, "\"%s\" [%s] %s: city \"%s\" "
                            "has terrain hint \"%s\" not in allowed_terrains.",
                            secfile_name(file), secfile_str1, secfile_str2,
                            city_name, p);
              ok = FALSE;
              break;
            }
          } else if (!pterrain) {
            /* Terrain doesn't exist; only complain if it's not on any list */
            if (game.server.ruledit.allowed_terrains == NULL
                || !is_on_allowed_list(p,
                                       game.server.ruledit.allowed_terrains, atcount)) {
              ruleset_error(LOG_ERROR, "\"%s\" [%s] %s: city \"%s\" "
                            "has unknown terrain hint \"%s\".",
                            secfile_name(file), secfile_str1, secfile_str2,
                            city_name, p);
              ok = FALSE;
              break;
            }
          }
          if (NULL != pterrain) {
            nation_city_set_terrain_preference(pncity, pterrain, prefer);
          }
        }

        p = next ? next + 1 : NULL;
      } while (NULL != p && '\0' != *p);
    }
  }

  if (NULL != cities) {
    free(cities);
  }

  return ok;
}

/**********************************************************************//**
  Load nations.ruleset file
**************************************************************************/
static bool load_ruleset_nations(struct section_file *file,
                                 struct rscompat_info *compat)
{
  struct government *gov;
  int j;
  size_t dim;
  char temp_name[MAX_LEN_NAME];
  const char **vec;
  const char *name, *bad_leader;
  const char *sval;
  int default_set;
  const char *filename = secfile_name(file);
  struct section_list *sec;
  enum trait tr;
  bool ok = TRUE;

  name = secfile_lookup_str_default(file, NULL, "ruledit.nationlist");
  if (name != NULL) {
    game.server.ruledit.nationlist = fc_strdup(name);
  }
  vec  = secfile_lookup_str_vec(file, &game.server.ruledit.embedded_nations_count,
                                "ruledit.embedded_nations");

  if (vec != NULL) {
    /* Copy to persistent vector */
    game.server.ruledit.embedded_nations
<<<<<<< HEAD
      = static_cast<char**>(fc_malloc(game.server.ruledit.embedded_nations_count * sizeof(char *)));
=======
      = new char *[game.server.ruledit.embedded_nations_count];
>>>>>>> ce8ee145

    for (j = 0; j < game.server.ruledit.embedded_nations_count; j++) {
      game.server.ruledit.embedded_nations[j] = fc_strdup(vec[j]);
    }

    free(vec);
  }

  game.default_government = NULL;

  ruleset_load_traits(game.server.default_traits, file, "default_traits", "");
  for (tr = trait_begin(); tr != trait_end(); tr = trait_next(tr)) {
    if (game.server.default_traits[tr].min < 0) {
      game.server.default_traits[tr].min = TRAIT_DEFAULT_VALUE;
    }
    if (game.server.default_traits[tr].max < 0) {
      game.server.default_traits[tr].max = TRAIT_DEFAULT_VALUE;
    }
    if (game.server.default_traits[tr].fixed < 0) {
      int diff = game.server.default_traits[tr].max - game.server.default_traits[tr].min;

      /* TODO: Should sometimes round the a / 2 = x.5 results up */
      game.server.default_traits[tr].fixed = diff / 2 + game.server.default_traits[tr].min;
    }
    if (game.server.default_traits[tr].max < game.server.default_traits[tr].min) {
      ruleset_error(LOG_ERROR, "Default values for trait %s not sane.",
                    trait_name(tr));
      ok = FALSE;
      break;
    }
  }

  if (ok) {
    vec = secfile_lookup_str_vec(file, &game.server.ruledit.ag_count,
                                 "compatibility.allowed_govs");
    if (vec != NULL) {
      /* Copy to persistent vector */
      game.server.ruledit.nc_agovs
<<<<<<< HEAD
        = static_cast<char**>(fc_malloc(game.server.ruledit.ag_count * sizeof(char *)));
=======
        = new char *[game.server.ruledit.ag_count];
>>>>>>> ce8ee145
      game.server.ruledit.allowed_govs =
        (const char **)game.server.ruledit.nc_agovs;

      for (j = 0; j < game.server.ruledit.ag_count; j++) {
        game.server.ruledit.allowed_govs[j] = fc_strdup(vec[j]);
      }

      free(vec);
    }

    vec = secfile_lookup_str_vec(file, &game.server.ruledit.at_count,
                                 "compatibility.allowed_terrains");
    if (vec != NULL) {
      /* Copy to persistent vector */
<<<<<<< HEAD
      game.server.ruledit.nc_aterrs
        =static_cast<char**>( fc_malloc(game.server.ruledit.at_count * sizeof(char *)));
=======
      game.server.ruledit.nc_aterrs = new char *[game.server.ruledit.at_count];
>>>>>>> ce8ee145
      game.server.ruledit.allowed_terrains =
        (const char **)game.server.ruledit.nc_aterrs;

      for (j = 0; j < game.server.ruledit.at_count; j++) {
        game.server.ruledit.allowed_terrains[j] = fc_strdup(vec[j]);
      }

      free(vec);
    }

    vec = secfile_lookup_str_vec(file, &game.server.ruledit.as_count,
                                 "compatibility.allowed_styles");
    if (vec != NULL) {
      /* Copy to persistent vector */
<<<<<<< HEAD
      game.server.ruledit.nc_astyles
        = static_cast<char**>(fc_malloc(game.server.ruledit.as_count * sizeof(char *)));
=======
      game.server.ruledit.nc_astyles = new char *[game.server.ruledit.as_count];
>>>>>>> ce8ee145
      game.server.ruledit.allowed_styles =
        (const char **)game.server.ruledit.nc_astyles;

      for (j = 0; j < game.server.ruledit.as_count; j++) {
        game.server.ruledit.allowed_styles[j] = fc_strdup(vec[j]);
      }

      free(vec);
    }

    sval = secfile_lookup_str_default(file, NULL,
                                      "compatibility.default_government");
    /* We deliberately don't check this against allowed_govs. It's only
     * specified once so not vulnerable to typos, and may usefully be set in
     * a specific ruleset to a gov not explicitly known by the nation set. */
    if (sval != NULL) {
      game.default_government = government_by_rule_name(sval);
      if (game.default_government == NULL) {
        ruleset_error(LOG_ERROR,
                      "Tried to set unknown government type \"%s\" as default_government!",
                      sval);
        ok = FALSE;
      } else {
        game.info.default_government_id
          = government_number(game.default_government);
      }
    }
  }

  if (ok) {
    sec = secfile_sections_by_name_prefix(file, NATION_SET_SECTION_PREFIX);
    if (sec) {
      section_list_iterate(sec, psection) {
        const char *set_name, *set_rule_name, *set_description;

        set_name = secfile_lookup_str(file, "%s.name", section_name(psection));
        set_rule_name =
          secfile_lookup_str(file, "%s.rule_name", section_name(psection));
        set_description = secfile_lookup_str_default(file, "", "%s.description",
                                                   section_name(psection));
        if (NULL == set_name || NULL == set_rule_name) {
          ruleset_error(LOG_ERROR, "Error: %s", secfile_error());
          ok = FALSE;
          break;
        }
        if (nation_set_new(set_name, set_rule_name, set_description) == NULL) {
          ok = FALSE;
          break;
        }
      } section_list_iterate_end;
      section_list_destroy(sec);
      sec = NULL;
    } else {
      ruleset_error(LOG_ERROR,
                    "At least one nation set [" NATION_SET_SECTION_PREFIX "_*] "
                    "must be defined.");
      ok = FALSE;
    }
  }

  if (ok) {
    /* Default set that every nation is a member of. */
    sval = secfile_lookup_str_default(file, NULL,
                                      "compatibility.default_nationset");
    if (sval != NULL) {
      const struct nation_set *pset = nation_set_by_rule_name(sval);
      if (pset != NULL) {
        default_set = nation_set_number(pset);
      } else {
        ruleset_error(LOG_ERROR,
                      "Unknown default_nationset \"%s\".", sval);
        ok = FALSE;
      }
    } else if (nation_set_count() == 1) {
      /* If there's only one set defined, every nation is implicitly a
       * member of that set. */
      default_set = 0;
    } else {
      /* No default nation set; every nation must explicitly specify at
       * least one set to be a member of. */
      default_set = -1;
    }
  }

  if (ok) {
    sec = secfile_sections_by_name_prefix(file, NATION_GROUP_SECTION_PREFIX);
    if (sec) {
      section_list_iterate(sec, psection) {
        struct nation_group *pgroup;
        bool hidden;

        name = secfile_lookup_str(file, "%s.name", section_name(psection));
        pgroup = nation_group_by_rule_name(name);
        if (pgroup == NULL) {
          ok = FALSE;
          break;
        }

        hidden = secfile_lookup_bool_default(file, FALSE, "%s.hidden",
                                             section_name(psection));
        nation_group_set_hidden(pgroup, hidden);

        if (!secfile_lookup_int(file, &j, "%s.match", section_name(psection))) {
          ruleset_error(LOG_ERROR, "Error: %s", secfile_error());
          ok = FALSE;
          break;
        }
        nation_group_set_match(pgroup, j);
      } section_list_iterate_end;
      section_list_destroy(sec);
      sec = NULL;
    }
  }

  if (ok) {
    sec = secfile_sections_by_name_prefix(file, NATION_SECTION_PREFIX);
    nations_iterate(pnation) {
      struct nation_type *pconflict;
      const int i = nation_index(pnation);
      char tmp[200] = "\0";
      const char *barb_type;
      const char *sec_name = section_name(section_list_get(sec, i));
      const char *legend;

      /* Nation sets and groups. */
      if (default_set >= 0) {
        nation_set_list_append(pnation->sets,
                               nation_set_by_number(default_set));
      }
      vec = secfile_lookup_str_vec(file, &dim, "%s.groups", sec_name);
      for (j = 0; j < dim; j++) {
        struct nation_set *pset = nation_set_by_rule_name(vec[j]);
        struct nation_group *pgroup = nation_group_by_rule_name(vec[j]);

        fc_assert(pset == NULL || pgroup == NULL);

        if (NULL != pset) {
          nation_set_list_append(pnation->sets, pset);
        } else if (NULL != pgroup) {
          nation_group_list_append(pnation->groups, pgroup);
        } else {
          /* For nation authors, this would probably be considered an error.
           * But it can happen normally. The civ1 compatibility ruleset only
           * uses the nations that were in civ1, so not all of the links will
           * exist. */
          log_verbose("Nation %s: Unknown set/group \"%s\".",
                      nation_rule_name(pnation), vec[j]);
        }
      }
      if (NULL != vec) {
        free(vec);
      }
      if (nation_set_list_size(pnation->sets) < 1) {
        ruleset_error(LOG_ERROR,
                      "Nation %s is not a member of any nation set",
                      nation_rule_name(pnation));
        ok = FALSE;
        break;
      }

      /* Nation conflicts. */
      vec = secfile_lookup_str_vec(file, &dim, "%s.conflicts_with", sec_name);
      for (j = 0; j < dim; j++) {
        pconflict = nation_by_rule_name(vec[j]);

        if (pnation == pconflict) {
          ruleset_error(LOG_ERROR, "Nation %s conflicts with itself",
                        nation_rule_name(pnation));
          ok = FALSE;
          break;
        } else if (NULL != pconflict) {
          nation_list_append(pnation->server.conflicts_with, pconflict);
        } else {
          /* For nation authors, this would probably be considered an error.
           * But it can happen normally. The civ1 compatibility ruleset only
           * uses the nations that were in civ1, so not all of the links will
           * exist. */
          log_verbose("Nation %s: conflicts_with nation \"%s\" is unknown.",
                      nation_rule_name(pnation), vec[j]);
        }
      }
      if (NULL != vec) {
        free(vec);
      }
      if (!ok) {
        break;
      }

      /* Nation leaders. */
      for (j = 0; j < MAX_NUM_LEADERS; j++) {
        const char *sex;
        bool is_male = FALSE;

        name = secfile_lookup_str(file, "%s.leaders%d.name", sec_name, j);
        if (NULL == name) {
          /* No more to read. */
          break;
        }

        if (check_name(name)) {
          /* The ruleset contains a name that is too long. This shouldn't
           * happen - if it does, the author should get immediate feedback */
          sz_strlcpy(temp_name, name);
          ruleset_error(LOG_ERROR, "Nation %s: leader name \"%s\" "
                        "is too long.",
                        nation_rule_name(pnation), name);
          ok = FALSE;
          break;
        }

        sex = secfile_lookup_str(file, "%s.leaders%d.sex", sec_name, j);
        if (NULL == sex) {
          ruleset_error(LOG_ERROR, "Nation %s: leader \"%s\": %s.",
                        nation_rule_name(pnation), name, secfile_error());
          ok = FALSE;
          break;
        } else if (0 == fc_strcasecmp("Male", sex)) {
          is_male = TRUE;
        } else if (0 != fc_strcasecmp("Female", sex)) {
          ruleset_error(LOG_ERROR, "Nation %s: leader \"%s\" has unsupported "
                        "sex variant \"%s\".",
                        nation_rule_name(pnation), name, sex);
          ok = FALSE;
          break;
        }
        (void) nation_leader_new(pnation, name, is_male);
      }
      if (!ok) {
        break;
      }

      /* Check the number of leaders. */
      if (MAX_NUM_LEADERS == j) {
        /* Too much leaders, get the real number defined in the ruleset. */
        while (NULL != secfile_entry_lookup(file, "%s.leaders%d.name",
                                            sec_name, j)) {
          j++;
        }
        ruleset_error(LOG_ERROR, "Nation %s: Too many leaders; max is %d",
                      nation_rule_name(pnation), MAX_NUM_LEADERS);
        ok = FALSE;
        break;
      } else if (0 == j) {
        ruleset_error(LOG_ERROR,
                      "Nation %s: no leaders; at least one is required.",
                      nation_rule_name(pnation));
        ok = FALSE;
        break;
      }

      /* Check if leader name is not already defined in this nation. */
      if ((bad_leader = check_leader_names(pnation))) {
        ruleset_error(LOG_ERROR,
                      "Nation %s: leader \"%s\" defined more than once.",
                      nation_rule_name(pnation), bad_leader);
        ok = FALSE;
        break;
      }

      /* Nation player color preference, if any */
      fc_assert_ret_val(pnation->server.rgb == NULL, FALSE);
      (void) rgbcolor_load(file, &pnation->server.rgb, "%s.color", sec_name);

      /* Load nation traits */
      ruleset_load_traits(pnation->server.traits, file, sec_name, "trait_");
      for (tr = trait_begin(); tr != trait_end(); tr = trait_next(tr)) {
        bool server_traits_used = TRUE;

        if (pnation->server.traits[tr].min < 0) {
          pnation->server.traits[tr].min = game.server.default_traits[tr].min;
        } else {
          server_traits_used = FALSE;
        }
        if (pnation->server.traits[tr].max < 0) {
          pnation->server.traits[tr].max = game.server.default_traits[tr].max;
        } else {
          server_traits_used = FALSE;
        }
        if (pnation->server.traits[tr].fixed < 0) {
          if (server_traits_used) {
            pnation->server.traits[tr].fixed = game.server.default_traits[tr].fixed;
          } else {
            int diff = pnation->server.traits[tr].max - pnation->server.traits[tr].min;

            /* TODO: Should sometimes round the a / 2 = x.5 results up */
            pnation->server.traits[tr].fixed = diff / 2 + pnation->server.traits[tr].min;
          }
        }
        if (pnation->server.traits[tr].max < pnation->server.traits[tr].min) {
          ruleset_error(LOG_ERROR, "%s values for trait %s not sane.",
                        nation_rule_name(pnation), trait_name(tr));
          ok = FALSE;
          break;
        }
      }

      if (!ok) {
        break;
      }

      pnation->is_playable =
        secfile_lookup_bool_default(file, TRUE, "%s.is_playable", sec_name);

      /* Check barbarian type. Default is "None" meaning not a barbarian */
      barb_type = secfile_lookup_str_default(file, "None",
                                             "%s.barbarian_type", sec_name);
      pnation->barb_type = barbarian_type_by_name(barb_type, fc_strcasecmp);
      if (!barbarian_type_is_valid(pnation->barb_type)) {
        ruleset_error(LOG_ERROR,
                      "Nation %s, barbarian_type is invalid (\"%s\")",
                      nation_rule_name(pnation), barb_type);
        ok = FALSE;
        break;
      }

      if (pnation->barb_type != NOT_A_BARBARIAN
          && pnation->is_playable) {
        /* We can't allow players to use barbarian nations, barbarians
         * may run out of nations */
        ruleset_error(LOG_ERROR,
                      "Nation %s marked both barbarian and playable.",
                      nation_rule_name(pnation));
        ok = FALSE;
        break;
      }

      /* Flags */
      sz_strlcpy(pnation->flag_graphic_str,
                 secfile_lookup_str_default(file, "-", "%s.flag", sec_name));
      sz_strlcpy(pnation->flag_graphic_alt,
                 secfile_lookup_str_default(file, "-",
                                            "%s.flag_alt", sec_name));

      /* Ruler titles */
      for (j = 0;; j++) {
        const char *male, *female;

        name = secfile_lookup_str_default(file, NULL,
                                          "%s.ruler_titles%d.government",
                                          sec_name, j);
        if (NULL == name) {
          /* End of the list of ruler titles. */
          break;
        }

        /* NB: even if the government doesn't exist, we load the entries for
         * the ruler titles to avoid warnings about unused entries. */
        male = secfile_lookup_str(file, "%s.ruler_titles%d.male_title",
                                  sec_name, j);
        female = secfile_lookup_str(file, "%s.ruler_titles%d.female_title",
                                    sec_name, j);
        gov = government_by_rule_name(name);

        /* Nationset may have been devised with a specific set of govs in
         * mind which don't quite match this ruleset, in which case we
         * (a) quietly ignore any govs mentioned that don't happen to be in
         * the current ruleset, (b) enforce that govs mentioned by nations
         * must be on the list */
        if (gov != NULL && game.server.ruledit.allowed_govs != NULL) {
          if (!is_on_allowed_list(name,
                                  game.server.ruledit.allowed_govs,
                                  game.server.ruledit.ag_count)) {
            /* Gov exists, but not intended for these nations */
            gov = NULL;
            ruleset_error(LOG_ERROR,
                          "Nation %s: government \"%s\" not in allowed_govs.",
                          nation_rule_name(pnation), name);
            ok = FALSE;
            break;
          }
        } else if (!gov) {
          /* Gov doesn't exist; only complain if it's not on any list */
          if (game.server.ruledit.allowed_govs == NULL
              || !is_on_allowed_list(name,
                                     game.server.ruledit.allowed_govs,
                                     game.server.ruledit.ag_count)) {
            ruleset_error(LOG_ERROR, "Nation %s: government \"%s\" not found.",
                          nation_rule_name(pnation), name);
            ok = FALSE;
            break;
          }
        }
        if (NULL != male && NULL != female) {
          if (gov) {
            (void) government_ruler_title_new(gov, pnation, male, female);
          }
        } else {
          ruleset_error(LOG_ERROR, "%s", secfile_error());
          ok = FALSE;
          break;
        }
      }
      if (!ok) {
        break;
      }

      /* City styles */
      name = secfile_lookup_str(file, "%s.style", sec_name);
      if (!name) {
        ruleset_error(LOG_ERROR, "%s", secfile_error());
        ok = FALSE;
        break;
      }
      pnation->style = style_by_rule_name(name);
      if (pnation->style == NULL) {
        if (game.server.ruledit.allowed_styles == NULL
            || !is_on_allowed_list(name,
                                   game.server.ruledit.allowed_styles,
                                   game.server.ruledit.as_count)) {
          ruleset_error(LOG_ERROR, "Nation %s: Illegal style \"%s\"",
                        nation_rule_name(pnation), name);
          ok = FALSE;
          break;
        } else {
          log_verbose("Nation %s: style \"%s\" not supported in this "
                      "ruleset; using default.",
                      nation_rule_name(pnation), name);
          pnation->style = style_by_number(0);
        }
      }

      /* Civilwar nations */
      vec = secfile_lookup_str_vec(file, &dim,
                                   "%s.civilwar_nations", sec_name);
      for (j = 0; j < dim; j++) {
        pconflict = nation_by_rule_name(vec[j]);

        /* No test for duplicate nations is performed.  If there is a duplicate
         * entry it will just cause that nation to have an increased
         * probability of being chosen. */
        if (pconflict == pnation) {
          ruleset_error(LOG_ERROR, "Nation %s is its own civil war nation",
                        nation_rule_name(pnation));
          ok = FALSE;
          break;
        } else if (NULL != pconflict) {
          nation_list_append(pnation->server.civilwar_nations, pconflict);
          nation_list_append(pconflict->server.parent_nations, pnation);
        } else {
          /* For nation authors, this would probably be considered an error.
           * But it can happen normally. The civ1 compatability ruleset only
           * uses the nations that were in civ1, so not all of the links will
           * exist. */
          log_verbose("Nation %s: civil war nation \"%s\" is unknown.",
                      nation_rule_name(pnation), vec[j]);
        }
      }
      if (NULL != vec) {
        free(vec);
      }
      if (!ok) {
        break;
      }

      /* Load nation specific initial items */
      if (!lookup_tech_list(file, sec_name, "init_techs",
                            pnation->init_techs, filename)) {
        ok = FALSE;
        break;
      }
      if (!lookup_building_list(file, sec_name, "init_buildings",
                                pnation->init_buildings, filename)) {
        ok = FALSE;
        break;
      }
      if (!lookup_unit_list(file, sec_name, "init_units",
                            pnation->init_units, filename)) {
        ok = FALSE;
        break;
      }
      fc_strlcat(tmp, sec_name, 200);
      fc_strlcat(tmp, ".init_government", 200);
      if (secfile_entry_by_path(file, tmp)) {
        pnation->init_government = lookup_government(file, tmp, filename,
                                                     NULL);
        /* If specified, init_government has to be in this specific ruleset,
         * not just allowed_govs */
        if (pnation->init_government == NULL) {
          ok = FALSE;
          break;
        }
        /* ...but if a list of govs has been specified, enforce that this
         * nation's init_government is on the list. */
        if (game.server.ruledit.allowed_govs != NULL
            && !is_on_allowed_list(government_rule_name(pnation->init_government),
                                   game.server.ruledit.allowed_govs,
                                   game.server.ruledit.ag_count)) {
          ruleset_error(LOG_ERROR,
                        "Nation %s: init_government \"%s\" not allowed.",
                        nation_rule_name(pnation),
                        government_rule_name(pnation->init_government));
          ok = FALSE;
          break;
        }
      }

      /* Read default city names. */
      if (!load_city_name_list(file, pnation, sec_name, "cities",
                               game.server.ruledit.allowed_terrains,
                               game.server.ruledit.at_count)) {
        ok = FALSE;
        break;
      }

      legend = secfile_lookup_str_default(file, "", "%s.legend", sec_name);
      pnation->legend = fc_strdup(legend);
      if (check_strlen(pnation->legend, MAX_LEN_MSG, NULL)) {
        ruleset_error(LOG_ERROR,
                      "Nation %s: legend \"%s\" is too long.",
                      nation_rule_name(pnation),
                      pnation->legend);
        ok = FALSE;
        break;
      }

      pnation->player = NULL;
    } nations_iterate_end;
    section_list_destroy(sec);
    sec = NULL;
  }

  /* Clean up on aborted load */
  if (sec) {
    fc_assert(!ok);
    section_list_destroy(sec);
  }

  if (ok) {
    secfile_check_unused(file);
  }

  if (ok) {
    /* Update cached number of playable nations in the current set */
    count_playable_nations();

    /* Sanity checks on all sets */
    nation_sets_iterate(pset) {
      int num_playable = 0, barb_land_count = 0, barb_sea_count = 0, barb_both_count = 0;

      nations_iterate(pnation) {
        if (nation_is_in_set(pnation, pset)) {
          switch (nation_barbarian_type(pnation)) {
          case NOT_A_BARBARIAN:
            if (is_nation_playable(pnation)) {
              num_playable++;
            }
            break;
          case LAND_BARBARIAN:
            barb_land_count++;
            break;
          case SEA_BARBARIAN:
            barb_sea_count++;
            break;
          case ANIMAL_BARBARIAN:
            /* Animals are optional */
            break;
          case LAND_AND_SEA_BARBARIAN:
            barb_both_count++;
            break;
          default:
            fc_assert_ret_val(FALSE, FALSE);
          }
        }
      } nations_iterate_end;
      if (num_playable < 1) {
        ruleset_error(LOG_ERROR,
                      "Nation set \"%s\" has no playable nations. "
                      "At least one required!", nation_set_rule_name(pset));
        ok = FALSE;
        break;
      }
      if (barb_land_count == 0 && barb_both_count == 0) {
        ruleset_error(LOG_ERROR,
                      "No land barbarian nation defined in set \"%s\". "
                      "At least one required!", nation_set_rule_name(pset));
        ok = FALSE;
        break;
      }
      if (barb_sea_count == 0 && barb_both_count == 0) {
        ruleset_error(LOG_ERROR,
                      "No sea barbarian nation defined in set \"%s\". "
                      "At least one required!", nation_set_rule_name(pset));
        ok = FALSE;
        break;
      }
    } nation_sets_iterate_end;
  }

  return ok;
}

/**********************************************************************//**
  Load names of nation styles so other rulesets can refer to styles with
  their name.
**************************************************************************/
static bool load_style_names(struct section_file *file,
                             struct rscompat_info *compat)
{
  bool ok = TRUE;
  struct section_list *sec;
  const char *filename = secfile_name(file);

  compat->ver_styles = rscompat_check_capabilities(file, filename, compat);
  if (compat->ver_styles <= 0) {
    return FALSE;
  }

  (void) secfile_entry_by_path(file, "datafile.description");   /* unused */
  (void) secfile_entry_by_path(file, "datafile.ruledit");       /* unused */

  sec = secfile_sections_by_name_prefix(file, STYLE_SECTION_PREFIX);
  if (NULL == sec) {
    ruleset_error(LOG_ERROR, "No available nation styles in this ruleset!");
    ok = FALSE;
  } else {
    game.control.num_styles = section_list_size(sec);

    styles_alloc(game.control.num_styles);

    styles_iterate(ps) {
      const int i = style_index(ps);
      const char *sec_name = section_name(section_list_get(sec, i));

      ruleset_load_names(&ps->name, NULL, file, sec_name);
    } styles_iterate_end;
  }

  section_list_destroy(sec);

  if (ok) {
    /* The citystyle sections: */
    int i = 0;

    sec = secfile_sections_by_name_prefix(file, CITYSTYLE_SECTION_PREFIX);
    if (NULL != sec) {
      city_styles_alloc(section_list_size(sec));
      section_list_iterate(sec, style) {
        if (!ruleset_load_names(&city_styles[i].name, NULL, file, section_name(style))) {
          ok = FALSE;
          break;
        }
        i++;
      } section_list_iterate_end;

      section_list_destroy(sec);
    } else {
      city_styles_alloc(0);
    }
  }

  return ok;
}

/**********************************************************************//**
  Load styles.ruleset file
**************************************************************************/
static bool load_ruleset_styles(struct section_file *file,
                                struct rscompat_info *compat)
{
  struct section_list *sec;
  int i;
  bool ok = TRUE;

  /* City Styles ... */

  sec = secfile_sections_by_name_prefix(file, CITYSTYLE_SECTION_PREFIX);

  /* Get rest: */
  for (i = 0; i < game.control.styles_count; i++) {
    struct requirement_vector *reqs;
    const char *sec_name = section_name(section_list_get(sec, i));

    sz_strlcpy(city_styles[i].graphic, 
               secfile_lookup_str(file, "%s.graphic", sec_name));
    sz_strlcpy(city_styles[i].graphic_alt, 
               secfile_lookup_str(file, "%s.graphic_alt", sec_name));
    sz_strlcpy(city_styles[i].citizens_graphic,
               secfile_lookup_str_default(file, "-", 
                                          "%s.citizens_graphic", sec_name));
    sz_strlcpy(city_styles[i].citizens_graphic_alt, 
               secfile_lookup_str_default(file, "generic", 
                                          "%s.citizens_graphic_alt", sec_name));

    reqs = lookup_req_list(file, compat, sec_name, "reqs", city_style_rule_name(i));
    if (reqs == NULL) {
      ok = FALSE;
      break;
    }
    requirement_vector_copy(&city_styles[i].reqs, reqs);
  }

  section_list_destroy(sec);

  if (ok) {
    sec = secfile_sections_by_name_prefix(file, MUSICSTYLE_SECTION_PREFIX);

    if (sec != NULL) {
      int musi;

      game.control.num_music_styles = section_list_size(sec);
      music_styles_alloc(game.control.num_music_styles);
      musi = 0;

      section_list_iterate(sec, psection) {
        struct requirement_vector *reqs;
        struct music_style *pmus = music_style_by_number(musi);
        const char *sec_name = section_name(psection);

        sz_strlcpy(pmus->music_peaceful,
                   secfile_lookup_str_default(file, "-",
                                              "%s.music_peaceful", sec_name));
        sz_strlcpy(pmus->music_combat,
                   secfile_lookup_str_default(file, "-",
                                              "%s.music_combat", sec_name));

        reqs = lookup_req_list(file, compat, sec_name, "reqs", "Music Style");
        if (reqs == NULL) {
          ok = FALSE;
          break;
        }
        requirement_vector_copy(&pmus->reqs, reqs);

        musi++;
      } section_list_iterate_end;
    }

    section_list_destroy(sec);
  }

  return ok;
}

/**********************************************************************//**
  Load a list of unit type flags that must be absent from the actor unit
  if an action auto performer should be triggered into an action auto
  performer.
**************************************************************************/
static bool load_action_auto_uflag_block(struct section_file *file,
                                         struct action_auto_perf *auto_perf,
                                         const char *uflags_path,
                                         const char *filename)
{
  /* Add each listed protected unit type flag as a !present
   * requirement. */
  if (secfile_entry_lookup(file, "%s", uflags_path)) {
    enum unit_type_flag_id *protecor_flag;
    size_t psize;
    int i;

    protecor_flag =
        secfile_lookup_enum_vec(file, &psize, unit_type_flag_id,
                                "%s", uflags_path);

    if (!protecor_flag) {
      /* Entity exists but couldn't read it. */
      ruleset_error(LOG_ERROR,
                    "\"%s\": %s: bad unit type flag list.",
                    filename, uflags_path);

      return FALSE;
    }

    for (i = 0; i < psize; i++) {
      requirement_vector_append(&auto_perf->reqs,
                                req_from_values(VUT_UTFLAG,
                                                REQ_RANGE_LOCAL,
                                                FALSE, FALSE, TRUE,
                                                protecor_flag[i]));
    }

    free(protecor_flag);
  }

  return TRUE;
}

/**********************************************************************//**
  Load the list of actions an action auto performer should try. The
  actions will be tried in the given order.
**************************************************************************/
static bool load_action_auto_actions(struct section_file *file,
                                     struct action_auto_perf *auto_perf,
                                     const char *actions_path,
                                     const char *filename)
{
  /* Read the alternative actions. */
  if (secfile_entry_lookup(file, "%s", actions_path)) {
    enum gen_action *unit_acts;
    size_t asize;
    int i;

    unit_acts = secfile_lookup_enum_vec(file, &asize, gen_action,
                                        "%s", actions_path);

    if (!unit_acts) {
      /* Entity exists but couldn't read it. */
      ruleset_error(LOG_ERROR,
                    "\"%s\": %s: bad action list",
                    filename, actions_path);

      return FALSE;
    }

    for (i = 0; i < asize; i++) {
      auto_perf->alternatives[i] = unit_acts[i];
    }

    free(unit_acts);
  }

  return TRUE;
}

/**********************************************************************//**
  Load missing unit upkeep ruleset settings as action auto performers.
**************************************************************************/
static bool load_muuk_as_action_auto(struct section_file *file,
                                     struct action_auto_perf *auto_perf,
                                     const char *item,
                                     const char *filename)
{
  char uflags_path[100];
  char action_path[100];

  fc_snprintf(uflags_path, sizeof(uflags_path),
              "missing_unit_upkeep.%s_protected", item);
  fc_snprintf(action_path, sizeof(action_path),
              "missing_unit_upkeep.%s_unit_act", item);

  return (load_action_auto_uflag_block(file, auto_perf, uflags_path,
                                       filename)
          && load_action_auto_actions(file, auto_perf, action_path,
                                      filename));
}

/**********************************************************************//**
  Load cities.ruleset file
**************************************************************************/
static bool load_ruleset_cities(struct section_file *file,
                                struct rscompat_info *compat)
{
  const char *filename = secfile_name(file);
  const char *item;
  struct section_list *sec;
  bool ok = TRUE;

  compat->ver_cities = rscompat_check_capabilities(file, filename, compat);
  if (compat->ver_cities <= 0) {
    return FALSE;
  }

  (void) secfile_entry_by_path(file, "datafile.description");   /* unused */
  (void) secfile_entry_by_path(file, "datafile.ruledit");       /* unused */

  /* Specialist options */
  sec = secfile_sections_by_name_prefix(file, SPECIALIST_SECTION_PREFIX);
  if (section_list_size(sec) >= SP_MAX) {
    ruleset_error(LOG_ERROR, "\"%s\": Too many specialists (%d, max %d).",
                  filename, section_list_size(sec), SP_MAX);
    ok = FALSE;
  }

  if (ok) {
    int i = 0;
    const char *tag;

    game.control.num_specialist_types = section_list_size(sec);

    section_list_iterate(sec, psection) {
      struct specialist *s = specialist_by_number(i);
      struct requirement_vector *reqs;
      const char *sec_name = section_name(psection);

      if (!ruleset_load_names(&s->name, NULL, file, sec_name)) {
        ok = FALSE;
        break;
      }

      item = secfile_lookup_str_default(file, untranslated_name(&s->name),
                                        "%s.short_name", sec_name);
      name_set(&s->abbreviation, NULL, item);

      tag = secfile_lookup_str(file, "%s.graphic", sec_name);
      if (tag == NULL) {
        ruleset_error(LOG_ERROR,
                      "\"%s\": No graphic tag for specialist at %s.",
                      filename, sec_name);
        ok = FALSE;
        break;
      }
      sz_strlcpy(s->graphic_str, tag);
      sz_strlcpy(s->graphic_alt,
                 secfile_lookup_str_default(file, "-",
                                            "%s.graphic_alt", sec_name));

      reqs = lookup_req_list(file, compat, sec_name, "reqs", specialist_rule_name(s));
      if (reqs == NULL) {
        ok = FALSE;
        break;
      }
      requirement_vector_copy(&s->reqs, reqs);

      s->helptext = lookup_strvec(file, sec_name, "helptext");

      if (requirement_vector_size(&s->reqs) == 0 && DEFAULT_SPECIALIST == -1) {
        DEFAULT_SPECIALIST = i;
      }
      i++;
    } section_list_iterate_end;
  }

  if (ok && DEFAULT_SPECIALIST == -1) {
    ruleset_error(LOG_ERROR,
                  "\"%s\": must give a min_size of 0 for at least one "
                  "specialist type.", filename);
    ok = FALSE;
  }
  section_list_destroy(sec);
  sec = NULL;

  if (ok) {
    /* City Parameters */

    game.info.celebratesize = 
      secfile_lookup_int_default(file, GAME_DEFAULT_CELEBRATESIZE,
                                 "parameters.celebrate_size_limit");
    game.info.add_to_size_limit =
      secfile_lookup_int_default(file, GAME_DEFAULT_ADDTOSIZE, "parameters.add_to_size_limit");
    game.info.angrycitizen =
      secfile_lookup_bool_default(file, GAME_DEFAULT_ANGRYCITIZEN,
                                  "parameters.angry_citizens");

    game.info.changable_tax = 
      secfile_lookup_bool_default(file, GAME_DEFAULT_CHANGABLE_TAX, "parameters.changable_tax");
    game.info.forced_science = 
      secfile_lookup_int_default(file, 0, "parameters.forced_science");
    game.info.forced_luxury = 
      secfile_lookup_int_default(file, 100, "parameters.forced_luxury");
    game.info.forced_gold = 
      secfile_lookup_int_default(file, 0, "parameters.forced_gold");
    if (game.info.forced_science + game.info.forced_luxury
        + game.info.forced_gold != 100) {
      ruleset_error(LOG_ERROR,
                    "\"%s\": Forced taxes do not add up in ruleset!",
                    filename);
      ok = FALSE;
    }
  }

  if (ok) {
    /* civ1 & 2 didn't reveal tiles */
    game.server.vision_reveal_tiles =
      secfile_lookup_bool_default(file, GAME_DEFAULT_VISION_REVEAL_TILES,
                                  "parameters.vision_reveal_tiles");

    game.info.pop_report_zeroes =
      secfile_lookup_int_default(file, 1, "parameters.pop_report_zeroes");

    /* Citizens configuration. */
    game.info.citizen_nationality =
      secfile_lookup_bool_default(file, GAME_DEFAULT_NATIONALITY,
                                  "citizen.nationality");
    game.info.citizen_convert_speed =
      secfile_lookup_int_default(file, GAME_DEFAULT_CONVERT_SPEED,
                                 "citizen.convert_speed");
    game.info.citizen_partisans_pct =
      secfile_lookup_int_default(file, 0, "citizen.partisans_pct");
    game.info.conquest_convert_pct =
      secfile_lookup_int_default(file, 0, "citizen.conquest_convert_pct");
  }

  if (ok) {
    /* Missing unit upkeep. */
    struct action_auto_perf *auto_perf;

    /* Can't pay food upkeep! */
    auto_perf = action_auto_perf_slot_number(ACTION_AUTO_UPKEEP_FOOD);
    auto_perf->cause = AAPC_UNIT_UPKEEP;

    /* This is about food upkeep. */
    requirement_vector_append(&auto_perf->reqs,
                              req_from_str("OutputType", "Local",
                                           FALSE, TRUE, TRUE,
                                           "Food"));

    /* Internally represented as an action auto performer rule. */
    if (!load_muuk_as_action_auto(file, auto_perf, "food", filename)) {
      ok = FALSE;
    }

    game.info.muuk_food_wipe =
        secfile_lookup_bool_default(file, RS_DEFAULT_MUUK_FOOD_WIPE,
                                    "missing_unit_upkeep.food_wipe");

    /* Can't pay gold upkeep! */
    auto_perf = action_auto_perf_slot_number(ACTION_AUTO_UPKEEP_GOLD);
    auto_perf->cause = AAPC_UNIT_UPKEEP;

    /* This is about gold upkeep. */
    requirement_vector_append(&auto_perf->reqs,
                              req_from_str("OutputType", "Local",
                                           FALSE, TRUE, TRUE,
                                           "Gold"));

    /* Internally represented as an action auto performer rule. */
    if (!load_muuk_as_action_auto(file, auto_perf, "gold", filename)) {
      ok = FALSE;
    }

    game.info.muuk_gold_wipe =
        secfile_lookup_bool_default(file, RS_DEFAULT_MUUK_GOLD_WIPE,
                                    "missing_unit_upkeep.gold_wipe");

    /* Can't pay shield upkeep! */
    auto_perf = action_auto_perf_slot_number(ACTION_AUTO_UPKEEP_SHIELD);
    auto_perf->cause = AAPC_UNIT_UPKEEP;

    /* This is about shield upkeep. */
    requirement_vector_append(&auto_perf->reqs,
                              req_from_str("OutputType", "Local",
                                           FALSE, TRUE, TRUE,
                                           "Shield"));

    /* Internally represented as an action auto performer rule. */
    if (!load_muuk_as_action_auto(file, auto_perf, "shield", filename)) {
      ok = FALSE;
    }

    game.info.muuk_shield_wipe =
        secfile_lookup_bool_default(file, RS_DEFAULT_MUUK_SHIELD_WIPE,
                                    "missing_unit_upkeep.shield_wipe");
  }

  if (ok) {
    secfile_check_unused(file);
  }

  return ok;
}

/**********************************************************************//**
  Load effects.ruleset file
**************************************************************************/
static bool load_ruleset_effects(struct section_file *file,
                                 struct rscompat_info *compat)
{
  struct section_list *sec;
  const char *type;
  const char *filename;
  bool ok = TRUE;

  filename = secfile_name(file);

  compat->ver_effects = rscompat_check_capabilities(file, filename, compat);
  if (compat->ver_effects <= 0) {
    return FALSE;
  }
  (void) secfile_entry_by_path(file, "datafile.description");   /* unused */
  (void) secfile_entry_by_path(file, "datafile.ruledit");       /* unused */

  /* Parse effects and add them to the effects ruleset cache. */
  sec = secfile_sections_by_name_prefix(file, EFFECT_SECTION_PREFIX);
  section_list_iterate(sec, psection) {
    enum effect_type eff;
    int value;
    struct multiplier *pmul;
    struct effect *peffect;
    const char *sec_name = section_name(psection);
    struct requirement_vector *reqs;

    type = secfile_lookup_str(file, "%s.type", sec_name);

    if (type == NULL) {
      ruleset_error(LOG_ERROR, "\"%s\" [%s] missing effect type.", filename, sec_name);
      ok = FALSE;
      break;
    }

    if (compat->compat_mode && rscompat_old_effect_3_1(type, file, sec_name, compat)) {
      continue;
    }

    eff = effect_type_by_name(type, fc_strcasecmp);
    if (!effect_type_is_valid(eff)) {
      ruleset_error(LOG_ERROR, "\"%s\" [%s] lists unknown effect type \"%s\".",
                    filename, sec_name, type);
      ok = FALSE;
      break;
    }

    value = secfile_lookup_int_default(file, 1, "%s.value", sec_name);

    {
      const char *multiplier_name
        = secfile_lookup_str(file, "%s.multiplier", sec_name);

      if (multiplier_name) {
        pmul = multiplier_by_rule_name(multiplier_name);
        if (!pmul) {
          ruleset_error(LOG_ERROR, "\"%s\" [%s] has unknown multiplier \"%s\".",
                        filename, sec_name, multiplier_name);
          ok = FALSE;
          break;
        }
      } else {
        pmul = NULL;
      }
    }

    peffect = effect_new(eff, value, pmul);

    reqs = lookup_req_list(file, compat, sec_name, "reqs", type);
    if (reqs == NULL) {
      ok = FALSE;
      break;
    }

    requirement_vector_iterate(reqs, preq) {
      effect_req_append(peffect, *preq);
    } requirement_vector_iterate_end;

    if (compat->compat_mode) {
      reqs = lookup_req_list(file, compat, sec_name, "nreqs", type);
      if (reqs == NULL) {
        ok = FALSE;
        break;
      }
      requirement_vector_iterate(reqs, preq) {
        preq->present = !preq->present;
        effect_req_append(peffect, *preq);
      } requirement_vector_iterate_end;
    }
  } section_list_iterate_end;
  section_list_destroy(sec);

  if (ok) {
    secfile_check_unused(file);
  }

  return ok;
}

/**********************************************************************//**
  Print an error message if the value is out of range.
**************************************************************************/
static int secfile_lookup_int_default_min_max(struct section_file *file,
                                              int def, int min, int max,
                                              const char *path, ...)
                                              fc__attribute((__format__ (__printf__, 5, 6)));
static int secfile_lookup_int_default_min_max(struct section_file *file,
                                              int def, int min, int max,
                                              const char *path, ...)
{
  char fullpath[256];
  int ival;
  va_list args;

  va_start(args, path);
  fc_vsnprintf(fullpath, sizeof(fullpath), path, args);
  va_end(args);

  if (!secfile_lookup_int(file, &ival, "%s", fullpath)) {
    ival = def;
  }

  if (ival < min) {
    ruleset_error(LOG_ERROR,"\"%s\" should be in the interval [%d, %d] "
                  "but is %d; using the minimal value.",
                  fullpath, min, max, ival);
    ival = min;
  }

  if (ival > max) {
    ruleset_error(LOG_ERROR,"\"%s\" should be in the interval [%d, %d] "
                  "but is %d; using the maximal value.",
                  fullpath, min, max, ival);
    ival = max;
  }

  return ival;
}

/**********************************************************************//**
  Load ui_name of one action
**************************************************************************/
static bool load_action_ui_name(struct section_file *file, int act,
                                const char *entry_name)
{
  const char *text;

  text = secfile_lookup_str_default(file,
                                    action_ui_name_default(act),
                                    "actions.%s", entry_name);
  sz_strlcpy(action_by_number(act)->ui_name, text);

  return TRUE;
}

/**********************************************************************//**
  Load max range of an action
**************************************************************************/
static bool load_action_range_max(struct section_file *file, action_id act)
{
  struct entry *pentry;
  int max_range;

  pentry = secfile_entry_lookup(file, "actions.%s",
                                action_max_range_ruleset_var_name(act));

  if (!pentry) {
    max_range = action_max_range_default(act);
  } else {
    const char *custom;

    if (entry_type_get(pentry) == ENTRY_INT
        && entry_int_get(pentry, &max_range)) {
      /* max_range already assigned */
    } else if (entry_type_get(pentry) == ENTRY_STR
               && entry_str_get(pentry, &custom)
               && !fc_strcasecmp(custom, RS_ACTION_NO_MAX_DISTANCE)) {
      max_range = ACTION_DISTANCE_UNLIMITED;
    } else {
      ruleset_error(LOG_ERROR, "Bad actions.%s",
                    action_max_range_ruleset_var_name(act));
      action_by_number(act)->max_distance = action_max_range_default(act);
      return FALSE;
    }
  }

  action_by_number(act)->max_distance = max_range;
  return TRUE;
}

/**********************************************************************//**
  Load range of an action
**************************************************************************/
static bool load_action_range(struct section_file *file, action_id act)
{
  if (action_max_range_ruleset_var_name(act) != NULL) {
    /* Max range can be loaded from the ruleset. */
    if (!load_action_range_max(file, act)) {
      return FALSE;
    }
  }

  if (action_min_range_ruleset_var_name(act) != NULL) {
    /* Min range can be loaded from the ruleset. */
    action_by_number(act)->min_distance
      = secfile_lookup_int_default(file, action_min_range_default(act),
                                   "actions.%s",
                                   action_min_range_ruleset_var_name(act));
  }

  return TRUE;
}

/**********************************************************************//**
  Load kind of an action
**************************************************************************/
static bool load_action_kind(struct section_file *file, action_id act)
{
  if (action_target_kind_ruleset_var_name(act) != NULL) {
    /* Target kind can be loaded from the ruleset. */
    action_by_number(act)->target_kind
<<<<<<< HEAD
      = static_cast<action_target_kind>(secfile_lookup_enum_default(file,
=======
      = action_target_kind(secfile_lookup_enum_default(file,
>>>>>>> ce8ee145
                                    RS_DEFAULT_USER_ACTION_TARGET_KIND,
                                    action_target_kind,
                                    "actions.%s",
                                    action_target_kind_ruleset_var_name(act)));
  }

  return TRUE;
}

/**********************************************************************//**
  Load if the action always consumes the actor
**************************************************************************/
static bool load_action_actor_consuming_always(struct section_file *file,
                                               action_id act)
{
  if (action_actor_consuming_always_ruleset_var_name(act) != NULL) {
    /* Actor consumption can be loaded from the ruleset. */
    action_by_number(act)->actor_consuming_always
      = secfile_lookup_bool_default(
          file, RS_DEFAULT_ACTION_ACTOR_CONSUMING_ALWAYS, "actions.%s",
          action_actor_consuming_always_ruleset_var_name(act));
  }

  return TRUE;
}

/**********************************************************************//**
  Load ruleset file.
**************************************************************************/
static bool load_ruleset_game(struct section_file *file, bool act,
                              struct rscompat_info *compat)
{
  const char *sval, **svec;
  const char *filename;
  int *food_ini;
  int i;
  size_t teams;
  const char *pref_text;
  size_t gni_tmp;
  struct section_list *sec;
  size_t nval;
  const char *name;
  bool ok = TRUE;

  if (file == NULL) {
    return FALSE;
  }
  filename = secfile_name(file);

  name = secfile_lookup_str_default(file, NULL, "ruledit.description_file");
  if (name != NULL) {
    game.server.ruledit.description_file = fc_strdup(name);
  }

  /* section: tileset */
  pref_text = secfile_lookup_str_default(file, "", "tileset.prefered");
  if (pref_text[0] != '\0') {
    log_deprecation("Entry tileset.prefered in game.ruleset."
                    " Use correct spelling tileset.preferred instead");
  }
  pref_text = secfile_lookup_str_default(file, pref_text, "tileset.preferred");
  if (pref_text[0] != '\0') {
    /* There was tileset suggestion */
    sz_strlcpy(game.control.preferred_tileset, pref_text);
  } else {
    /* No tileset suggestions */
    game.control.preferred_tileset[0] = '\0';
  }

  /* section: soundset */
  pref_text = secfile_lookup_str_default(file, "", "soundset.prefered");
  if (pref_text[0] != '\0') {
    log_deprecation("Entry soundset.prefered in game.ruleset."
                    " Use correct spelling soundset.preferred instead");
  }
  pref_text = secfile_lookup_str_default(file, pref_text, "soundset.preferred");
  if (pref_text[0] != '\0') {
    /* There was soundset suggestion */
    sz_strlcpy(game.control.preferred_soundset, pref_text);
  } else {
    /* No soundset suggestions */
    game.control.preferred_soundset[0] = '\0';
  }

  /* section: musicset */
  pref_text = secfile_lookup_str_default(file, "", "musicset.prefered");
  if (pref_text[0] != '\0') {
    log_deprecation("Entry musicset.prefered in game.ruleset."
                    " Use correct spelling musicset.preferred instead");
  }
  pref_text = secfile_lookup_str_default(file, pref_text, "musicset.preferred");
  if (pref_text[0] != '\0') {
    /* There was musicset suggestion */
    sz_strlcpy(game.control.preferred_musicset, pref_text);
  } else {
    /* No musicset suggestions */
    game.control.preferred_musicset[0] = '\0';
  }

  /* section: about */
  pref_text = secfile_lookup_str(file, "about.name");
  /* Ruleset/modpack name found */
  sz_strlcpy(game.control.name, pref_text);

  pref_text = secfile_lookup_str_default(file, "", "about.version");
  if (pref_text[0] != '\0') {
    /* Ruleset/modpack version found */
    sz_strlcpy(game.control.version, pref_text);
  } else {
    /* No version information */
    game.control.version[0] = '\0';
  }

  pref_text = secfile_lookup_str_default(file, "", "about.alt_dir");
  if (pref_text[0] != '\0') {
    /* Alt directory definition found. */
    sz_strlcpy(game.control.alt_dir, pref_text);
  } else {
    /* No alt directory information */
    game.control.alt_dir[0] = '\0';
  }

  pref_text = secfile_lookup_str_default(file, "", "about.summary");
  if (pref_text[0] != '\0') {
    int len;

    /* Ruleset/modpack summary found */
    len = strlen(pref_text);
<<<<<<< HEAD
    game.ruleset_summary = static_cast<char*>(fc_malloc(len + 1));
=======
    game.ruleset_summary = new char[len + 1];
>>>>>>> ce8ee145
    fc_strlcpy(game.ruleset_summary, pref_text, len + 1);
  } else {
    /* No summary */
    if (game.ruleset_summary != NULL) {
      free(game.ruleset_summary);
      game.ruleset_summary = NULL;
    }
  }

  pref_text = secfile_lookup_str_default(file, "", "about.description");
  if (pref_text[0] != '\0') {
    int len;

    /* Ruleset/modpack description found */
    len = strlen(pref_text);
<<<<<<< HEAD
    game.ruleset_description = static_cast<char*>(fc_malloc(len + 1));
=======
    game.ruleset_description = new char[len + 1];
>>>>>>> ce8ee145
    fc_strlcpy(game.ruleset_description, pref_text, len + 1);
    game.control.desc_length = len;
  } else {
    /* No description */
    if (game.ruleset_description != NULL) {
      free(game.ruleset_description);
      game.ruleset_description = NULL;
    }
    game.control.desc_length = 0;
  }

  pref_text = secfile_lookup_str_default(file, "", "about.capabilities");
  if (pref_text[0] != '\0') {
    int len = strlen(pref_text);

<<<<<<< HEAD
    game.ruleset_capabilities = static_cast<char*>(fc_malloc(len + 1));
    fc_strlcpy(game.ruleset_capabilities, pref_text, len +1);
  } else {
    game.ruleset_capabilities = static_cast<char*>(fc_malloc(1));
=======
    game.ruleset_capabilities = new char[len + 1];
    fc_strlcpy(game.ruleset_capabilities, pref_text, len +1);
  } else {
    game.ruleset_capabilities = new char[1];
>>>>>>> ce8ee145
    game.ruleset_capabilities[0] = '\0';
  }

  /* section: options */
  if (!lookup_tech_list(file, "options", "global_init_techs",
                        game.rgame.global_init_techs, filename)) {
    ok = FALSE;
  }

  if (ok) {
    if (!lookup_building_list(file, "options", "global_init_buildings",
                              game.rgame.global_init_buildings, filename)) {
      ok = FALSE;
    }
  }

  if (ok) {
    const char **slist;
    int j;

    game.control.popup_tech_help = secfile_lookup_bool_default(file, FALSE,
                                                               "options.popup_tech_help");

    /* section: civstyle */
    game.info.base_pollution
      = secfile_lookup_int_default(file, RS_DEFAULT_BASE_POLLUTION,
                                   "civstyle.base_pollution");

    game.info.gameloss_style = GAMELOSS_STYLE_CLASSICAL;

    slist = secfile_lookup_str_vec(file, &nval, "civstyle.gameloss_style");
    for (j = 0; j < nval; j++) {
      enum gameloss_style style;

      sval = slist[j];
      if (strcmp(sval, "") == 0) {
        continue;
      }
      style = gameloss_style_by_name(sval, fc_strcasecmp);
      if (!gameloss_style_is_valid(style)) {
        ruleset_error(LOG_ERROR, "\"%s\": bad value \"%s\" for gameloss_style.",
                      filename, sval);
        ok = FALSE;
        break;
      } else {
<<<<<<< HEAD
        game.info.gameloss_style = static_cast<gameloss_style>(static_cast<int>(game.info.gameloss_style) | static_cast<int>(style));
=======
        game.info.gameloss_style =
            gameloss_style(game.info.gameloss_style | style);
>>>>>>> ce8ee145
      }
    }
    free(slist);
  }

  if (ok) {
    game.info.happy_cost
      = secfile_lookup_int_def_min_max(file,
                                       RS_DEFAULT_HAPPY_COST,
                                       RS_MIN_HAPPY_COST,
                                       RS_MAX_HAPPY_COST,
                                       "civstyle.happy_cost");
    game.info.food_cost
      = secfile_lookup_int_default_min_max(file,
                                           RS_DEFAULT_FOOD_COST,
                                           RS_MIN_FOOD_COST,
                                           RS_MAX_FOOD_COST,
                                           "civstyle.food_cost");
    game.info.civil_war_enabled
      = secfile_lookup_bool_default(file, TRUE, "civstyle.civil_war_enabled");

    game.info.civil_war_bonus_celebrating
      = secfile_lookup_int_default(file, RS_DEFAULT_CIVIL_WAR_CELEB,
                                   "civstyle.civil_war_bonus_celebrating");

    game.info.civil_war_bonus_unhappy
      = secfile_lookup_int_default(file, RS_DEFAULT_CIVIL_WAR_UNHAPPY,
                                   "civstyle.civil_war_bonus_unhappy");

    game.info.paradrop_to_transport
      = secfile_lookup_bool_default(file, FALSE,
                                    "civstyle.paradrop_to_transport");

    /* TODO: move to global_unit_options */
    game.info.base_bribe_cost
      = secfile_lookup_int_default_min_max(file,
                                           RS_DEFAULT_BASE_BRIBE_COST,
                                           RS_MIN_BASE_BRIBE_COST,
                                           RS_MAX_BASE_BRIBE_COST,
                                           "civstyle.base_bribe_cost");
    /* TODO: move to global_unit_options */
    game.server.ransom_gold
      = secfile_lookup_int_default_min_max(file,
                                           RS_DEFAULT_RANSOM_GOLD,
                                           RS_MIN_RANSOM_GOLD,
                                           RS_MAX_RANSOM_GOLD,
                                           "civstyle.ransom_gold");
    /* TODO: move to global_unit_options */
    game.info.pillage_select
      = secfile_lookup_bool_default(file, RS_DEFAULT_PILLAGE_SELECT,
                                    "civstyle.pillage_select");

   game.info.tech_steal_allow_holes
      = secfile_lookup_bool_default(file, RS_DEFAULT_TECH_STEAL_HOLES,
                                    "civstyle.tech_steal_allow_holes");
   game.info.tech_trade_allow_holes
      = secfile_lookup_bool_default(file, RS_DEFAULT_TECH_TRADE_HOLES,
                                    "civstyle.tech_trade_allow_holes");
   game.info.tech_trade_loss_allow_holes
      = secfile_lookup_bool_default(file, RS_DEFAULT_TECH_TRADE_LOSS_HOLES,
                                    "civstyle.tech_trade_loss_allow_holes");
   game.info.tech_parasite_allow_holes
      = secfile_lookup_bool_default(file, RS_DEFAULT_TECH_PARASITE_HOLES,
                                    "civstyle.tech_parasite_allow_holes");
   game.info.tech_loss_allow_holes
      = secfile_lookup_bool_default(file, RS_DEFAULT_TECH_LOSS_HOLES,
                                    "civstyle.tech_loss_allow_holes");

    /* TODO: move to global_unit_options */
    game.server.upgrade_veteran_loss
      = secfile_lookup_int_default_min_max(file,
                                           RS_DEFAULT_UPGRADE_VETERAN_LOSS,
                                           RS_MIN_UPGRADE_VETERAN_LOSS,
                                           RS_MAX_UPGRADE_VETERAN_LOSS,
                                           "civstyle.upgrade_veteran_loss");
    /* TODO: move to global_unit_options */
    game.server.autoupgrade_veteran_loss
      = secfile_lookup_int_default_min_max(file,
                                           RS_DEFAULT_UPGRADE_VETERAN_LOSS,
                                           RS_MIN_UPGRADE_VETERAN_LOSS,
                                           RS_MAX_UPGRADE_VETERAN_LOSS,
                                           "civstyle.autoupgrade_veteran_loss");

    game.info.base_tech_cost
      = secfile_lookup_int_default_min_max(file,
                                           RS_DEFAULT_BASE_TECH_COST,
                                           RS_MIN_BASE_TECH_COST,
                                           RS_MAX_BASE_TECH_COST,
                                           "research.base_tech_cost");

    food_ini = secfile_lookup_int_vec(file, &gni_tmp,
                                      "civstyle.granary_food_ini");
    game.info.granary_num_inis = (int) gni_tmp;

    if (game.info.granary_num_inis > MAX_GRANARY_INIS) {
      ruleset_error(LOG_ERROR,
                    "Too many granary_food_ini entries (%d, max %d)",
                    game.info.granary_num_inis, MAX_GRANARY_INIS);
      ok = FALSE;
    } else if (game.info.granary_num_inis == 0) {
      log_error("No values for granary_food_ini. Using default "
                "value %d.", RS_DEFAULT_GRANARY_FOOD_INI);
      game.info.granary_num_inis = 1;
      game.info.granary_food_ini[0] = RS_DEFAULT_GRANARY_FOOD_INI;
    } else {
      int gi;

      /* check for <= 0 entries */
      for (gi = 0; gi < game.info.granary_num_inis; gi++) {
        if (food_ini[gi] <= 0) {
          if (gi == 0) {
            food_ini[gi] = RS_DEFAULT_GRANARY_FOOD_INI;
          } else {
            food_ini[gi] = food_ini[gi - 1];
          }
          log_error("Bad value for granary_food_ini[%i]. Using %i.",
                    gi, food_ini[gi]);
        }
        game.info.granary_food_ini[gi] = food_ini[gi];
      }
    }
    free(food_ini);
  }

  if (ok) {
    game.info.granary_food_inc
      = secfile_lookup_int_default_min_max(file,
                                           RS_DEFAULT_GRANARY_FOOD_INC,
                                           RS_MIN_GRANARY_FOOD_INC,
                                           RS_MAX_GRANARY_FOOD_INC,
                                           "civstyle.granary_food_inc");

    output_type_iterate(o) {
      game.info.min_city_center_output[o]
        = secfile_lookup_int_default_min_max(file,
                                             RS_DEFAULT_CITY_CENTER_OUTPUT,
                                             RS_MIN_CITY_CENTER_OUTPUT,
                                             RS_MAX_CITY_CENTER_OUTPUT,
                                             "civstyle.min_city_center_%s",
                                             get_output_identifier(static_cast<Output_type_id>(o)));
    } output_type_iterate_end;
  }

  if (ok) {
    const char *tus_text;

    game.server.init_vis_radius_sq
      = secfile_lookup_int_default_min_max(file,
                                           RS_DEFAULT_VIS_RADIUS_SQ,
                                           RS_MIN_VIS_RADIUS_SQ,
                                           RS_MAX_VIS_RADIUS_SQ,
                                           "civstyle.init_vis_radius_sq");

    game.info.init_city_radius_sq
      = secfile_lookup_int_default_min_max(file,
                                           RS_DEFAULT_CITY_RADIUS_SQ,
                                           RS_MIN_CITY_RADIUS_SQ,
                                           RS_MAX_CITY_RADIUS_SQ,
                                           "civstyle.init_city_radius_sq");

    tus_text = secfile_lookup_str_default(file, RS_DEFAULT_GOLD_UPKEEP_STYLE,
                                          "civstyle.gold_upkeep_style");
    game.info.gold_upkeep_style = gold_upkeep_style_by_name(tus_text,
                                                            fc_strcasecmp);
    if (!gold_upkeep_style_is_valid(game.info.gold_upkeep_style)) {
      ruleset_error(LOG_ERROR, "Unknown gold upkeep style \"%s\"",
                    tus_text);
      ok = FALSE;
    }

    game.info.granularity = secfile_lookup_int_default(file, 1,
                                                       "civstyle.output_granularity");

    /* section: illness */
    game.info.illness_on
      = secfile_lookup_bool_default(file, RS_DEFAULT_ILLNESS_ON,
                                    "illness.illness_on");
    game.info.illness_base_factor
      = secfile_lookup_int_default_min_max(file,
                                           RS_DEFAULT_ILLNESS_BASE_FACTOR,
                                           RS_MIN_ILLNESS_BASE_FACTOR,
                                           RS_MAX_ILLNESS_BASE_FACTOR,
                                           "illness.illness_base_factor");
    game.info.illness_min_size
      = secfile_lookup_int_default_min_max(file,
                                           RS_DEFAULT_ILLNESS_MIN_SIZE,
                                           RS_MIN_ILLNESS_MIN_SIZE,
                                           RS_MAX_ILLNESS_MIN_SIZE,
                                           "illness.illness_min_size");
    game.info.illness_trade_infection
      = secfile_lookup_int_default_min_max(file,
                                           RS_DEFAULT_ILLNESS_TRADE_INFECTION_PCT,
                                           RS_MIN_ILLNESS_TRADE_INFECTION_PCT,
                                           RS_MAX_ILLNESS_TRADE_INFECTION_PCT,
                                           "illness.illness_trade_infection");
    game.info.illness_pollution_factor
      = secfile_lookup_int_default_min_max(file,
                                           RS_DEFAULT_ILLNESS_POLLUTION_PCT,
                                           RS_MIN_ILLNESS_POLLUTION_PCT,
                                           RS_MAX_ILLNESS_POLLUTION_PCT,
                                           "illness.illness_pollution_factor");

    /* section: incite_cost */
    game.server.base_incite_cost
      = secfile_lookup_int_default_min_max(file,
                                           RS_DEFAULT_INCITE_BASE_COST,
                                           RS_MIN_INCITE_BASE_COST,
                                           RS_MAX_INCITE_BASE_COST,
                                           "incite_cost.base_incite_cost");
    game.server.incite_improvement_factor
      = secfile_lookup_int_default_min_max(file,
                                           RS_DEFAULT_INCITE_IMPROVEMENT_FCT,
                                           RS_MIN_INCITE_IMPROVEMENT_FCT,
                                           RS_MAX_INCITE_IMPROVEMENT_FCT,
                                           "incite_cost.improvement_factor");
    game.server.incite_unit_factor
      = secfile_lookup_int_default_min_max(file,
                                           RS_DEFAULT_INCITE_UNIT_FCT,
                                           RS_MIN_INCITE_UNIT_FCT,
                                           RS_MAX_INCITE_UNIT_FCT,
                                           "incite_cost.unit_factor");
    game.server.incite_total_factor
      = secfile_lookup_int_default_min_max(file,
                                           RS_DEFAULT_INCITE_TOTAL_FCT,
                                           RS_MIN_INCITE_TOTAL_FCT,
                                           RS_MAX_INCITE_TOTAL_FCT,
                                           "incite_cost.total_factor");

    if (ok) {
      /* Auto attack. */
      struct action_auto_perf *auto_perf;

      /* Action auto performers aren't ready to be exposed in the ruleset
       * yet. The behavior when two action auto performers for the same
       * cause can fire isn't set in stone yet. How is one of them chosen?
       * What if all the actions of the chosen action auto performer turned
       * out to be illegal but one of the other action auto performers that
       * fired has legal actions? These issues can decide what other action
       * rules action auto performers can represent in the future. Deciding
       * should therefore wait until a rule needs action auto performers to
       * work a certain way. */
      /* Only one action auto performer, ACTION_AUTO_MOVED_ADJ, is caused
       * by AAPC_UNIT_MOVED_ADJ. It is therefore safe to expose the full
       * requirement vector to the ruleset. */
      struct requirement_vector *reqs;

      /* A unit moved next to this unit and the autoattack server setting
       * is enabled. */
      auto_perf = action_auto_perf_slot_number(ACTION_AUTO_MOVED_ADJ);
      auto_perf->cause = AAPC_UNIT_MOVED_ADJ;

      reqs = lookup_req_list(file, compat,
                             "auto_attack", "if_attacker",
                             "auto_attack");
      if (reqs == NULL) {
        ok = FALSE;
      }

      requirement_vector_copy(&auto_perf->reqs, reqs);

      if (!load_action_auto_actions(file, auto_perf,
                                    "auto_attack.attack_actions",
                                    filename)) {
        /* Failed to load auto attack actions */
        ruleset_error(LOG_ERROR,
                      "\"%s\": %s: failed load %s.",
                      filename, "auto_attack", "attack_actions");
        ok = FALSE;
      }

      if (compat->compat_mode) {
        enum unit_type_flag_id *protecor_flag;
        size_t psize;

        if (secfile_entry_lookup(file, "%s", "auto_attack.will_never")) {
          protecor_flag =
              secfile_lookup_enum_vec(file, &psize, unit_type_flag_id,
                                      "%s", "auto_attack.will_never");

          if (!protecor_flag) {
            /* Entity exists but couldn't read it. */
            ruleset_error(LOG_ERROR,
                          "\"%s\": %s: bad unit type flag list.",
                          filename, "auto_attack.will_never");

            ok = FALSE;
          }
        } else {
          psize = 0;
          protecor_flag = NULL;
        }

        if (!rscompat_auto_attack_3_1(compat, auto_perf,
                                      psize, protecor_flag)) {
          /* Upgrade failed */
          ruleset_error(LOG_ERROR,
                        "\"%s\": %s: failed to upgrade.",
                        filename, "auto_attack");
          ok = FALSE;
        }

        if (psize) {
          FC_FREE(protecor_flag);
        }
      }
    }

    /* section: actions */
    if (ok) {
      int force_capture_units, force_bombard, force_explode_nuclear;

      if (secfile_lookup_bool_default(file, RS_DEFAULT_FORCE_TRADE_ROUTE,
                                      "actions.force_trade_route")) {
        /* Forbid entering the marketplace when a trade route can be
         * established. */
        BV_SET(action_by_number(ACTION_MARKETPLACE)->blocked_by,
               ACTION_TRADE_ROUTE);
      }

      /* Forbid bombarding, exploading nuclear or attacking when it is
       * legal to capture units. */
      force_capture_units
        = secfile_lookup_bool_default(file, RS_DEFAULT_FORCE_CAPTURE_UNITS,
                                      "actions.force_capture_units");

      if (force_capture_units) {
        BV_SET(action_by_number(ACTION_BOMBARD)->blocked_by,
               ACTION_CAPTURE_UNITS);
        BV_SET(action_by_number(ACTION_BOMBARD2)->blocked_by,
               ACTION_CAPTURE_UNITS);
        BV_SET(action_by_number(ACTION_BOMBARD3)->blocked_by,
               ACTION_CAPTURE_UNITS);
        BV_SET(action_by_number(ACTION_NUKE)->blocked_by,
               ACTION_CAPTURE_UNITS);
        BV_SET(action_by_number(ACTION_NUKE_CITY)->blocked_by,
               ACTION_CAPTURE_UNITS);
        BV_SET(action_by_number(ACTION_NUKE_UNITS)->blocked_by,
               ACTION_CAPTURE_UNITS);
        BV_SET(action_by_number(ACTION_SUICIDE_ATTACK)->blocked_by,
               ACTION_CAPTURE_UNITS);
        BV_SET(action_by_number(ACTION_ATTACK)->blocked_by,
               ACTION_CAPTURE_UNITS);
        BV_SET(action_by_number(ACTION_CONQUER_CITY)->blocked_by,
               ACTION_CAPTURE_UNITS);
        BV_SET(action_by_number(ACTION_CONQUER_CITY2)->blocked_by,
               ACTION_CAPTURE_UNITS);
      }

      /* Forbid exploding nuclear or attacking when it is legal to
       * bombard. */
      force_bombard
        = secfile_lookup_bool_default(file, RS_DEFAULT_FORCE_BOMBARD,
                                      "actions.force_bombard");

      if (force_bombard) {
        BV_SET(action_by_number(ACTION_NUKE)->blocked_by,
               ACTION_BOMBARD);
        BV_SET(action_by_number(ACTION_NUKE_CITY)->blocked_by,
               ACTION_BOMBARD);
        BV_SET(action_by_number(ACTION_NUKE_UNITS)->blocked_by,
               ACTION_BOMBARD);
        BV_SET(action_by_number(ACTION_SUICIDE_ATTACK)->blocked_by,
               ACTION_BOMBARD);
        BV_SET(action_by_number(ACTION_ATTACK)->blocked_by,
               ACTION_BOMBARD);
        BV_SET(action_by_number(ACTION_CONQUER_CITY)->blocked_by,
               ACTION_BOMBARD);
        BV_SET(action_by_number(ACTION_CONQUER_CITY2)->blocked_by,
               ACTION_BOMBARD);
        BV_SET(action_by_number(ACTION_NUKE)->blocked_by,
               ACTION_BOMBARD2);
        BV_SET(action_by_number(ACTION_NUKE_CITY)->blocked_by,
               ACTION_BOMBARD2);
        BV_SET(action_by_number(ACTION_NUKE_UNITS)->blocked_by,
               ACTION_BOMBARD2);
        BV_SET(action_by_number(ACTION_SUICIDE_ATTACK)->blocked_by,
               ACTION_BOMBARD2);
        BV_SET(action_by_number(ACTION_ATTACK)->blocked_by,
               ACTION_BOMBARD2);
        BV_SET(action_by_number(ACTION_CONQUER_CITY)->blocked_by,
               ACTION_BOMBARD2);
        BV_SET(action_by_number(ACTION_CONQUER_CITY2)->blocked_by,
               ACTION_BOMBARD2);
        BV_SET(action_by_number(ACTION_NUKE)->blocked_by,
               ACTION_BOMBARD3);
        BV_SET(action_by_number(ACTION_NUKE_CITY)->blocked_by,
               ACTION_BOMBARD3);
        BV_SET(action_by_number(ACTION_NUKE_UNITS)->blocked_by,
               ACTION_BOMBARD3);
        BV_SET(action_by_number(ACTION_SUICIDE_ATTACK)->blocked_by,
               ACTION_BOMBARD3);
        BV_SET(action_by_number(ACTION_ATTACK)->blocked_by,
               ACTION_BOMBARD3);
        BV_SET(action_by_number(ACTION_CONQUER_CITY)->blocked_by,
               ACTION_BOMBARD3);
        BV_SET(action_by_number(ACTION_CONQUER_CITY2)->blocked_by,
               ACTION_BOMBARD3);
      }

      /* Forbid attacking when it is legal to do explode nuclear. */
      force_explode_nuclear
        = secfile_lookup_bool_default(file,
                                      RS_DEFAULT_FORCE_EXPLODE_NUCLEAR,
                                      "actions.force_explode_nuclear");

      if (force_explode_nuclear) {
        BV_SET(action_by_number(ACTION_SUICIDE_ATTACK)->blocked_by,
               ACTION_NUKE);
        BV_SET(action_by_number(ACTION_ATTACK)->blocked_by,
               ACTION_NUKE);
        BV_SET(action_by_number(ACTION_CONQUER_CITY)->blocked_by,
               ACTION_NUKE);
        BV_SET(action_by_number(ACTION_CONQUER_CITY2)->blocked_by,
               ACTION_NUKE);
        BV_SET(action_by_number(ACTION_SUICIDE_ATTACK)->blocked_by,
               ACTION_NUKE_CITY);
        BV_SET(action_by_number(ACTION_ATTACK)->blocked_by,
               ACTION_NUKE_CITY);
        BV_SET(action_by_number(ACTION_CONQUER_CITY)->blocked_by,
               ACTION_NUKE_CITY);
        BV_SET(action_by_number(ACTION_CONQUER_CITY2)->blocked_by,
               ACTION_NUKE_CITY);
        BV_SET(action_by_number(ACTION_SUICIDE_ATTACK)->blocked_by,
               ACTION_NUKE_UNITS);
        BV_SET(action_by_number(ACTION_ATTACK)->blocked_by,
               ACTION_NUKE_UNITS);
        BV_SET(action_by_number(ACTION_CONQUER_CITY)->blocked_by,
               ACTION_NUKE_UNITS);
        BV_SET(action_by_number(ACTION_CONQUER_CITY2)->blocked_by,
               ACTION_NUKE_UNITS);
      }

      /* If the "Poison City" action or the "Poison City Escape" action
       * should empty the granary. */
      /* TODO: empty granary and reduce population should become separate
       * action effect flags when actions are generalized. */
      game.info.poison_empties_food_stock
        = secfile_lookup_bool_default(file,
                                      RS_DEFAULT_POISON_EMPTIES_FOOD_STOCK,
                                      "actions.poison_empties_food_stock");

      /* If the "Steal Maps" action or the "Steal Maps Escape" action always
       * will reveal all cities when successful. */
      game.info.steal_maps_reveals_all_cities
        = secfile_lookup_bool_default(file,
                                      RS_DEFAULT_STEAL_MAP_REVEALS_CITIES,
                                      "actions.steal_maps_reveals_all_cities");

      /* Allow setting required distance for some actions before generalized
       * actions. */
      action_iterate(act_id) {
        if (!load_action_range(file, act_id)) {
          ok = FALSE;
        }
        if (!load_action_kind(file, act_id)) {
          ok = FALSE;
        }
        if (!load_action_actor_consuming_always(file, act_id)) {
          ok = FALSE;
        }
        load_action_ui_name(file, act_id,
                            action_ui_name_ruleset_var_name(act_id));
      } action_iterate_end;

      /* The quiet (don't auto generate help for) property of all actions
       * live in a single enum vector. This avoids generic action
       * expectations. */
      if (secfile_entry_by_path(file, "actions.quiet_actions")) {
        enum gen_action *quiet_actions;
        size_t asize;
        int j;

        quiet_actions =
            secfile_lookup_enum_vec(file, &asize, gen_action,
                                    "actions.quiet_actions");

        if (!quiet_actions) {
          /* Entity exists but couldn't read it. */
          ruleset_error(LOG_ERROR,
                        "\"%s\": actions.quiet_actions: bad action list",
                        filename);

          ok = FALSE;
        }

        for (j = 0; j < asize; j++) {
          /* Don't auto generate help text for this action. */
          action_by_number(quiet_actions[j])->quiet = TRUE;
        }

        free(quiet_actions);
      }
    }

    if (ok) {
      sec = secfile_sections_by_name_prefix(file,
                                            ACTION_ENABLER_SECTION_PREFIX);

      if (sec) {
        section_list_iterate(sec, psection) {
          struct action_enabler *enabler;
          const char *sec_name = section_name(psection);
          struct action *paction;
          struct requirement_vector *actor_reqs;
          struct requirement_vector *target_reqs;
          const char *action_text;

          enabler = action_enabler_new();

          action_text = secfile_lookup_str(file, "%s.action", sec_name);

          if (action_text == NULL) {
            ruleset_error(LOG_ERROR, "\"%s\" [%s] missing action to enable.",
                          filename, sec_name);
            ok = FALSE;
            break;
          }

          paction = action_by_rule_name(action_text);
          if (!paction) {
            ruleset_error(LOG_ERROR, "\"%s\" [%s] lists unknown action type \"%s\".",
                          filename, sec_name, action_text);
            ok = FALSE;
            break;
          }

          enabler->action = paction->id;

          actor_reqs = lookup_req_list(file, compat, sec_name, "actor_reqs", action_text);
          if (actor_reqs == NULL) {
            ok = FALSE;
            break;
          }

          requirement_vector_copy(&enabler->actor_reqs, actor_reqs);

          target_reqs = lookup_req_list(file, compat, sec_name, "target_reqs", action_text);
          if (target_reqs == NULL) {
            ok = FALSE;
            break;
          }

          requirement_vector_copy(&enabler->target_reqs, target_reqs);

          action_enabler_add(enabler);
        } section_list_iterate_end;
        section_list_destroy(sec);
      }
    }
  }

  if (compat->compat_mode) {
    bool slow_invasions
      = secfile_lookup_bool_default(file, TRUE,
                                    "global_unit_options.slow_invasions");

    if (!rscompat_old_slow_invasions_3_1(compat, slow_invasions)) {
      ok = FALSE;
    }
  }

  if (ok) {
    const char *tus_text;

    /* section: combat_rules */
    game.info.tired_attack
      = secfile_lookup_bool_default(file, RS_DEFAULT_TIRED_ATTACK,
                                    "combat_rules.tired_attack");

    game.info.only_killing_makes_veteran
      = secfile_lookup_bool_default(file, RS_DEFAULT_ONLY_KILLING_VETERAN,
                                    "combat_rules.only_killing_makes_veteran");

    game.info.nuke_pop_loss_pct = secfile_lookup_int_default_min_max(file,
                                           RS_DEFAULT_NUKE_POP_LOSS_PCT,
                                           RS_MIN_NUKE_POP_LOSS_PCT,
                                           RS_MAX_NUKE_POP_LOSS_PCT,
                                           "combat_rules.nuke_pop_loss_pct");

    game.info.nuke_defender_survival_chance_pct = secfile_lookup_int_default_min_max(file,
                                        RS_DEFAULT_NUKE_DEFENDER_SURVIVAL_CHANCE_PCT,
                                        RS_MIN_NUKE_DEFENDER_SURVIVAL_CHANCE_PCT,
                                        RS_MAX_NUKE_DEFENDER_SURVIVAL_CHANCE_PCT,
                                        "combat_rules.nuke_defender_survival_chance_pct");

    /* section: borders */
    game.info.border_city_radius_sq
      = secfile_lookup_int_default_min_max(file,
                                           RS_DEFAULT_BORDER_RADIUS_SQ_CITY,
                                           RS_MIN_BORDER_RADIUS_SQ_CITY,
                                           RS_MAX_BORDER_RADIUS_SQ_CITY,
                                           "borders.radius_sq_city");
    game.info.border_size_effect
      = secfile_lookup_int_default_min_max(file,
                                           RS_DEFAULT_BORDER_SIZE_EFFECT,
                                           RS_MIN_BORDER_SIZE_EFFECT,
                                           RS_MAX_BORDER_SIZE_EFFECT,
                                           "borders.size_effect");

    game.info.border_city_permanent_radius_sq
      = secfile_lookup_int_default_min_max(file,
                                           RS_DEFAULT_BORDER_RADIUS_SQ_CITY_PERMANENT,
                                           RS_MIN_BORDER_RADIUS_SQ_CITY_PERMANENT,
                                           RS_MAX_BORDER_RADIUS_SQ_CITY_PERMANENT,
                                           "borders.radius_sq_city_permanent");

    /* section: research */
    tus_text = secfile_lookup_str_default(file, RS_DEFAULT_TECH_COST_STYLE,
                                          "research.tech_cost_style");
    game.info.tech_cost_style = tech_cost_style_by_name(tus_text,
                                                        fc_strcasecmp);
    if (!tech_cost_style_is_valid(game.info.tech_cost_style)) {
      ruleset_error(LOG_ERROR, "Unknown tech cost style \"%s\"",
                    tus_text);
      ok = FALSE;
    }

    tus_text = secfile_lookup_str_default(file, RS_DEFAULT_TECH_LEAKAGE,
                                          "research.tech_leakage");
    game.info.tech_leakage = tech_leakage_style_by_name(tus_text,
                                                        fc_strcasecmp);
    if (!tech_leakage_style_is_valid(game.info.tech_leakage)) {
      ruleset_error(LOG_ERROR, "Unknown tech leakage \"%s\"",
                    tus_text);
      ok = FALSE;
    }
    if (game.info.tech_cost_style == TECH_COST_CIV1CIV2
        && game.info.tech_leakage != TECH_LEAKAGE_NONE) {
      log_error("Only tech_leakage \"%s\" supported with "
                "tech_cost_style \"%s\". ",
                tech_leakage_style_name(TECH_LEAKAGE_NONE),
                tech_cost_style_name(TECH_COST_CIV1CIV2));
      log_error("Switching to tech_leakage \"%s\".",
                tech_leakage_style_name(TECH_LEAKAGE_NONE));
      game.info.tech_leakage = TECH_LEAKAGE_NONE;
    }
    game.info.base_tech_cost
      = secfile_lookup_int_default_min_max(file,
                                           RS_DEFAULT_BASE_TECH_COST,
                                           RS_MIN_BASE_TECH_COST,
                                           RS_MAX_BASE_TECH_COST,
                                           "research.base_tech_cost");

    tus_text = secfile_lookup_str_default(file, RS_DEFAULT_TECH_UPKEEP_STYLE,
                                          "research.tech_upkeep_style");

    game.info.tech_upkeep_style = tech_upkeep_style_by_name(tus_text, fc_strcasecmp);

    if (!tech_upkeep_style_is_valid(game.info.tech_upkeep_style)) {
      ruleset_error(LOG_ERROR, "Unknown tech upkeep style \"%s\"",
                    tus_text);
      ok = FALSE;
    }
  }

  if (ok) {
    game.info.tech_upkeep_divider
      = secfile_lookup_int_default_min_max(file,
                                           RS_DEFAULT_TECH_UPKEEP_DIVIDER,
                                           RS_MIN_TECH_UPKEEP_DIVIDER,
                                           RS_MAX_TECH_UPKEEP_DIVIDER,
                                           "research.tech_upkeep_divider");

    sval = secfile_lookup_str_default(file, NULL, "research.free_tech_method");
    if (sval == NULL) {
      ruleset_error(LOG_ERROR, "No free_tech_method given");
      ok = FALSE;
    } else {
      game.info.free_tech_method = free_tech_method_by_name(sval, fc_strcasecmp);
      if (!free_tech_method_is_valid(game.info.free_tech_method)) {
        ruleset_error(LOG_ERROR, "Bad value %s for free_tech_method.", sval);
        ok = FALSE;
      }
    }
  }

  if (ok) {
    int cf;

    /* section: culture */
    game.info.culture_vic_points
      = secfile_lookup_int_default(file, RS_DEFAULT_CULTURE_VIC_POINTS,
                                   "culture.victory_min_points");
    game.info.culture_vic_lead
      = secfile_lookup_int_default(file, RS_DEFAULT_CULTURE_VIC_LEAD,
                                   "culture.victory_lead_pct");
    game.info.culture_migration_pml
      = secfile_lookup_int_default(file, RS_DEFAULT_CULTURE_MIGRATION_PML,
                                   "culture.migration_pml");
    game.info.history_interest_pml
      = secfile_lookup_int_default(file, RS_DEFAULT_HISTORY_INTEREST_PML,
                                   "culture.history_interest_pml");

    /* section: calendar */
    game.calendar.calendar_skip_0
      = secfile_lookup_bool_default(file, RS_DEFAULT_CALENDAR_SKIP_0,
                                    "calendar.skip_year_0");
    game.server.start_year
      = secfile_lookup_int_default(file, GAME_START_YEAR,
                                   "calendar.start_year");
    game.calendar.calendar_fragments
      = secfile_lookup_int_default(file, 0, "calendar.fragments");

    if (game.calendar.calendar_fragments > MAX_CALENDAR_FRAGMENTS) {
      ruleset_error(LOG_ERROR, "Too many calendar fragments. Max is %d",
                    MAX_CALENDAR_FRAGMENTS);
      ok = FALSE;
      game.calendar.calendar_fragments = 0;
    }
    sz_strlcpy(game.calendar.positive_year_label,
               secfile_lookup_str_default(file,
                                          RS_DEFAULT_POS_YEAR_LABEL,
                                          "calendar.positive_label"));
    sz_strlcpy(game.calendar.negative_year_label,
               secfile_lookup_str_default(file,
                                          RS_DEFAULT_NEG_YEAR_LABEL,
                                          "calendar.negative_label"));

    for (cf = 0; cf < game.calendar.calendar_fragments; cf++) {
      const char *fname;

      fname = secfile_lookup_str_default(file, NULL, "calendar.fragment_name%d", cf);
      if (fname != NULL) {
        strncpy(game.calendar.calendar_fragment_name[cf], fname,
                sizeof(game.calendar.calendar_fragment_name[cf]));
      }
    }
  }

  if (ok) {
    /* section playercolors */
    struct rgbcolor *prgbcolor = NULL;
    bool color_read = TRUE;

    /* Check if the player list is defined and empty. */
    if (playercolor_count() != 0) {
      ok = FALSE;
    } else {
      i = 0;

      while (color_read) {
        prgbcolor = NULL;

        color_read = rgbcolor_load(file, &prgbcolor, "playercolors.colorlist%d", i);
        if (color_read) {
          playercolor_add(prgbcolor);
        }

        i++;
      }

      if (playercolor_count() == 0) {
        ruleset_error(LOG_ERROR, "No player colors defined!");
        ok = FALSE;
      }

      if (ok) {
        fc_assert(game.plr_bg_color == NULL);
        if (!rgbcolor_load(file, &game.plr_bg_color, "playercolors.background")) {
          ruleset_error(LOG_ERROR, "No background player color defined! (%s)",
                        secfile_error());
          ok = FALSE;
        }
      }
    }
  }

  if (ok) {
    /* section: teams */
    svec = secfile_lookup_str_vec(file, &teams, "teams.names");
    if (team_slot_count() < teams) {
      teams = team_slot_count();
    }
    game.server.ruledit.named_teams = teams;
    for (i = 0; i < teams; i++) {
      team_slot_set_defined_name(team_slot_by_number(i), svec[i]);
    }
    free(svec);

    sec = secfile_sections_by_name_prefix(file, DISASTER_SECTION_PREFIX);
    nval = (NULL != sec ? section_list_size(sec) : 0);
    if (nval > MAX_DISASTER_TYPES) {
      int num = nval; /* No "size_t" to printf */

      ruleset_error(LOG_ERROR, "\"%s\": Too many disaster types (%d, max %d)",
                    filename, num, MAX_DISASTER_TYPES);
      section_list_destroy(sec);
      ok = FALSE;
    } else {
      game.control.num_disaster_types = nval;
    }
  }

  if (ok) {
    disaster_type_iterate(pdis) {
      int id = disaster_index(pdis);
      int j;
      size_t eff_count;
      struct requirement_vector *reqs;
      const char *sec_name = section_name(section_list_get(sec, id));

      if (!ruleset_load_names(&pdis->name, NULL, file, sec_name)) {
        ruleset_error(LOG_ERROR, "\"%s\": Cannot load disaster names",
                      filename);
        ok = FALSE;
        break;
      }

      reqs = lookup_req_list(file, compat, sec_name, "reqs", disaster_rule_name(pdis));
      if (reqs == NULL) {
        ok = FALSE;
        break;
      }
      requirement_vector_copy(&pdis->reqs, reqs);

      pdis->frequency = secfile_lookup_int_default(file, GAME_DEFAULT_DISASTER_FREQ,
                                                   "%s.frequency", sec_name);

      svec = secfile_lookup_str_vec(file, &eff_count, "%s.effects", sec_name);

      BV_CLR_ALL(pdis->effects);
      for (j = 0; j < eff_count; j++) {
        const char *dsval = svec[j];
        enum disaster_effect_id effect;

        effect = disaster_effect_id_by_name(dsval, fc_strcasecmp);

        if (!disaster_effect_id_is_valid(effect)) {
          ruleset_error(LOG_ERROR,
                        "\"%s\" disaster \"%s\": unknown effect \"%s\".",
                        filename,
                        disaster_rule_name(pdis),
                        dsval);
          ok = FALSE;
          break;
        } else {
          BV_SET(pdis->effects, effect);
        }
      }

      free(svec);

      if (!ok) {
        break;
      }
    } disaster_type_iterate_end;
    section_list_destroy(sec);
  }

  if (ok) {
    sec = secfile_sections_by_name_prefix(file, ACHIEVEMENT_SECTION_PREFIX);

    achievements_iterate(pach) {
      int id = achievement_index(pach);
      const char *sec_name = section_name(section_list_get(sec, id));
      const char *typenamex;
      const char *msg;

      typenamex = secfile_lookup_str_default(file, NULL, "%s.type", sec_name);

      pach->type = achievement_type_by_name(typenamex, fc_strcasecmp);
      if (!achievement_type_is_valid(pach->type)) {
        ruleset_error(LOG_ERROR, "Achievement has unknown type \"%s\".",
                      typenamex != NULL ? typenamex : "(NULL)");
        ok = FALSE;
      }

      if (ok) {
        pach->unique = secfile_lookup_bool_default(file, GAME_DEFAULT_ACH_UNIQUE,
                                                   "%s.unique", sec_name);

        pach->value = secfile_lookup_int_default(file, GAME_DEFAULT_ACH_VALUE,
                                                 "%s.value", sec_name);
        pach->culture = secfile_lookup_int_default(file, 0,
                                                   "%s.culture", sec_name);

        msg = secfile_lookup_str_default(file, NULL, "%s.first_msg", sec_name);
        if (msg == NULL) {
          ruleset_error(LOG_ERROR, "Achievement %s has no first msg!", sec_name);
          ok = FALSE;
        } else {
          pach->first_msg = fc_strdup(msg);
        }
      }

      if (ok) {
        msg = secfile_lookup_str_default(file, NULL, "%s.cons_msg", sec_name);
        if (msg == NULL) {
          if (!pach->unique) {
            ruleset_error(LOG_ERROR, "Achievement %s has no msg for consecutive gainers!", sec_name);
            ok = FALSE;
          }
        } else {
          pach->cons_msg = fc_strdup(msg);
        }
      }

      if (!ok) {
        break;
      }
    } achievements_iterate_end;
    section_list_destroy(sec);
  }

  if (ok) {
    for (i = 0; (name = secfile_lookup_str_default(file, NULL,
                                                   "trade.settings%d.type",
                                                   i)); i++) {
      enum trade_route_type type = trade_route_type_by_name(name);

      if (type == TRT_LAST) {
        ruleset_error(LOG_ERROR,
                      "\"%s\" unknown trade route type \"%s\".",
                      filename, name);
        ok = FALSE;
      } else {
        struct trade_route_settings *set = trade_route_settings_by_type(type);
        const char *cancelling;
        const char *bonus;

        set->trade_pct = secfile_lookup_int_default(file, 100,
                                                    "trade.settings%d.pct", i);
        cancelling = secfile_lookup_str_default(file, "Active",
                                                "trade.settings%d.cancelling", i);
        set->cancelling = traderoute_cancelling_type_by_name(cancelling);
        if (set->cancelling == TRI_LAST) {
          ruleset_error(LOG_ERROR,
                        "\"%s\" unknown traderoute cancelling type \"%s\".",
                        filename, cancelling);
          ok = FALSE;
        }

        bonus = secfile_lookup_str_default(file, "None", "trade.settings%d.bonus", i);

        set->bonus_type = traderoute_bonus_type_by_name(bonus, fc_strcasecmp);

        if (!traderoute_bonus_type_is_valid(set->bonus_type)) {
          ruleset_error(LOG_ERROR,
                        "\"%s\" unknown traderoute bonus type \"%s\".",
                        filename, bonus);
          ok = FALSE;
        }
      }
    }
  }

  if (ok) {
    const char *str = secfile_lookup_str_default(file, "Leaving", "trade.goods_selection");

    game.info.goods_selection = goods_selection_method_by_name(str, fc_strcasecmp);

    if (!goods_selection_method_is_valid(game.info.goods_selection)) {
      ruleset_error(LOG_ERROR,
                    "\"%s\" goods selection method \"%s\" unknown.",
                    filename, str);
      ok = FALSE;
    }
  }

  if (ok) {
    sec = secfile_sections_by_name_prefix(file, GOODS_SECTION_PREFIX);

    goods_type_iterate(pgood) {
      int id = goods_index(pgood);
      const char *sec_name = section_name(section_list_get(sec, id));
      struct requirement_vector *reqs;
      const char **slist;
      int j;

      reqs = lookup_req_list(file, compat, sec_name, "reqs", goods_rule_name(pgood));
      if (reqs == NULL) {
        ok = FALSE;
        break;
      }
      requirement_vector_copy(&pgood->reqs, reqs);

      pgood->from_pct = secfile_lookup_int_default(file, 100,
                                                   "%s.from_pct", sec_name);
      pgood->to_pct = secfile_lookup_int_default(file, 100,
                                                 "%s.to_pct", sec_name);
      pgood->onetime_pct = secfile_lookup_int_default(file, 100,
                                                      "%s.onetime_pct", sec_name);

      slist = secfile_lookup_str_vec(file, &nval, "%s.flags", sec_name);
      BV_CLR_ALL(pgood->flags);
      for (j = 0; j < nval; j++) {
        enum goods_flag_id flag;

        sval = slist[j];
        flag = goods_flag_id_by_name(sval, fc_strcasecmp);
        if (!goods_flag_id_is_valid(flag)) {
          ruleset_error(LOG_ERROR, "\"%s\" good \"%s\": unknown flag \"%s\".",
                        filename,
                        goods_rule_name(pgood),
                        sval);
          ok = FALSE;
          break;
        } else {
          BV_SET(pgood->flags, flag);
        }
      }
      free(slist);

      pgood->helptext = lookup_strvec(file, sec_name, "helptext");
    } goods_type_iterate_end;
    section_list_destroy(sec);
  }

  if (ok) {
    sec = secfile_sections_by_name_prefix(file, CLAUSE_SECTION_PREFIX);

    if (sec != NULL) {
      int num = section_list_size(sec);

      for (i = 0; i < num; i++) {
        const char *sec_name = section_name(section_list_get(sec, i));
        const char *clause_name = secfile_lookup_str_default(file, NULL,
                                                             "%s.type", sec_name);
        enum clause_type type = clause_type_by_name(clause_name, fc_strcasecmp);
        struct clause_info *info;
        struct requirement_vector *reqs;

        if (!clause_type_is_valid(type)) {
          ruleset_error(LOG_ERROR, "\"%s\" unknown clause type \"%s\".",
                        filename, clause_name);
          ok = FALSE;
          break;
        }

        info = clause_info_get(type);

        if (info->enabled) {
          ruleset_error(LOG_ERROR, "\"%s\" dublicate clause type \"%s\" definition.",
                        filename, clause_name);
          ok = FALSE;
          break;
        }

        reqs = lookup_req_list(file, compat, sec_name, "giver_reqs", clause_name);
        if (reqs == NULL) {
          ok = FALSE;
          break;
        }
        requirement_vector_copy(&info->giver_reqs, reqs);

        reqs = lookup_req_list(file, compat, sec_name, "receiver_reqs", clause_name);
        if (reqs == NULL) {
          ok = FALSE;
          break;
        }
        requirement_vector_copy(&info->receiver_reqs, reqs);

        info->enabled = TRUE;
      }
    }
    section_list_destroy(sec);
  }

  /* secfile_check_unused() is not here, but only after also settings section
   * has been loaded. */

  return ok;
}

/**********************************************************************//**
  Send the units ruleset information (all individual unit classes) to the
  specified connections.
**************************************************************************/
static void send_ruleset_unit_classes(struct conn_list *dest)
{
  struct packet_ruleset_unit_class packet;
  struct packet_ruleset_unit_class_flag fpacket;
  int i;

  for (i = 0; i < MAX_NUM_USER_UCLASS_FLAGS; i++) {
    const char *flagname;
    const char *helptxt;

    fpacket.id = i + UCF_USER_FLAG_1;

<<<<<<< HEAD
    flagname = unit_class_flag_id_name(static_cast<unit_class_flag_id>(i + UCF_USER_FLAG_1));
=======
    flagname = unit_class_flag_id_name(unit_class_flag_id(i + UCF_USER_FLAG_1));
>>>>>>> ce8ee145
    if (flagname == NULL) {
      fpacket.name[0] = '\0';
    } else {
      sz_strlcpy(fpacket.name, flagname);
    }

<<<<<<< HEAD
    helptxt = unit_class_flag_helptxt(static_cast<unit_class_flag_id>(i + UCF_USER_FLAG_1));
=======
    helptxt = unit_class_flag_helptxt(unit_class_flag_id(i + UCF_USER_FLAG_1));
>>>>>>> ce8ee145
    if (helptxt == NULL) {
      fpacket.helptxt[0] = '\0';
    } else {
      sz_strlcpy(fpacket.helptxt, helptxt);
    }

    lsend_packet_ruleset_unit_class_flag(dest, &fpacket);
  }

  unit_class_iterate(c) {
    packet.id = uclass_number(c);
    sz_strlcpy(packet.name, untranslated_name(&c->name));
    sz_strlcpy(packet.rule_name, rule_name_get(&c->name));
    packet.min_speed = c->min_speed;
    packet.hp_loss_pct = c->hp_loss_pct;
    packet.hut_behavior = c->hut_behavior;
    packet.non_native_def_pct = c->non_native_def_pct;
    packet.flags = c->flags;

    PACKET_STRVEC_COMPUTE(packet.helptext, c->helptext);

    lsend_packet_ruleset_unit_class(dest, &packet);
  } unit_class_iterate_end;
}

/**********************************************************************//**
  Send the units ruleset information (all individual units) to the
  specified connections.
**************************************************************************/
static void send_ruleset_units(struct conn_list *dest)
{
  struct packet_ruleset_unit packet;
#ifdef FREECIV_WEB
  struct packet_web_ruleset_unit_addition web_packet;
#endif /* FREECIV_WEB */
  struct packet_ruleset_unit_flag fpacket;
  int i;

  for (i = 0; i < MAX_NUM_USER_UNIT_FLAGS; i++) {
    const char *flagname;
    const char *helptxt;

    fpacket.id = i + UTYF_USER_FLAG_1;

<<<<<<< HEAD
    flagname = unit_type_flag_id_name(static_cast<unit_type_flag_id>(i + UTYF_USER_FLAG_1));
=======
    flagname = unit_type_flag_id_name(unit_type_flag_id(i + UTYF_USER_FLAG_1));
>>>>>>> ce8ee145
    if (flagname == NULL) {
      fpacket.name[0] = '\0';
    } else {
      sz_strlcpy(fpacket.name, flagname);
    }

<<<<<<< HEAD
    helptxt = unit_type_flag_helptxt(static_cast<unit_type_flag_id>(i + UTYF_USER_FLAG_1));
=======
    helptxt = unit_type_flag_helptxt(unit_type_flag_id(i + UTYF_USER_FLAG_1));
>>>>>>> ce8ee145
    if (helptxt == NULL) {
      fpacket.helptxt[0] = '\0';
    } else {
      sz_strlcpy(fpacket.helptxt, helptxt);
    }

    lsend_packet_ruleset_unit_flag(dest, &fpacket);
  }

  unit_type_iterate(u) {
    packet.id = utype_number(u);
    sz_strlcpy(packet.name, untranslated_name(&u->name));
    sz_strlcpy(packet.rule_name, rule_name_get(&u->name));
    sz_strlcpy(packet.sound_move, u->sound_move);
    sz_strlcpy(packet.sound_move_alt, u->sound_move_alt);
    sz_strlcpy(packet.sound_fight, u->sound_fight);
    sz_strlcpy(packet.sound_fight_alt, u->sound_fight_alt);
    sz_strlcpy(packet.graphic_str, u->graphic_str);
    sz_strlcpy(packet.graphic_alt, u->graphic_alt);
    packet.unit_class_id = uclass_number(utype_class(u));
    packet.build_cost = u->build_cost;
    packet.pop_cost = u->pop_cost;
    packet.attack_strength = u->attack_strength;
    packet.defense_strength = u->defense_strength;
    packet.move_rate = u->move_rate;
    packet.tech_requirement = u->require_advance
                              ? advance_number(u->require_advance)
                              : advance_count();

    i = 0;
    requirement_vector_iterate(&u->build_reqs, req) {
      packet.build_reqs[i++] = *req;
    } requirement_vector_iterate_end;
    packet.build_reqs_count = i;

    packet.vision_radius_sq = u->vision_radius_sq;
    packet.transport_capacity = u->transport_capacity;
    packet.hp = u->hp;
    packet.firepower = u->firepower;
    packet.obsoleted_by = u->obsoleted_by
                          ? utype_number(u->obsoleted_by)
                          : utype_count();
    packet.converted_to = u->converted_to
                          ? utype_number(u->converted_to)
                          : utype_count();
    packet.convert_time = u->convert_time;
    packet.fuel = u->fuel;
    packet.flags = u->flags;
    packet.roles = u->roles;
    packet.happy_cost = u->happy_cost;
    output_type_iterate(o) {
      packet.upkeep[o] = u->upkeep[o];
    } output_type_iterate_end;
    packet.paratroopers_range = u->paratroopers_range;
    packet.bombard_rate = u->bombard_rate;
    packet.city_size = u->city_size;
    packet.city_slots = u->city_slots;
    packet.cargo = u->cargo;
    packet.targets = u->targets;
    packet.embarks = u->embarks;
    packet.disembarks = u->disembarks;
    packet.vlayer = u->vlayer;

    if (u->veteran == NULL) {
      /* Use the default veteran system. */
      packet.veteran_levels = 0;
    } else {
      /* Per unit veteran system definition. */
      packet.veteran_levels = utype_veteran_levels(u);

      for (i = 0; i < packet.veteran_levels; i++) {
        const struct veteran_level *vlevel = utype_veteran_level(u, i);

        sz_strlcpy(packet.veteran_name[i], untranslated_name(&vlevel->name));
        packet.power_fact[i] = vlevel->power_fact;
        packet.move_bonus[i] = vlevel->move_bonus;
        packet.base_raise_chance[i] = vlevel->base_raise_chance;
        packet.work_raise_chance[i] = vlevel->work_raise_chance;
      }
    }
    PACKET_STRVEC_COMPUTE(packet.helptext, u->helptext);

    packet.worker = u->adv.worker;

#ifdef FREECIV_WEB
    web_packet.id = utype_number(u);

    BV_CLR_ALL(web_packet.utype_actions);

    action_iterate(act) {
      if (utype_can_do_action(u, act)) {
        BV_SET(web_packet.utype_actions, act);
      }
    } action_iterate_end;
#endif /* FREECIV_WEB */

    lsend_packet_ruleset_unit(dest, &packet);
    web_lsend_packet(ruleset_unit_addition, dest, &web_packet);

    combat_bonus_list_iterate(u->bonuses, pbonus) {
      struct packet_ruleset_unit_bonus bonuspacket;

      bonuspacket.unit  = packet.id;
      bonuspacket.flag  = pbonus->flag;
      bonuspacket.type  = pbonus->type;
      bonuspacket.value = pbonus->value;
      bonuspacket.quiet = pbonus->quiet;

      lsend_packet_ruleset_unit_bonus(dest, &bonuspacket);
    } combat_bonus_list_iterate_end;
  } unit_type_iterate_end;
}

/**********************************************************************//**
  Send the specialists ruleset information (all individual specialist
  types) to the specified connections.
**************************************************************************/
static void send_ruleset_specialists(struct conn_list *dest)
{
  struct packet_ruleset_specialist packet;

  specialist_type_iterate(spec_id) {
    struct specialist *s = specialist_by_number(spec_id);
    int j;

    packet.id = spec_id;
    sz_strlcpy(packet.plural_name, untranslated_name(&s->name));
    sz_strlcpy(packet.rule_name, rule_name_get(&s->name));
    sz_strlcpy(packet.short_name, untranslated_name(&s->abbreviation));
    sz_strlcpy(packet.graphic_str, s->graphic_str);
    sz_strlcpy(packet.graphic_alt, s->graphic_alt);
    j = 0;
    requirement_vector_iterate(&s->reqs, preq) {
      packet.reqs[j++] = *preq;
    } requirement_vector_iterate_end;
    packet.reqs_count = j;

    PACKET_STRVEC_COMPUTE(packet.helptext, s->helptext);

    lsend_packet_ruleset_specialist(dest, &packet);
  } specialist_type_iterate_end;
}
/**********************************************************************//**
  Send the techs class information to the specified connections.
**************************************************************************/
static void send_ruleset_tech_classes(struct conn_list *dest)
{
  struct packet_ruleset_tech_class packet;

  tech_class_iterate(ptclass) {
    packet.id = ptclass->idx;
    sz_strlcpy(packet.name, untranslated_name(&ptclass->name));
    sz_strlcpy(packet.rule_name, rule_name_get(&ptclass->name));
    packet.cost_pct = ptclass->cost_pct;

    lsend_packet_ruleset_tech_class(dest, &packet);
  } tech_class_iterate_end;
}

/**********************************************************************//**
  Send the techs ruleset information (all individual advances) to the
  specified connections.
**************************************************************************/
static void send_ruleset_techs(struct conn_list *dest)
{
  struct packet_ruleset_tech packet;
  struct packet_ruleset_tech_flag fpacket;
  int i;

  for (i = 0; i < MAX_NUM_USER_TECH_FLAGS; i++) {
    const char *flagname;
    const char *helptxt;

    fpacket.id = i + TECH_USER_1;

<<<<<<< HEAD
    flagname = tech_flag_id_name_cb(static_cast<tech_flag_id>(i + TECH_USER_1));
=======
    flagname = tech_flag_id_name_cb(tech_flag_id(i + TECH_USER_1));
>>>>>>> ce8ee145
    if (flagname == NULL) {
      fpacket.name[0] = '\0';
    } else {
      sz_strlcpy(fpacket.name, flagname);
    }

<<<<<<< HEAD
    helptxt = tech_flag_helptxt(static_cast<tech_flag_id>(i + TECH_USER_1));
=======
    helptxt = tech_flag_helptxt(tech_flag_id(i + TECH_USER_1));
>>>>>>> ce8ee145
    if (helptxt == NULL) {
      fpacket.helptxt[0] = '\0';
    } else {
      sz_strlcpy(fpacket.helptxt, helptxt);
    }

    lsend_packet_ruleset_tech_flag(dest, &fpacket);
  }

  advance_iterate(A_FIRST, a) {
    packet.id = advance_number(a);
    packet.removed = !valid_advance(a);
    if (a->tclass == NULL) {
      packet.tclass = 0;
    } else {
      packet.tclass = a->tclass->idx;
    }
    sz_strlcpy(packet.name, untranslated_name(&a->name));
    sz_strlcpy(packet.rule_name, rule_name_get(&a->name));
    sz_strlcpy(packet.graphic_str, a->graphic_str);
    sz_strlcpy(packet.graphic_alt, a->graphic_alt);

    /* Current size of the packet's research_reqs requirement vector. */
    i = 0;

    /* The requirements req1 and req2 are needed to research a tech. Send
     * them in the research_reqs requirement vector. Range is set to player
     * since pooled research is configurable. */

    if ((a->require[AR_ONE] != A_NEVER)
        && advance_number(a->require[AR_ONE]) > A_NONE) {
      packet.research_reqs[i++]
          = req_from_values(VUT_ADVANCE, REQ_RANGE_PLAYER,
                            FALSE, TRUE, FALSE,
                            advance_number(a->require[AR_ONE]));
    }

    if ((a->require[AR_TWO] != A_NEVER)
        && advance_number(a->require[AR_TWO]) > A_NONE) {
      packet.research_reqs[i++]
          = req_from_values(VUT_ADVANCE, REQ_RANGE_PLAYER,
                            FALSE, TRUE, FALSE,
                            advance_number(a->require[AR_TWO]));;
    }

    /* The requirements of the tech's research_reqs also goes in the
     * packet's research_reqs requirement vector. */
    requirement_vector_iterate(&a->research_reqs, req) {
      packet.research_reqs[i++] = *req;
    } requirement_vector_iterate_end;

    /* The packet's research_reqs should contain req1, req2 and the
     * requirements of the tech's research_reqs. */
    packet.research_reqs_count = i;

    packet.root_req = a->require[AR_ROOT]
                      ? advance_number(a->require[AR_ROOT])
                      : advance_count();

    packet.flags = a->flags;
    packet.cost = a->cost;
    packet.num_reqs = a->num_reqs;
    PACKET_STRVEC_COMPUTE(packet.helptext, a->helptext);

    lsend_packet_ruleset_tech(dest, &packet);
  } advance_iterate_end;
}

/**********************************************************************//**
  Send the buildings ruleset information (all individual improvements and
  wonders) to the specified connections.
**************************************************************************/
static void send_ruleset_buildings(struct conn_list *dest)
{
  improvement_iterate(b) {
    struct packet_ruleset_building packet;
    int j;

    packet.id = improvement_number(b);
    packet.genus = b->genus;
    sz_strlcpy(packet.name, untranslated_name(&b->name));
    sz_strlcpy(packet.rule_name, rule_name_get(&b->name));
    sz_strlcpy(packet.graphic_str, b->graphic_str);
    sz_strlcpy(packet.graphic_alt, b->graphic_alt);
    j = 0;
    requirement_vector_iterate(&b->reqs, preq) {
      packet.reqs[j++] = *preq;
    } requirement_vector_iterate_end;
    packet.reqs_count = j;
    j = 0;
    requirement_vector_iterate(&b->obsolete_by, pobs) {
      packet.obs_reqs[j++] = *pobs;
    } requirement_vector_iterate_end;
    packet.obs_count = j;
    packet.build_cost = b->build_cost;
    packet.upkeep = b->upkeep;
    packet.sabotage = b->sabotage;
    packet.flags = b->flags;
    sz_strlcpy(packet.soundtag, b->soundtag);
    sz_strlcpy(packet.soundtag_alt, b->soundtag_alt);
    PACKET_STRVEC_COMPUTE(packet.helptext, b->helptext);

    lsend_packet_ruleset_building(dest, &packet);
  } improvement_iterate_end;
}

/**********************************************************************//**
  Send the terrain ruleset information (terrain_control, and the individual
  terrain types) to the specified connections.
**************************************************************************/
static void send_ruleset_terrain(struct conn_list *dest)
{
  struct packet_ruleset_terrain packet;
  struct packet_ruleset_terrain_flag fpacket;
  int i;

  lsend_packet_ruleset_terrain_control(dest, &terrain_control);

  for (i = 0; i < MAX_NUM_USER_TER_FLAGS; i++) {
    const char *flagname;
    const char *helptxt;

    fpacket.id = i + TER_USER_1;

<<<<<<< HEAD
    flagname = terrain_flag_id_name_cb(static_cast<terrain_flag_id>(i + TER_USER_1));
=======
    flagname = terrain_flag_id_name_cb(terrain_flag_id(i + TER_USER_1));
>>>>>>> ce8ee145
    if (flagname == NULL) {
      fpacket.name[0] = '\0';
    } else {
      sz_strlcpy(fpacket.name, flagname);
    }

<<<<<<< HEAD
    helptxt = terrain_flag_helptxt(static_cast<terrain_flag_id>(i + TER_USER_1));
=======
    helptxt = terrain_flag_helptxt(terrain_flag_id(i + TER_USER_1));
>>>>>>> ce8ee145
    if (helptxt == NULL) {
      fpacket.helptxt[0] = '\0';
    } else {
      sz_strlcpy(fpacket.helptxt, helptxt);
    }

    lsend_packet_ruleset_terrain_flag(dest, &fpacket);
  }

  terrain_type_iterate(pterrain) {
    struct extra_type **r;

    packet.id = terrain_number(pterrain);
    packet.tclass = pterrain->tclass;
    packet.native_to = pterrain->native_to;

    sz_strlcpy(packet.name, untranslated_name(&pterrain->name));
    sz_strlcpy(packet.rule_name, rule_name_get(&pterrain->name));
    sz_strlcpy(packet.graphic_str, pterrain->graphic_str);
    sz_strlcpy(packet.graphic_alt, pterrain->graphic_alt);

    packet.movement_cost = pterrain->movement_cost;
    packet.defense_bonus = pterrain->defense_bonus;

    output_type_iterate(o) {
      packet.output[o] = pterrain->output[o];
    } output_type_iterate_end;

    packet.num_resources = 0;
    for (r = pterrain->resources; *r; r++) {
      packet.resources[packet.num_resources++] = extra_number(*r);
    }

    output_type_iterate(o) {
      packet.road_output_incr_pct[o] = pterrain->road_output_incr_pct[o];
    } output_type_iterate_end;

    packet.base_time = pterrain->base_time;
    packet.road_time = pterrain->road_time;

    packet.cultivate_time = pterrain->cultivate_time;

    packet.plant_time = pterrain->plant_time;

    packet.irrigation_result = (pterrain->irrigation_result
				? terrain_number(pterrain->irrigation_result)
				: terrain_count());
    packet.irrigation_food_incr = pterrain->irrigation_food_incr;
    packet.irrigation_time = pterrain->irrigation_time;

    packet.mining_result = (pterrain->mining_result
			    ? terrain_number(pterrain->mining_result)
			    : terrain_count());
    packet.mining_shield_incr = pterrain->mining_shield_incr;
    packet.mining_time = pterrain->mining_time;

    packet.animal = (pterrain->animal == NULL ? -1 : utype_number(pterrain->animal));
    packet.transform_result = (pterrain->transform_result
			       ? terrain_number(pterrain->transform_result)
			       : terrain_count());
    packet.placing_time = pterrain->placing_time;
    packet.pillage_time = pterrain->pillage_time;
    packet.transform_time = pterrain->transform_time;
    packet.clean_pollution_time = pterrain->clean_pollution_time;
    packet.clean_fallout_time = pterrain->clean_fallout_time;

    packet.flags = pterrain->flags;

    packet.color_red = pterrain->rgb->r;
    packet.color_green = pterrain->rgb->g;
    packet.color_blue = pterrain->rgb->b;

    PACKET_STRVEC_COMPUTE(packet.helptext, pterrain->helptext);

    lsend_packet_ruleset_terrain(dest, &packet);
  } terrain_type_iterate_end;
}

/**********************************************************************//**
  Send the resource ruleset information to the specified connections.
**************************************************************************/
static void send_ruleset_resources(struct conn_list *dest)
{
  struct packet_ruleset_resource packet;

  extra_type_by_cause_iterate(EC_RESOURCE, presource) {
    packet.id = extra_index(presource);

    output_type_iterate(o) {
      packet.output[o] = presource->data.resource->output[o];
    } output_type_iterate_end;

    lsend_packet_ruleset_resource(dest, &packet);
  } extra_type_by_cause_iterate_end;
}

/**********************************************************************//**
  Send the extra ruleset information (all individual extra types) to the
  specified connections.
**************************************************************************/
static void send_ruleset_extras(struct conn_list *dest)
{
  struct packet_ruleset_extra packet;
  struct packet_ruleset_extra_flag fpacket;
  int i;

  for (i = 0; i < MAX_NUM_USER_EXTRA_FLAGS; i++) {
    const char *flagname;
    const char *helptxt;

    fpacket.id = i + EF_USER_FLAG_1;

<<<<<<< HEAD
    flagname = extra_flag_id_name(static_cast<extra_flag_id>(i + EF_USER_FLAG_1));
=======
    flagname = extra_flag_id_name(extra_flag_id(i + EF_USER_FLAG_1));
>>>>>>> ce8ee145
    if (flagname == NULL) {
      fpacket.name[0] = '\0';
    } else {
      sz_strlcpy(fpacket.name, flagname);
    }

<<<<<<< HEAD
    helptxt = extra_flag_helptxt(static_cast<extra_flag_id>(i + EF_USER_FLAG_1));
=======
    helptxt = extra_flag_helptxt(extra_flag_id(i + EF_USER_FLAG_1));
>>>>>>> ce8ee145
    if (helptxt == NULL) {
      fpacket.helptxt[0] = '\0';
    } else {
      sz_strlcpy(fpacket.helptxt, helptxt);
    }

    lsend_packet_ruleset_extra_flag(dest, &fpacket);
  }

  extra_type_iterate(e) {
    int j;

    packet.id = extra_number(e);
    sz_strlcpy(packet.name, untranslated_name(&e->name));
    sz_strlcpy(packet.rule_name, rule_name_get(&e->name));

    packet.category = e->category;

    BV_CLR_ALL(packet.causes);
    for (j = 0; j < EC_COUNT; j++) {
      if (is_extra_caused_by(e, j)) {
        BV_SET(packet.causes, j);
      }
    }

    BV_CLR_ALL(packet.rmcauses);
    for (j = 0; j < ERM_COUNT; j++) {
<<<<<<< HEAD
      if (is_extra_removed_by(e, static_cast<extra_rmcause>(j))) {
=======
      if (is_extra_removed_by(e, extra_rmcause(j))) {
>>>>>>> ce8ee145
        BV_SET(packet.rmcauses, j);
      }
    }

    sz_strlcpy(packet.activity_gfx, e->activity_gfx);
    sz_strlcpy(packet.act_gfx_alt, e->act_gfx_alt);
    sz_strlcpy(packet.act_gfx_alt2, e->act_gfx_alt2);
    sz_strlcpy(packet.rmact_gfx, e->rmact_gfx);
    sz_strlcpy(packet.rmact_gfx_alt, e->rmact_gfx_alt);
    sz_strlcpy(packet.graphic_str, e->graphic_str);
    sz_strlcpy(packet.graphic_alt, e->graphic_alt);

    j = 0;
    requirement_vector_iterate(&e->reqs, preq) {
      packet.reqs[j++] = *preq;
    } requirement_vector_iterate_end;
    packet.reqs_count = j;

    j = 0;
    requirement_vector_iterate(&e->rmreqs, preq) {
      packet.rmreqs[j++] = *preq;
    } requirement_vector_iterate_end;
    packet.rmreqs_count = j;

    packet.appearance_chance = e->appearance_chance;
    j = 0;
    requirement_vector_iterate(&e->appearance_reqs, preq) {
      packet.appearance_reqs[j++] = *preq;
    } requirement_vector_iterate_end;
    packet.appearance_reqs_count = j;

    packet.disappearance_chance = e->disappearance_chance;
    j = 0;
    requirement_vector_iterate(&e->disappearance_reqs, preq) {
      packet.disappearance_reqs[j++] = *preq;
    } requirement_vector_iterate_end;
    packet.disappearance_reqs_count = j;

    packet.visibility_req = e->visibility_req;
    packet.buildable = e->buildable;
    packet.generated = e->generated;
    packet.build_time = e->build_time;
    packet.build_time_factor = e->build_time_factor;
    packet.removal_time = e->removal_time;
    packet.removal_time_factor = e->removal_time_factor;
    packet.infracost = e->infracost;
    packet.defense_bonus = e->defense_bonus;
    packet.eus = e->eus;

    packet.native_to = e->native_to;

    packet.flags = e->flags;
    packet.hidden_by = e->hidden_by;
    packet.bridged_over = e->bridged_over;
    packet.conflicts = e->conflicts;

    PACKET_STRVEC_COMPUTE(packet.helptext, e->helptext);

    lsend_packet_ruleset_extra(dest, &packet);
  } extra_type_iterate_end;
}

/**********************************************************************//**
  Send the base ruleset information (all individual base types) to the
  specified connections.
**************************************************************************/
static void send_ruleset_bases(struct conn_list *dest)
{
  extra_type_by_cause_iterate(EC_BASE, pextra) {
    struct base_type *b = extra_base_get(pextra);
    struct packet_ruleset_base packet;

    packet.id = base_number(b);

    packet.gui_type = b->gui_type;
    packet.border_sq = b->border_sq;
    packet.vision_main_sq = b->vision_main_sq;
    packet.vision_invis_sq = b->vision_invis_sq;
    packet.vision_subs_sq = b->vision_subs_sq;

    packet.flags = b->flags;

    lsend_packet_ruleset_base(dest, &packet);
  } extra_type_by_cause_iterate_end;
}

/**********************************************************************//**
  Send the road ruleset information (all individual road types) to the
  specified connections.
**************************************************************************/
static void send_ruleset_roads(struct conn_list *dest)
{
  struct packet_ruleset_road packet;

  extra_type_by_cause_iterate(EC_ROAD, pextra) {
    struct road_type *r = extra_road_get(pextra);
    int j;

    packet.id = road_number(r);

    j = 0;
    requirement_vector_iterate(&r->first_reqs, preq) {
      packet.first_reqs[j++] = *preq;
    } requirement_vector_iterate_end;
    packet.first_reqs_count = j;

    packet.move_cost = r->move_cost;
    packet.move_mode = r->move_mode;

    output_type_iterate(o) {
      packet.tile_incr_const[o] = r->tile_incr_const[o];
      packet.tile_incr[o] = r->tile_incr[o];
      packet.tile_bonus[o] = r->tile_bonus[o];
    } output_type_iterate_end;

    packet.compat = r->compat;

    packet.integrates = r->integrates;
    packet.flags = r->flags;

    lsend_packet_ruleset_road(dest, &packet);
  } extra_type_by_cause_iterate_end;
}

/**********************************************************************//**
  Send the goods ruleset information (all individual goods types) to the
  specified connections.
**************************************************************************/
static void send_ruleset_goods(struct conn_list *dest)
{
  struct packet_ruleset_goods packet;

  goods_type_iterate(g) {
    int j;

    packet.id = goods_number(g);
    sz_strlcpy(packet.name, untranslated_name(&g->name));
    sz_strlcpy(packet.rule_name, rule_name_get(&g->name));

    j = 0;
    requirement_vector_iterate(&g->reqs, preq) {
      packet.reqs[j++] = *preq;
    } requirement_vector_iterate_end;
    packet.reqs_count = j;

    packet.from_pct = g->from_pct;
    packet.to_pct = g->to_pct;
    packet.onetime_pct = g->onetime_pct;
    packet.flags = g->flags;

    PACKET_STRVEC_COMPUTE(packet.helptext, g->helptext);

    lsend_packet_ruleset_goods(dest, &packet);
  } goods_type_iterate_end;
}

/**********************************************************************//**
  Send the disaster ruleset information (all individual disaster types) to the
  specified connections.
**************************************************************************/
static void send_ruleset_disasters(struct conn_list *dest)
{
  struct packet_ruleset_disaster packet;

  disaster_type_iterate(d) {
    int j;

    packet.id = disaster_number(d);

    sz_strlcpy(packet.name, untranslated_name(&d->name));
    sz_strlcpy(packet.rule_name, rule_name_get(&d->name));

    j = 0;
    requirement_vector_iterate(&d->reqs, preq) {
      packet.reqs[j++] = *preq;
    } requirement_vector_iterate_end;
    packet.reqs_count = j;

    packet.frequency = d->frequency;

    packet.effects = d->effects;

    lsend_packet_ruleset_disaster(dest, &packet);
  } disaster_type_iterate_end;
}

/**********************************************************************//**
  Send the achievement ruleset information (all individual achievement types)
  to the specified connections.
**************************************************************************/
static void send_ruleset_achievements(struct conn_list *dest)
{
  struct packet_ruleset_achievement packet;

  achievements_iterate(a) {
    packet.id = achievement_number(a);

    sz_strlcpy(packet.name, untranslated_name(&a->name));
    sz_strlcpy(packet.rule_name, rule_name_get(&a->name));

    packet.type = a->type;
    packet.unique = a->unique;
    packet.value = a->value;

    lsend_packet_ruleset_achievement(dest, &packet);
  } achievements_iterate_end;
}

/**********************************************************************//**
  Send action ruleset information to the specified connections.
**************************************************************************/
static void send_ruleset_actions(struct conn_list *dest)
{
  struct packet_ruleset_action packet;

  action_iterate(act) {
    struct action *paction = action_by_number(act);

    packet.id = act;
    sz_strlcpy(packet.ui_name, action_by_number(act)->ui_name);
    packet.quiet = action_by_number(act)->quiet;

    packet.result = paction->result;
    packet.actor_consuming_always = paction->actor_consuming_always;

    packet.act_kind = action_by_number(act)->actor_kind;
    packet.tgt_kind = action_by_number(act)->target_kind;
    packet.sub_tgt_kind = action_id_get_sub_target_kind(act);

    packet.min_distance = action_by_number(act)->min_distance;
    packet.max_distance = action_by_number(act)->max_distance;
    packet.blocked_by = action_by_number(act)->blocked_by;

    lsend_packet_ruleset_action(dest, &packet);
  } action_iterate_end;
}

/**********************************************************************//**
  Send the action enabler ruleset information to the specified connections.
**************************************************************************/
static void send_ruleset_action_enablers(struct conn_list *dest)
{
  int counter;
  struct packet_ruleset_action_enabler packet;

  action_enablers_iterate(enabler) {
    packet.enabled_action = enabler->action;

    counter = 0;
    requirement_vector_iterate(&enabler->actor_reqs, req) {
      packet.actor_reqs[counter++] = *req;
    } requirement_vector_iterate_end;
    packet.actor_reqs_count = counter;

    counter = 0;
    requirement_vector_iterate(&enabler->target_reqs, req) {
      packet.target_reqs[counter++] = *req;
    } requirement_vector_iterate_end;
    packet.target_reqs_count = counter;

    lsend_packet_ruleset_action_enabler(dest, &packet);
  } action_enablers_iterate_end;
}

/**********************************************************************//**
  Send action auto performer ruleset information to the specified
  connections.
**************************************************************************/
static void send_ruleset_action_auto_performers(struct conn_list *dest)
{
  int counter;
  int id;
  struct packet_ruleset_action_auto packet;

  id = 0;
  action_auto_perf_iterate(aperf) {
    packet.id = id++;

    packet.cause = aperf->cause;

    counter = 0;
    requirement_vector_iterate(&aperf->reqs, req) {
      packet.reqs[counter++] = *req;
    } requirement_vector_iterate_end;
    packet.reqs_count = counter;

    for (counter = 0;
         /* Can't list more actions than all actions. */
         counter < NUM_ACTIONS
         /* ACTION_NONE terminates the list. */
         && aperf->alternatives[counter] != ACTION_NONE;
         counter++) {
      packet.alternatives[counter] = aperf->alternatives[counter];
    }
    packet.alternatives_count = counter;

    lsend_packet_ruleset_action_auto(dest, &packet);
  } action_auto_perf_iterate_end;
}

/**********************************************************************//**
  Send the trade route types ruleset information (all individual
  trade route types) to the specified connections.
**************************************************************************/
static void send_ruleset_trade_routes(struct conn_list *dest)
{
  struct packet_ruleset_trade packet;
  int typex;

<<<<<<< HEAD
  for (typex = TRT_NATIONAL; typex < TRT_LAST; typex++) {
    struct trade_route_settings *set = trade_route_settings_by_type(static_cast<trade_route_type>(typex));
=======
  for (itype = TRT_NATIONAL; itype < TRT_LAST; itype++) {
    trade_route_type type = trade_route_type(itype);
    struct trade_route_settings *set = trade_route_settings_by_type(type);
>>>>>>> ce8ee145

    packet.id = typex;
    packet.trade_pct = set->trade_pct;
    packet.cancelling = set->cancelling;
    packet.bonus_type = set->bonus_type;

    lsend_packet_ruleset_trade(dest, &packet);
  }
}

/**********************************************************************//**
  Send the government ruleset information to the specified connections.
  One packet per government type, and for each type one per ruler title.
**************************************************************************/
static void send_ruleset_governments(struct conn_list *dest)
{
  struct packet_ruleset_government gov;
  struct packet_ruleset_government_ruler_title title;
  int j;

  governments_iterate(g) {
    /* send one packet_government */
    gov.id = government_number(g);

    j = 0;
    requirement_vector_iterate(&g->reqs, preq) {
      gov.reqs[j++] = *preq;
    } requirement_vector_iterate_end;
    gov.reqs_count = j;

    sz_strlcpy(gov.name, untranslated_name(&g->name));
    sz_strlcpy(gov.rule_name, rule_name_get(&g->name));
    sz_strlcpy(gov.graphic_str, g->graphic_str);
    sz_strlcpy(gov.graphic_alt, g->graphic_alt);
    PACKET_STRVEC_COMPUTE(gov.helptext, g->helptext);

    lsend_packet_ruleset_government(dest, &gov);

    /* Send one packet_government_ruler_title per ruler title. */
    ruler_titles_iterate(government_ruler_titles(g), pruler_title) {
      const struct nation_type *pnation = ruler_title_nation(pruler_title);

      title.gov = government_number(g);
      title.nation = pnation ? nation_number(pnation) : nation_count();
      sz_strlcpy(title.male_title,
                 ruler_title_male_untranslated_name(pruler_title));
      sz_strlcpy(title.female_title,
                 ruler_title_female_untranslated_name(pruler_title));
      lsend_packet_ruleset_government_ruler_title(dest, &title);
    } ruler_titles_iterate_end;
  } governments_iterate_end;
}

/**********************************************************************//**
  Send the nations ruleset information (info on each nation) to the
  specified connections.
**************************************************************************/
static void send_ruleset_nations(struct conn_list *dest)
{
  struct packet_ruleset_nation_sets sets_packet;
  struct packet_ruleset_nation_groups groups_packet;
  struct packet_ruleset_nation packet;
  int i;

  sets_packet.nsets = nation_set_count();
  i = 0;
  nation_sets_iterate(pset) {
    sz_strlcpy(sets_packet.names[i], nation_set_untranslated_name(pset));
    sz_strlcpy(sets_packet.rule_names[i], nation_set_rule_name(pset));
    sz_strlcpy(sets_packet.descriptions[i], nation_set_description(pset));
    i++;
  } nation_sets_iterate_end;
  lsend_packet_ruleset_nation_sets(dest, &sets_packet);

  groups_packet.ngroups = nation_group_count();
  i = 0;
  nation_groups_iterate(pgroup) {
    sz_strlcpy(groups_packet.groups[i],
               nation_group_untranslated_name(pgroup));
    groups_packet.hidden[i] = pgroup->hidden;
    i++;
  } nation_groups_iterate_end;
  lsend_packet_ruleset_nation_groups(dest, &groups_packet);

  nations_iterate(n) {
    packet.id = nation_number(n);
    if (n->translation_domain == NULL) {
      packet.translation_domain[0] = '\0';
    } else {
      sz_strlcpy(packet.translation_domain, n->translation_domain);
    }
    sz_strlcpy(packet.adjective, untranslated_name(&n->adjective));
    sz_strlcpy(packet.rule_name, rule_name_get(&n->adjective));
    sz_strlcpy(packet.noun_plural, untranslated_name(&n->noun_plural));
    sz_strlcpy(packet.graphic_str, n->flag_graphic_str);
    sz_strlcpy(packet.graphic_alt, n->flag_graphic_alt);

    i = 0;
    nation_leader_list_iterate(nation_leaders(n), pleader) {
      sz_strlcpy(packet.leader_name[i], nation_leader_name(pleader));
      packet.leader_is_male[i] = nation_leader_is_male(pleader);
      i++;
    } nation_leader_list_iterate_end;
    packet.leader_count = i;

    packet.style = style_number(n->style);
    packet.is_playable = n->is_playable;
    packet.barbarian_type = n->barb_type;

    sz_strlcpy(packet.legend, n->legend);

    i = 0;
    nation_set_list_iterate(n->sets, pset) {
      packet.sets[i++] = nation_set_number(pset);
    } nation_set_list_iterate_end;
    packet.nsets = i;

    i = 0;
    nation_group_list_iterate(n->groups, pgroup) {
      packet.groups[i++] = nation_group_number(pgroup);
    } nation_group_list_iterate_end;
    packet.ngroups = i;

    packet.init_government_id = n->init_government
      ? government_number(n->init_government) : government_count();
    fc_assert(ARRAY_SIZE(packet.init_techs) == ARRAY_SIZE(n->init_techs));
    for (i = 0; i < MAX_NUM_TECH_LIST; i++) {
      if (n->init_techs[i] != A_LAST) {
        packet.init_techs[i] = n->init_techs[i];
      } else {
        break;
      }
    }
    packet.init_techs_count = i;
    fc_assert(ARRAY_SIZE(packet.init_units) == ARRAY_SIZE(n->init_units));
    for (i = 0; i < MAX_NUM_UNIT_LIST; i++) {
      const struct unit_type *t = n->init_units[i];
      if (t) {
        packet.init_units[i] = utype_number(t);
      } else {
        break;
      }
    }
    packet.init_units_count = i;
    fc_assert(ARRAY_SIZE(packet.init_buildings)
              == ARRAY_SIZE(n->init_buildings));
    for (i = 0; i < MAX_NUM_BUILDING_LIST; i++) {
      if (n->init_buildings[i] != B_LAST) {
        /* Impr_type_id to int */
        packet.init_buildings[i] = n->init_buildings[i];
      } else {
        break;
      }
    }
    packet.init_buildings_count = i;

    lsend_packet_ruleset_nation(dest, &packet);
  } nations_iterate_end;

  /* Send initial values of is_pickable */
  send_nation_availability(dest, FALSE);
}

/**********************************************************************//**
  Send the nation style ruleset information (each style) to the specified
  connections.
**************************************************************************/
static void send_ruleset_styles(struct conn_list *dest)
{
  struct packet_ruleset_style packet;

  styles_iterate(s) {
    packet.id = style_index(s);
    sz_strlcpy(packet.name, untranslated_name(&s->name));
    sz_strlcpy(packet.rule_name, rule_name_get(&s->name));

    lsend_packet_ruleset_style(dest, &packet);
  } styles_iterate_end;
}

/**********************************************************************//**
  Send the clause type ruleset information to the specified connections.
**************************************************************************/
static void send_ruleset_clauses(struct conn_list *dest)
{
  struct packet_ruleset_clause packet;
  int i;

  for (i = 0; i < CLAUSE_COUNT; i++) {
    struct clause_info *info = clause_info_get(static_cast<clause_type>(i));
    int j;

<<<<<<< HEAD
    packet.type = static_cast<clause_type>(i);
=======
    packet.type = clause_type(i);
>>>>>>> ce8ee145
    packet.enabled = info->enabled;

    j = 0;
    requirement_vector_iterate(&info->giver_reqs, preq) {
      packet.giver_reqs[j++] = *preq;
    } requirement_vector_iterate_end;
    packet.giver_reqs_count = j;

    j = 0;
    requirement_vector_iterate(&info->receiver_reqs, preq) {
      packet.receiver_reqs[j++] = *preq;
    } requirement_vector_iterate_end;
    packet.receiver_reqs_count = j;

    lsend_packet_ruleset_clause(dest, &packet);
  }
}

/**********************************************************************//**
  Send the multiplier ruleset information to the specified
  connections.
**************************************************************************/
static void send_ruleset_multipliers(struct conn_list *dest)
{
  multipliers_iterate(pmul) {
    int j;
    struct packet_ruleset_multiplier packet;

    packet.id     = multiplier_number(pmul);
    packet.start  = pmul->start;
    packet.stop   = pmul->stop;
    packet.step   = pmul->step;
    packet.def    = pmul->def;
    packet.offset = pmul->offset;
    packet.factor = pmul->factor;

    sz_strlcpy(packet.name, untranslated_name(&pmul->name));
    sz_strlcpy(packet.rule_name, rule_name_get(&pmul->name));

    j = 0;
    requirement_vector_iterate(&pmul->reqs, preq) {
      packet.reqs[j++] = *preq;
    } requirement_vector_iterate_end;
    packet.reqs_count = j;

    PACKET_STRVEC_COMPUTE(packet.helptext, pmul->helptext);

    lsend_packet_ruleset_multiplier(dest, &packet);
  } multipliers_iterate_end;
}

/**********************************************************************//**
  Send the city-style ruleset information (each style) to the specified
  connections.
**************************************************************************/
static void send_ruleset_cities(struct conn_list *dest)
{
  struct packet_ruleset_city city_p;
  int k, j;

  for (k = 0; k < game.control.styles_count; k++) {
    city_p.style_id = k;

    j = 0;
    requirement_vector_iterate(&city_styles[k].reqs, preq) {
      city_p.reqs[j++] = *preq;
    } requirement_vector_iterate_end;
    city_p.reqs_count = j;

    sz_strlcpy(city_p.name, untranslated_name(&city_styles[k].name));
    sz_strlcpy(city_p.rule_name, rule_name_get(&city_styles[k].name));
    sz_strlcpy(city_p.graphic, city_styles[k].graphic);
    sz_strlcpy(city_p.graphic_alt, city_styles[k].graphic_alt);
    sz_strlcpy(city_p.citizens_graphic, city_styles[k].citizens_graphic);
    sz_strlcpy(city_p.citizens_graphic_alt,
               city_styles[k].citizens_graphic_alt);

    lsend_packet_ruleset_city(dest, &city_p);
  }
}

/**********************************************************************//**
  Send the music-style ruleset information (each style) to the specified
  connections.
**************************************************************************/
static void send_ruleset_musics(struct conn_list *dest)
{
  struct packet_ruleset_music packet;

  music_styles_iterate(pmus) {
    int j;

    packet.id = pmus->id;

    sz_strlcpy(packet.music_peaceful, pmus->music_peaceful);
    sz_strlcpy(packet.music_combat, pmus->music_combat);

    j = 0;
    requirement_vector_iterate(&(pmus->reqs), preq) {
      packet.reqs[j++] = *preq;
    } requirement_vector_iterate_end;
    packet.reqs_count = j;

    lsend_packet_ruleset_music(dest, &packet);
  } music_styles_iterate_end;
}

/**********************************************************************//**
  Send information in packet_ruleset_game (miscellaneous rules) to the
  specified connections.
**************************************************************************/
static void send_ruleset_game(struct conn_list *dest)
{
  struct packet_ruleset_game misc_p;
  int i;

  fc_assert_ret(game.veteran != NULL);

  /* Per unit veteran system definition. */
  misc_p.veteran_levels = game.veteran->levels;

  for (i = 0; i < misc_p.veteran_levels; i++) {
    const struct veteran_level *vlevel = game.veteran->definitions + i;

    sz_strlcpy(misc_p.veteran_name[i], untranslated_name(&vlevel->name));
    misc_p.power_fact[i] = vlevel->power_fact;
    misc_p.move_bonus[i] = vlevel->move_bonus;
    misc_p.base_raise_chance[i] = vlevel->base_raise_chance;
    misc_p.work_raise_chance[i] = vlevel->work_raise_chance;
  }

  fc_assert(sizeof(misc_p.global_init_techs)
            == sizeof(game.rgame.global_init_techs));
  fc_assert(ARRAY_SIZE(misc_p.global_init_techs)
            == ARRAY_SIZE(game.rgame.global_init_techs));
  for (i = 0; i < MAX_NUM_TECH_LIST; i++) {
    if (game.rgame.global_init_techs[i] != A_LAST) {
      misc_p.global_init_techs[i] = game.rgame.global_init_techs[i];
    } else {
      break;
    }
  }
  misc_p.global_init_techs_count = i;

  fc_assert(ARRAY_SIZE(misc_p.global_init_buildings)
            == ARRAY_SIZE(game.rgame.global_init_buildings));
  for (i = 0; i < MAX_NUM_BUILDING_LIST; i++) {
    if (game.rgame.global_init_buildings[i] != B_LAST) {
      /* Impr_type_id to int */
      misc_p.global_init_buildings[i] =
          game.rgame.global_init_buildings[i];
    } else {
      break;
    }
  }
  misc_p.global_init_buildings_count = i;

  misc_p.default_specialist = DEFAULT_SPECIALIST;

  fc_assert_ret(game.plr_bg_color != NULL);

  misc_p.background_red = game.plr_bg_color->r;
  misc_p.background_green = game.plr_bg_color->g;
  misc_p.background_blue = game.plr_bg_color->b;

  lsend_packet_ruleset_game(dest, &misc_p);
}

/**********************************************************************//**
  Send all team names defined in the ruleset file(s) to the
  specified connections.
**************************************************************************/
static void send_ruleset_team_names(struct conn_list *dest)
{
  struct packet_team_name_info team_name_info_p;

  team_slots_iterate(tslot) {
    const char *name = team_slot_defined_name(tslot);

    if (NULL == name) {
      /* End of defined names. */
      break;
    }

    team_name_info_p.team_id = team_slot_index(tslot);
    sz_strlcpy(team_name_info_p.team_name, name);

    lsend_packet_team_name_info(dest, &team_name_info_p);
  } team_slots_iterate_end;
}

/**********************************************************************//**
  Make it clear to everyone that requested ruleset has not been loaded.
**************************************************************************/
static void notify_ruleset_fallback(const char *msg)
{
  notify_conn(NULL, NULL, E_LOG_FATAL, ftc_warning, "%s", msg);
}

/**********************************************************************//**
  Loads the rulesets.
**************************************************************************/
bool load_rulesets(const char *restore, const char *alt, bool compat_mode,
                   rs_conversion_logger logger,
                   bool act, bool buffer_script, bool load_luadata)
{
  if (load_rulesetdir(game.server.rulesetdir, compat_mode, logger,
                      act, buffer_script, load_luadata)) {
    return TRUE;
  }

  if (alt != NULL) {
    if (load_rulesetdir(alt, compat_mode, logger, act, buffer_script,
                        load_luadata)) {
      sz_strlcpy(game.server.rulesetdir, alt);

      return TRUE;
    }
  }

  /* Fallback to previous one. */
  if (restore != NULL) {
    if (load_rulesetdir(restore, compat_mode, logger, act, buffer_script, TRUE)) {
      sz_strlcpy(game.server.rulesetdir, restore);

      notify_ruleset_fallback(_("Ruleset couldn't be loaded. Keeping previous one."));

      /* We're in sane state as restoring previous ruleset succeeded,
       * but return failure to indicate that this is not what caller
       * wanted. */
      return FALSE;
    }
  }

  /* Fallback to default one, but not if that's what we tried already */
  if (strcmp(GAME_DEFAULT_RULESETDIR, game.server.rulesetdir)
      && (restore == NULL || strcmp(GAME_DEFAULT_RULESETDIR, restore))) {
    if (load_rulesetdir(GAME_DEFAULT_RULESETDIR, FALSE, NULL, act, buffer_script, TRUE)) {
      /* We're in sane state as fallback ruleset loading succeeded,
       * but return failure to indicate that this is not what caller
       * wanted. */
      sz_strlcpy(game.server.rulesetdir, GAME_DEFAULT_RULESETDIR);

      notify_ruleset_fallback(_("Ruleset couldn't be loaded. Switching to default one."));

      return FALSE;
    }
  }

#ifdef FREECIV_WEB
  log_normal(_("Cannot load any ruleset. Freeciv-web ruleset is available from "
               "https://github.com/freeciv/freeciv-web"));
#endif /* FREECIV_WEB */

  /* Cannot load even default ruleset, we're in completely unusable state */
  exit(EXIT_FAILURE);
}

/**********************************************************************//**
  Destroy secfile. Handle NULL parameter gracefully.
**************************************************************************/
static void nullcheck_secfile_destroy(struct section_file *file)
{
  if (file != NULL) {
    secfile_destroy(file);
  }
}

/**********************************************************************//**
  Completely deinitialize ruleset system. Server is not in usable
  state after this.
**************************************************************************/
void rulesets_deinit(void)
{
  script_server_free();
  requirement_vector_free(&reqs_list);
}

/**********************************************************************//**
  Loads the rulesets from directory.
  This may be called more than once and it will free any stale data.
**************************************************************************/
static bool load_rulesetdir(const char *rsdir, bool compat_mode,
                            rs_conversion_logger logger,
                            bool act, bool buffer_script, bool load_luadata)
{
  struct section_file *techfile, *unitfile, *buildfile, *govfile, *terrfile;
  struct section_file *stylefile, *cityfile, *nationfile, *effectfile, *gamefile;
  bool ok = TRUE;
  struct rscompat_info compat_info;

  log_normal(_("Loading rulesets."));

  rscompat_init_info(&compat_info);
  compat_info.compat_mode = compat_mode;
  compat_info.log_cb = logger;

  game_ruleset_free();
  /* Reset the list of available player colors. */
  playercolor_free();
  playercolor_init();
  game_ruleset_init();

  if (script_buffer != NULL) {
    FC_FREE(script_buffer);
    script_buffer = NULL;
  }
  if (parser_buffer != NULL) {
    FC_FREE(parser_buffer);
    parser_buffer = NULL;
  }

  server.playable_nations = 0;

  techfile = openload_ruleset_file("techs", rsdir);
  buildfile = openload_ruleset_file("buildings", rsdir);
  govfile = openload_ruleset_file("governments", rsdir);
  unitfile = openload_ruleset_file("units", rsdir);
  terrfile = openload_ruleset_file("terrain", rsdir);
  stylefile = openload_ruleset_file("styles", rsdir);
  cityfile = openload_ruleset_file("cities", rsdir);
  nationfile = openload_ruleset_file("nations", rsdir);
  effectfile = openload_ruleset_file("effects", rsdir);
  gamefile = openload_ruleset_file("game", rsdir);
  if (load_luadata) {
    game.server.luadata = openload_luadata_file(rsdir);
  } else {
    game.server.luadata = NULL;
  }

  if (techfile == NULL
      || buildfile  == NULL
      || govfile    == NULL
      || unitfile   == NULL
      || terrfile   == NULL
      || stylefile  == NULL
      || cityfile   == NULL
      || nationfile == NULL
      || effectfile == NULL
      || gamefile == NULL) {
    ok = FALSE;
  }

  if (ok) {
    ok = load_game_names(gamefile, &compat_info)
      && load_tech_names(techfile, &compat_info)
      && load_building_names(buildfile, &compat_info)
      && load_government_names(govfile, &compat_info)
      && load_unit_names(unitfile, &compat_info)
      && load_terrain_names(terrfile, &compat_info)
      && load_style_names(stylefile, &compat_info)
      && load_nation_names(nationfile, &compat_info);
  }

  if (ok) {
    ok = rscompat_names(&compat_info);
  }

  if (ok) {
    ok = load_ruleset_techs(techfile, &compat_info);
  }
  if (ok) {
    ok = load_ruleset_styles(stylefile, &compat_info);
  }
  if (ok) {
    ok = load_ruleset_cities(cityfile, &compat_info);
  }
  if (ok) {
    ok = load_ruleset_governments(govfile, &compat_info);
  }
  if (ok) {
    /* terrain must precede nations and units */
    ok = load_ruleset_terrain(terrfile, &compat_info);
  }
  if (ok) {
    ok = load_ruleset_units(unitfile, &compat_info);
  }
  if (ok) {
    ok = load_ruleset_buildings(buildfile, &compat_info);
  }
  if (ok) {
    ok = load_ruleset_nations(nationfile, &compat_info);
  }
  if (ok) {
    ok = load_ruleset_effects(effectfile, &compat_info);
  }
  if (ok) {
    ok = load_ruleset_game(gamefile, act, &compat_info);
  }

  if (ok) {
    /* Init nations we just loaded. */
    update_nations_with_startpos();

    /* Needed by role_unit_precalcs(). */
    unit_type_action_cache_init();

    /* Prepare caches we want to sanity check. */
    role_unit_precalcs();
    road_integrators_cache_init();
    actions_rs_pre_san_gen();

    ok = autoadjust_ruleset_data()
      && sanity_check_ruleset_data(compat_info.compat_mode);
  }

  if (ok) {
    /* Only load settings for a sane ruleset */
    ok = settings_ruleset(gamefile, "settings", act);

    if (ok) {
      secfile_check_unused(gamefile);
    }
  }

  nullcheck_secfile_destroy(techfile);
  nullcheck_secfile_destroy(stylefile);
  nullcheck_secfile_destroy(cityfile);
  nullcheck_secfile_destroy(govfile);
  nullcheck_secfile_destroy(terrfile);
  nullcheck_secfile_destroy(unitfile);
  nullcheck_secfile_destroy(buildfile);
  nullcheck_secfile_destroy(nationfile);
  nullcheck_secfile_destroy(effectfile);
  nullcheck_secfile_destroy(gamefile);

  if (extra_sections) {
    free(extra_sections);
    extra_sections = NULL;
  }
  if (base_sections) {
    free(base_sections);
    base_sections = NULL;
  }
  if (road_sections) {
    free(road_sections);
    road_sections = NULL;
  }
  if (resource_sections) {
    free(resource_sections);
    resource_sections = NULL;
  }
  if (terrain_sections) {
    free(terrain_sections);
    terrain_sections = NULL;
  }

  if (ok) {
    rscompat_postprocess(&compat_info);
  }

  if (ok) {
    char **buffer = buffer_script ? &script_buffer : NULL;

    script_server_free();

    script_server_init();

    ok = (openload_script_file("script", rsdir, buffer, FALSE) == TRI_YES);
  }

  if (ok) {
    enum fc_tristate pret;
    char **buffer = buffer_script ? &parser_buffer : NULL;

    pret = openload_script_file("parser", rsdir, buffer, compat_info.compat_mode);

    if (pret == TRI_MAYBE && buffer_script) {
      parser_buffer = fc_strdup(
       "-- This file is for lua-functionality for parsing luadata.txt\n-- of this ruleset.");
    }

    ok = (pret != TRI_NO);
  }

  if (ok && !buffer_script) {
    ok = (openload_script_file("default", rsdir, NULL, FALSE) == TRI_YES);
  }

  if (ok && act) {
    /* Populate remaining caches. */
    techs_precalc_data();
    improvement_feature_cache_init();
    unit_class_iterate(pclass) {
      set_unit_class_caches(pclass);
    } unit_class_iterate_end;
    unit_type_iterate(ptype) {
      ptype->unknown_move_cost = utype_unknown_move_cost(ptype);
      set_unit_type_caches(ptype);
    } unit_type_iterate_end;
    city_production_caravan_shields_init();

    /* Build advisors unit class cache corresponding to loaded rulesets */
    adv_units_ruleset_init();
    CALL_FUNC_EACH_AI(units_ruleset_init);

    /* We may need to adjust the number of AI players
     * if the number of available nations changed. */
    (void) aifill(game.info.aifill);
  }

  return ok;
}

/**********************************************************************//**
  Reload the game settings saved in the ruleset file.
**************************************************************************/
bool reload_rulesets_settings(void)
{
  struct section_file *file;
  bool ok = TRUE;

  file = openload_ruleset_file("game", game.server.rulesetdir);
  if (file == NULL) {
    ruleset_error(LOG_ERROR, "Could not load game.ruleset:\n%s",
                  secfile_error());
    ok = FALSE;
  }
  if (ok) {
    settings_ruleset(file, "settings", TRUE);
    secfile_destroy(file);
  }

  return ok;
}

/**********************************************************************//**
  Send all ruleset information to the specified connections.
**************************************************************************/
void send_rulesets(struct conn_list *dest)
{
  conn_list_compression_freeze(dest);

  /* ruleset_control also indicates to client that ruleset sending starts. */
  send_ruleset_control(dest);

  send_ruleset_game(dest);
  send_ruleset_disasters(dest);
  send_ruleset_achievements(dest);
  send_ruleset_trade_routes(dest);
  send_ruleset_team_names(dest);
  send_ruleset_actions(dest);
  send_ruleset_action_enablers(dest);
  send_ruleset_action_auto_performers(dest);
  send_ruleset_tech_classes(dest);
  send_ruleset_techs(dest);
  send_ruleset_governments(dest);
  send_ruleset_unit_classes(dest);
  send_ruleset_units(dest);
  send_ruleset_specialists(dest);
  send_ruleset_extras(dest);
  send_ruleset_bases(dest);
  send_ruleset_roads(dest);
  send_ruleset_resources(dest);
  send_ruleset_terrain(dest);
  send_ruleset_goods(dest);
  send_ruleset_buildings(dest);
  send_ruleset_nations(dest);
  send_ruleset_styles(dest);
  send_ruleset_clauses(dest);
  send_ruleset_cities(dest);
  send_ruleset_multipliers(dest);
  send_ruleset_musics(dest);
  send_ruleset_cache(dest);

  /* Indicate client that all rulesets have now been sent. */
  lsend_packet_rulesets_ready(dest);

  /* changed game settings will be send in
   * connecthand.c:establish_new_connection() */

  conn_list_compression_thaw(dest);
}<|MERGE_RESOLUTION|>--- conflicted
+++ resolved
@@ -523,11 +523,7 @@
 
   for (j = 0; (flag = secfile_lookup_str_default(file, NULL, "%s.%s%d.flag",
                                                  sec, sub, j)); j++) {
-<<<<<<< HEAD
-    struct combat_bonus *bonus = static_cast<combat_bonus*>(fc_malloc(sizeof(*bonus)));
-=======
     auto bonus = new combat_bonus;
->>>>>>> ce8ee145
     const char *type;
 
     bonus->flag = unit_type_flag_id_by_name(rscompat_utype_flag_name_3_1(compat, flag),
@@ -1191,22 +1187,14 @@
       break;
     }
 
-<<<<<<< HEAD
-    set_user_tech_flag_name(static_cast<tech_flag_id>(TECH_USER_1 + i), flag, helptxt);
-=======
     set_user_tech_flag_name(tech_flag_id(TECH_USER_1 + i), flag, helptxt);
->>>>>>> ce8ee145
   }
 
   if (ok) {
     size_t nval;
 
     for (; i < MAX_NUM_USER_TECH_FLAGS; i++) {
-<<<<<<< HEAD
-      set_user_tech_flag_name(static_cast<tech_flag_id>(TECH_USER_1 + i), NULL, NULL);
-=======
       set_user_tech_flag_name(tech_flag_id(TECH_USER_1 + i), NULL, NULL);
->>>>>>> ce8ee145
     }
 
     /* Tech classes */
@@ -1370,11 +1358,7 @@
         continue;
       }
       ival = tech_flag_id_by_name(sval, fc_strcasecmp);
-<<<<<<< HEAD
-      if (!tech_flag_id_is_valid(static_cast<tech_flag_id>(ival))) {
-=======
       if (!tech_flag_id_is_valid(tech_flag_id(ival))) {
->>>>>>> ce8ee145
         ruleset_error(LOG_ERROR, "\"%s\" [%s] \"%s\": bad flag name \"%s\".",
                       filename, sec_name, rule_name_get(&a->name), sval);
         ok = FALSE;
@@ -1528,23 +1512,15 @@
       break;
     }
 
-<<<<<<< HEAD
-    set_user_unit_type_flag_name(static_cast<unit_type_flag_id>(UTYF_USER_FLAG_1 + i), flag, helptxt);
-=======
     set_user_unit_type_flag_name(unit_type_flag_id(UTYF_USER_FLAG_1 + i),
                                  flag, helptxt);
->>>>>>> ce8ee145
   }
 
   if (ok) {
     /* Blank the remaining unit type user flags. */
     for (; i < MAX_NUM_USER_UNIT_FLAGS; i++) {
-<<<<<<< HEAD
-      set_user_unit_type_flag_name(static_cast<unit_type_flag_id>(UTYF_USER_FLAG_1 + i), NULL, NULL);
-=======
       set_user_unit_type_flag_name(unit_type_flag_id(UTYF_USER_FLAG_1 + i),
                                    nullptr, nullptr);
->>>>>>> ce8ee145
     }
   }
 
@@ -1573,24 +1549,16 @@
         break;
       }
 
-<<<<<<< HEAD
-      set_user_unit_class_flag_name(static_cast<unit_class_flag_id>(UCF_USER_FLAG_1 + i), flag, helptxt);
-=======
       set_user_unit_class_flag_name(unit_class_flag_id(UCF_USER_FLAG_1 + i),
                                     flag, helptxt);
->>>>>>> ce8ee145
     }
   }
 
   if (ok) {
     /* Blank the remaining unit class user flags. */
     for (; i < MAX_NUM_USER_UCLASS_FLAGS; i++) {
-<<<<<<< HEAD
-      set_user_unit_class_flag_name(static_cast<unit_class_flag_id>(UCF_USER_FLAG_1 + i), NULL, NULL);
-=======
       set_user_unit_class_flag_name(unit_class_flag_id(UCF_USER_FLAG_1 + i),
                                     nullptr, nullptr);
->>>>>>> ce8ee145
     }
   }
 
@@ -1862,19 +1830,11 @@
           continue;
         }
         ival = unit_class_flag_id_by_name(sval, fc_strcasecmp);
-<<<<<<< HEAD
-        if (!unit_class_flag_id_is_valid(static_cast<unit_class_flag_id>(ival))) {
-          ok = FALSE;
-          ival = unit_type_flag_id_by_name(rscompat_utype_flag_name_3_1(compat, sval),
-                                           fc_strcasecmp);
-          if (unit_type_flag_id_is_valid(static_cast<unit_type_flag_id>(ival))) {
-=======
         if (!unit_class_flag_id_is_valid(unit_class_flag_id(ival))) {
           ok = FALSE;
           ival = unit_type_flag_id_by_name(rscompat_utype_flag_name_3_1(compat, sval),
                                            fc_strcasecmp);
           if (unit_type_flag_id_is_valid(unit_type_flag_id(ival))) {
->>>>>>> ce8ee145
             ruleset_error(LOG_ERROR,
                           "\"%s\" unit_class \"%s\": unit_type flag \"%s\"!",
                           filename, uclass_rule_name(uc), sval);
@@ -2083,7 +2043,7 @@
       output_type_iterate(o) {
         u->upkeep[o] = secfile_lookup_int_default(file, 0, "%s.uk_%s",
                                                   sec_name,
-                                                  get_output_identifier(static_cast<Output_type_id>(o)));
+                                                  get_output_identifier(o));
       } output_type_iterate_end;
 
       slist = secfile_lookup_str_vec(file, &nval, "%s.cargo", sec_name);
@@ -2271,17 +2231,10 @@
         } else {
           ival = unit_type_flag_id_by_name(rscompat_utype_flag_name_3_1(compat, sval),
                                            fc_strcasecmp);
-<<<<<<< HEAD
-          if (!unit_type_flag_id_is_valid(static_cast<unit_type_flag_id>(ival))) {
-            ok = FALSE;
-            ival = unit_class_flag_id_by_name(sval, fc_strcasecmp);
-            if (unit_class_flag_id_is_valid(static_cast<unit_class_flag_id>(ival))) {
-=======
           if (!unit_type_flag_id_is_valid(unit_type_flag_id(ival))) {
             ok = FALSE;
             ival = unit_class_flag_id_by_name(sval, fc_strcasecmp);
             if (unit_class_flag_id_is_valid(unit_class_flag_id(ival))) {
->>>>>>> ce8ee145
               ruleset_error(LOG_ERROR, "\"%s\" unit_type \"%s\": unit_class flag!",
                             filename, utype_rule_name(u));
             } else {
@@ -2319,11 +2272,7 @@
           continue;
         }
         ival = unit_role_id_by_name(sval, fc_strcasecmp);
-<<<<<<< HEAD
-        if (!unit_role_id_is_valid(static_cast<unit_role_id>(ival))) {
-=======
         if (!unit_role_id_is_valid(unit_role_id(ival))) {
->>>>>>> ce8ee145
           ruleset_error(LOG_ERROR, "\"%s\" unit_type \"%s\": bad role name \"%s\".",
                         filename, utype_rule_name(u), sval);
           ok = FALSE;
@@ -2472,11 +2421,7 @@
           continue;
         }
         ival = impr_flag_id_by_name(sval, fc_strcasecmp);
-<<<<<<< HEAD
-        if (!impr_flag_id_is_valid(static_cast<impr_flag_id>(ival))) {
-=======
         if (!impr_flag_id_is_valid(impr_flag_id(ival))) {
->>>>>>> ce8ee145
           ruleset_error(LOG_ERROR,
                         "\"%s\" improvement \"%s\": bad flag name \"%s\".",
                         filename, improvement_rule_name(b), sval);
@@ -2586,21 +2531,13 @@
       break;
     }
 
-<<<<<<< HEAD
-    set_user_terrain_flag_name(static_cast<terrain_flag_id>(TER_USER_1 + i), flag, helptxt);
-=======
     set_user_terrain_flag_name(terrain_flag_id(TER_USER_1 + i), flag, helptxt);
->>>>>>> ce8ee145
   }
 
   if (ok) {
     /* Blank the remaining terrain user flag slots. */
     for (; i < MAX_NUM_USER_TER_FLAGS; i++) {
-<<<<<<< HEAD
-      set_user_terrain_flag_name(static_cast<terrain_flag_id>(TER_USER_1 + i), NULL, NULL);
-=======
       set_user_terrain_flag_name(terrain_flag_id(TER_USER_1 + i), nullptr, nullptr);
->>>>>>> ce8ee145
     }
   }
 
@@ -2627,21 +2564,13 @@
       break;
     }
 
-<<<<<<< HEAD
-    set_user_extra_flag_name(static_cast<extra_flag_id>(EF_USER_FLAG_1 + i), flag, helptxt);
-=======
     set_user_extra_flag_name(extra_flag_id(EF_USER_FLAG_1 + i), flag, helptxt);
->>>>>>> ce8ee145
   }
 
   if (ok) {
     /* Blank the remaining extra user flag slots. */
     for (; i < MAX_NUM_USER_EXTRA_FLAGS; i++) {
-<<<<<<< HEAD
-      set_user_extra_flag_name(static_cast<extra_flag_id>(EF_USER_FLAG_1 + i), NULL, NULL);
-=======
       set_user_extra_flag_name(extra_flag_id(EF_USER_FLAG_1 + i), NULL, NULL);
->>>>>>> ce8ee145
     }
 
     /* terrain names */
@@ -2667,11 +2596,7 @@
     if (terrain_sections) {
       free(terrain_sections);
     }
-<<<<<<< HEAD
-    terrain_sections = static_cast<char*>(fc_calloc(nval, MAX_SECTION_LABEL));
-=======
     terrain_sections = static_cast<char *>(fc_calloc(nval, MAX_SECTION_LABEL));
->>>>>>> ce8ee145
 
     terrain_type_iterate(pterrain) {
       const int terri = terrain_index(pterrain);
@@ -2709,11 +2634,7 @@
     if (extra_sections) {
       free(extra_sections);
     }
-<<<<<<< HEAD
-    extra_sections = static_cast<char*>(fc_calloc(nval, MAX_SECTION_LABEL));
-=======
     extra_sections = static_cast<char *>(fc_calloc(nval, MAX_SECTION_LABEL));
->>>>>>> ce8ee145
 
     if (ok) {
       for (idx = 0; idx < nval; idx++) {
@@ -2752,11 +2673,7 @@
     if (base_sections) {
       free(base_sections);
     }
-<<<<<<< HEAD
-    base_sections = static_cast<char*>(fc_calloc(nval, MAX_SECTION_LABEL));
-=======
     base_sections = static_cast<char *>(fc_calloc(nval, MAX_SECTION_LABEL));
->>>>>>> ce8ee145
 
     /* Cannot use base_type_iterate() before bases are added to
      * EC_BASE caused_by list. Have to get them by extra_type_by_rule_name() */
@@ -2808,11 +2725,7 @@
     if (road_sections) {
       free(road_sections);
     }
-<<<<<<< HEAD
-    road_sections = static_cast<char*>(fc_calloc(nval, MAX_SECTION_LABEL));
-=======
     road_sections = static_cast<char *>(fc_calloc(nval, MAX_SECTION_LABEL));
->>>>>>> ce8ee145
 
     /* Cannot use extra_type_by_cause_iterate(EC_ROAD) before roads are added to
      * EC_ROAD caused_by list. Have to get them by extra_type_by_rule_name() */
@@ -2864,11 +2777,7 @@
     if (resource_sections) {
       free(resource_sections);
     }
-<<<<<<< HEAD
-    resource_sections = static_cast<char*>(fc_calloc(nval, MAX_SECTION_LABEL));
-=======
     resource_sections = static_cast<char *>(fc_calloc(nval, MAX_SECTION_LABEL));
->>>>>>> ce8ee145
 
     /* Cannot use resource_type_iterate() before resource are added to
      * EC_RESOURCE caused_by list. Have to get them by extra_type_by_rule_name() */
@@ -3046,16 +2955,12 @@
       output_type_iterate(o) {
         pterrain->output[o]
           = secfile_lookup_int_default(file, 0, "%s.%s", tsection,
-                                       get_output_identifier(static_cast<output_type_id>(o)));
+                                       get_output_identifier(o));
       } output_type_iterate_end;
 
       res = secfile_lookup_str_vec(file, &nval, "%s.resources", tsection);
-<<<<<<< HEAD
-      pterrain->resources = static_cast<extra_type**>(fc_calloc(nval + 1, sizeof(*pterrain->resources)));
-=======
       pterrain->resources = static_cast<extra_type **>(
           fc_calloc(nval + 1, sizeof(*pterrain->resources)));
->>>>>>> ce8ee145
       for (j = 0; j < nval; j++) {
         pterrain->resources[j] = lookup_resource(filename, res[j], tsection);
         if (pterrain->resources[j] == NULL) {
@@ -3074,7 +2979,7 @@
       output_type_iterate(o) {
         pterrain->road_output_incr_pct[o]
           = secfile_lookup_int_default(file, 0, "%s.road_%s_incr_pct",
-                                       tsection, get_output_identifier(static_cast<Output_type_id>(o)));
+                                       tsection, get_output_identifier(o));
       } output_type_iterate_end;
 
       if (!lookup_time(file, &pterrain->base_time, tsection, "base_time",
@@ -3226,16 +3131,16 @@
       slist = secfile_lookup_str_vec(file, &nval, "%s.native_to", tsection);
       BV_CLR_ALL(pterrain->native_to);
       for (j = 0; j < nval; j++) {
-        struct unit_class *classx = unit_class_by_rule_name(slist[j]);
-
-        if (!classx) {
+        struct unit_class *uclass = unit_class_by_rule_name(slist[j]);
+
+        if (!uclass) {
           ruleset_error(LOG_ERROR,
                         "\"%s\" [%s] is native to unknown unit class \"%s\".",
                         filename, tsection, slist[j]);
           ok = FALSE;
           break;
         } else {
-          BV_SET(pterrain->native_to, uclass_index(classx));
+          BV_SET(pterrain->native_to, uclass_index(uclass));
         }
       }
       free(slist);
@@ -3323,8 +3228,8 @@
             && !is_extra_caused_by(pextra, EC_ROAD)
             && !is_extra_caused_by(pextra, EC_RESOURCE)) {
           /* Not a base, road, nor resource, so special */
-          pextra->data.special_idx = extra_type_list_size(extra_type_list_by_cause(static_cast<extra_cause>(EC_SPECIAL)));
-          extra_to_caused_by_list(pextra, static_cast<extra_cause>(EC_SPECIAL));
+          pextra->data.special_idx = extra_type_list_size(extra_type_list_by_cause(EC_SPECIAL));
+          extra_to_caused_by_list(pextra, EC_SPECIAL);
         }
 
         free(slist);
@@ -3426,9 +3331,9 @@
                                                             section);
         if (pextra->defense_bonus != 0) {
           if (extra_has_flag(pextra, EF_NATURAL_DEFENSE)) {
-            extra_to_caused_by_list(pextra, static_cast<extra_cause>(EC_NATURAL_DEFENSIVE));
+            extra_to_caused_by_list(pextra, EC_NATURAL_DEFENSIVE);
           } else {
-            extra_to_caused_by_list(pextra, static_cast<extra_cause>(EC_DEFENSIVE));
+            extra_to_caused_by_list(pextra, EC_DEFENSIVE);
           }
         }
 
@@ -3610,7 +3515,7 @@
       output_type_iterate (o) {
         presource->data.resource->output[o] =
 	  secfile_lookup_int_default(file, 0, "%s.%s", rsection,
-                                     get_output_identifier(static_cast<Output_type_id>(o)));
+                                     get_output_identifier(o));
       } output_type_iterate_end;
 
       sz_strlcpy(identifier,
@@ -3848,13 +3753,13 @@
       output_type_iterate(o) {
         proad->tile_incr_const[o] =
           secfile_lookup_int_default(file, 0, "%s.%s_incr_const",
-                                     section, get_output_identifier(static_cast<Output_type_id>(o)));
+                                     section, get_output_identifier(o));
         proad->tile_incr[o] =
           secfile_lookup_int_default(file, 0, "%s.%s_incr",
-                                     section, get_output_identifier(static_cast<Output_type_id>(o)));
+                                     section, get_output_identifier(o));
         proad->tile_bonus[o] =
           secfile_lookup_int_default(file, 0, "%s.%s_bonus",
-                                     section, get_output_identifier(static_cast<Output_type_id>(o)));
+                                     section, get_output_identifier(o));
       } output_type_iterate_end;
 
       special = secfile_lookup_str_default(file, "None", "%s.compat_special", section);
@@ -4356,11 +4261,7 @@
       if (!strcmp("freeciv", domain)) {
         pl->translation_domain = NULL;
       } else if (!strcmp("freeciv-nations", domain)) {
-<<<<<<< HEAD
-        pl->translation_domain = static_cast<char*>(fc_malloc(strlen(domain) + 1));
-=======
         pl->translation_domain = new char[strlen(domain) + 1];
->>>>>>> ce8ee145
         strcpy(pl->translation_domain, domain);
       } else {
         ruleset_error(LOG_ERROR, "Unsupported translation domain \"%s\" for %s",
@@ -4655,11 +4556,7 @@
   if (vec != NULL) {
     /* Copy to persistent vector */
     game.server.ruledit.embedded_nations
-<<<<<<< HEAD
-      = static_cast<char**>(fc_malloc(game.server.ruledit.embedded_nations_count * sizeof(char *)));
-=======
       = new char *[game.server.ruledit.embedded_nations_count];
->>>>>>> ce8ee145
 
     for (j = 0; j < game.server.ruledit.embedded_nations_count; j++) {
       game.server.ruledit.embedded_nations[j] = fc_strdup(vec[j]);
@@ -4698,11 +4595,7 @@
     if (vec != NULL) {
       /* Copy to persistent vector */
       game.server.ruledit.nc_agovs
-<<<<<<< HEAD
-        = static_cast<char**>(fc_malloc(game.server.ruledit.ag_count * sizeof(char *)));
-=======
         = new char *[game.server.ruledit.ag_count];
->>>>>>> ce8ee145
       game.server.ruledit.allowed_govs =
         (const char **)game.server.ruledit.nc_agovs;
 
@@ -4717,12 +4610,7 @@
                                  "compatibility.allowed_terrains");
     if (vec != NULL) {
       /* Copy to persistent vector */
-<<<<<<< HEAD
-      game.server.ruledit.nc_aterrs
-        =static_cast<char**>( fc_malloc(game.server.ruledit.at_count * sizeof(char *)));
-=======
       game.server.ruledit.nc_aterrs = new char *[game.server.ruledit.at_count];
->>>>>>> ce8ee145
       game.server.ruledit.allowed_terrains =
         (const char **)game.server.ruledit.nc_aterrs;
 
@@ -4737,12 +4625,7 @@
                                  "compatibility.allowed_styles");
     if (vec != NULL) {
       /* Copy to persistent vector */
-<<<<<<< HEAD
-      game.server.ruledit.nc_astyles
-        = static_cast<char**>(fc_malloc(game.server.ruledit.as_count * sizeof(char *)));
-=======
       game.server.ruledit.nc_astyles = new char *[game.server.ruledit.as_count];
->>>>>>> ce8ee145
       game.server.ruledit.allowed_styles =
         (const char **)game.server.ruledit.nc_astyles;
 
@@ -6007,11 +5890,7 @@
   if (action_target_kind_ruleset_var_name(act) != NULL) {
     /* Target kind can be loaded from the ruleset. */
     action_by_number(act)->target_kind
-<<<<<<< HEAD
-      = static_cast<action_target_kind>(secfile_lookup_enum_default(file,
-=======
       = action_target_kind(secfile_lookup_enum_default(file,
->>>>>>> ce8ee145
                                     RS_DEFAULT_USER_ACTION_TARGET_KIND,
                                     action_target_kind,
                                     "actions.%s",
@@ -6140,11 +6019,7 @@
 
     /* Ruleset/modpack summary found */
     len = strlen(pref_text);
-<<<<<<< HEAD
-    game.ruleset_summary = static_cast<char*>(fc_malloc(len + 1));
-=======
     game.ruleset_summary = new char[len + 1];
->>>>>>> ce8ee145
     fc_strlcpy(game.ruleset_summary, pref_text, len + 1);
   } else {
     /* No summary */
@@ -6160,11 +6035,7 @@
 
     /* Ruleset/modpack description found */
     len = strlen(pref_text);
-<<<<<<< HEAD
-    game.ruleset_description = static_cast<char*>(fc_malloc(len + 1));
-=======
     game.ruleset_description = new char[len + 1];
->>>>>>> ce8ee145
     fc_strlcpy(game.ruleset_description, pref_text, len + 1);
     game.control.desc_length = len;
   } else {
@@ -6180,17 +6051,10 @@
   if (pref_text[0] != '\0') {
     int len = strlen(pref_text);
 
-<<<<<<< HEAD
-    game.ruleset_capabilities = static_cast<char*>(fc_malloc(len + 1));
-    fc_strlcpy(game.ruleset_capabilities, pref_text, len +1);
-  } else {
-    game.ruleset_capabilities = static_cast<char*>(fc_malloc(1));
-=======
     game.ruleset_capabilities = new char[len + 1];
     fc_strlcpy(game.ruleset_capabilities, pref_text, len +1);
   } else {
     game.ruleset_capabilities = new char[1];
->>>>>>> ce8ee145
     game.ruleset_capabilities[0] = '\0';
   }
 
@@ -6236,12 +6100,8 @@
         ok = FALSE;
         break;
       } else {
-<<<<<<< HEAD
-        game.info.gameloss_style = static_cast<gameloss_style>(static_cast<int>(game.info.gameloss_style) | static_cast<int>(style));
-=======
         game.info.gameloss_style =
             gameloss_style(game.info.gameloss_style | style);
->>>>>>> ce8ee145
       }
     }
     free(slist);
@@ -6381,7 +6241,7 @@
                                              RS_MIN_CITY_CENTER_OUTPUT,
                                              RS_MAX_CITY_CENTER_OUTPUT,
                                              "civstyle.min_city_center_%s",
-                                             get_output_identifier(static_cast<Output_type_id>(o)));
+                                             get_output_identifier(o));
     } output_type_iterate_end;
   }
 
@@ -7097,15 +6957,15 @@
     achievements_iterate(pach) {
       int id = achievement_index(pach);
       const char *sec_name = section_name(section_list_get(sec, id));
-      const char *typenamex;
+      const char *type_name;
       const char *msg;
 
-      typenamex = secfile_lookup_str_default(file, NULL, "%s.type", sec_name);
-
-      pach->type = achievement_type_by_name(typenamex, fc_strcasecmp);
+      type_name = secfile_lookup_str_default(file, NULL, "%s.type", sec_name);
+
+      pach->type = achievement_type_by_name(type_name, fc_strcasecmp);
       if (!achievement_type_is_valid(pach->type)) {
         ruleset_error(LOG_ERROR, "Achievement has unknown type \"%s\".",
-                      typenamex != NULL ? typenamex : "(NULL)");
+                      type_name != NULL ? type_name : "(NULL)");
         ok = FALSE;
       }
 
@@ -7322,22 +7182,14 @@
 
     fpacket.id = i + UCF_USER_FLAG_1;
 
-<<<<<<< HEAD
-    flagname = unit_class_flag_id_name(static_cast<unit_class_flag_id>(i + UCF_USER_FLAG_1));
-=======
     flagname = unit_class_flag_id_name(unit_class_flag_id(i + UCF_USER_FLAG_1));
->>>>>>> ce8ee145
     if (flagname == NULL) {
       fpacket.name[0] = '\0';
     } else {
       sz_strlcpy(fpacket.name, flagname);
     }
 
-<<<<<<< HEAD
-    helptxt = unit_class_flag_helptxt(static_cast<unit_class_flag_id>(i + UCF_USER_FLAG_1));
-=======
     helptxt = unit_class_flag_helptxt(unit_class_flag_id(i + UCF_USER_FLAG_1));
->>>>>>> ce8ee145
     if (helptxt == NULL) {
       fpacket.helptxt[0] = '\0';
     } else {
@@ -7382,22 +7234,14 @@
 
     fpacket.id = i + UTYF_USER_FLAG_1;
 
-<<<<<<< HEAD
-    flagname = unit_type_flag_id_name(static_cast<unit_type_flag_id>(i + UTYF_USER_FLAG_1));
-=======
     flagname = unit_type_flag_id_name(unit_type_flag_id(i + UTYF_USER_FLAG_1));
->>>>>>> ce8ee145
     if (flagname == NULL) {
       fpacket.name[0] = '\0';
     } else {
       sz_strlcpy(fpacket.name, flagname);
     }
 
-<<<<<<< HEAD
-    helptxt = unit_type_flag_helptxt(static_cast<unit_type_flag_id>(i + UTYF_USER_FLAG_1));
-=======
     helptxt = unit_type_flag_helptxt(unit_type_flag_id(i + UTYF_USER_FLAG_1));
->>>>>>> ce8ee145
     if (helptxt == NULL) {
       fpacket.helptxt[0] = '\0';
     } else {
@@ -7573,22 +7417,14 @@
 
     fpacket.id = i + TECH_USER_1;
 
-<<<<<<< HEAD
-    flagname = tech_flag_id_name_cb(static_cast<tech_flag_id>(i + TECH_USER_1));
-=======
     flagname = tech_flag_id_name_cb(tech_flag_id(i + TECH_USER_1));
->>>>>>> ce8ee145
     if (flagname == NULL) {
       fpacket.name[0] = '\0';
     } else {
       sz_strlcpy(fpacket.name, flagname);
     }
 
-<<<<<<< HEAD
-    helptxt = tech_flag_helptxt(static_cast<tech_flag_id>(i + TECH_USER_1));
-=======
     helptxt = tech_flag_helptxt(tech_flag_id(i + TECH_USER_1));
->>>>>>> ce8ee145
     if (helptxt == NULL) {
       fpacket.helptxt[0] = '\0';
     } else {
@@ -7713,22 +7549,14 @@
 
     fpacket.id = i + TER_USER_1;
 
-<<<<<<< HEAD
-    flagname = terrain_flag_id_name_cb(static_cast<terrain_flag_id>(i + TER_USER_1));
-=======
     flagname = terrain_flag_id_name_cb(terrain_flag_id(i + TER_USER_1));
->>>>>>> ce8ee145
     if (flagname == NULL) {
       fpacket.name[0] = '\0';
     } else {
       sz_strlcpy(fpacket.name, flagname);
     }
 
-<<<<<<< HEAD
-    helptxt = terrain_flag_helptxt(static_cast<terrain_flag_id>(i + TER_USER_1));
-=======
     helptxt = terrain_flag_helptxt(terrain_flag_id(i + TER_USER_1));
->>>>>>> ce8ee145
     if (helptxt == NULL) {
       fpacket.helptxt[0] = '\0';
     } else {
@@ -7841,22 +7669,14 @@
 
     fpacket.id = i + EF_USER_FLAG_1;
 
-<<<<<<< HEAD
-    flagname = extra_flag_id_name(static_cast<extra_flag_id>(i + EF_USER_FLAG_1));
-=======
     flagname = extra_flag_id_name(extra_flag_id(i + EF_USER_FLAG_1));
->>>>>>> ce8ee145
     if (flagname == NULL) {
       fpacket.name[0] = '\0';
     } else {
       sz_strlcpy(fpacket.name, flagname);
     }
 
-<<<<<<< HEAD
-    helptxt = extra_flag_helptxt(static_cast<extra_flag_id>(i + EF_USER_FLAG_1));
-=======
     helptxt = extra_flag_helptxt(extra_flag_id(i + EF_USER_FLAG_1));
->>>>>>> ce8ee145
     if (helptxt == NULL) {
       fpacket.helptxt[0] = '\0';
     } else {
@@ -7884,11 +7704,7 @@
 
     BV_CLR_ALL(packet.rmcauses);
     for (j = 0; j < ERM_COUNT; j++) {
-<<<<<<< HEAD
-      if (is_extra_removed_by(e, static_cast<extra_rmcause>(j))) {
-=======
       if (is_extra_removed_by(e, extra_rmcause(j))) {
->>>>>>> ce8ee145
         BV_SET(packet.rmcauses, j);
       }
     }
@@ -8196,18 +8012,13 @@
 static void send_ruleset_trade_routes(struct conn_list *dest)
 {
   struct packet_ruleset_trade packet;
-  int typex;
-
-<<<<<<< HEAD
-  for (typex = TRT_NATIONAL; typex < TRT_LAST; typex++) {
-    struct trade_route_settings *set = trade_route_settings_by_type(static_cast<trade_route_type>(typex));
-=======
+  int itype;
+
   for (itype = TRT_NATIONAL; itype < TRT_LAST; itype++) {
     trade_route_type type = trade_route_type(itype);
     struct trade_route_settings *set = trade_route_settings_by_type(type);
->>>>>>> ce8ee145
-
-    packet.id = typex;
+
+    packet.id = type;
     packet.trade_pct = set->trade_pct;
     packet.cancelling = set->cancelling;
     packet.bonus_type = set->bonus_type;
@@ -8395,14 +8206,10 @@
   int i;
 
   for (i = 0; i < CLAUSE_COUNT; i++) {
-    struct clause_info *info = clause_info_get(static_cast<clause_type>(i));
+    struct clause_info *info = clause_info_get(clause_type(i));
     int j;
 
-<<<<<<< HEAD
-    packet.type = static_cast<clause_type>(i);
-=======
     packet.type = clause_type(i);
->>>>>>> ce8ee145
     packet.enabled = info->enabled;
 
     j = 0;
