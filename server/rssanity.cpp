/***********************************************************************
 Freeciv - Copyright (C) 1996 - A Kjeldberg, L Gregersen, P Unold
   This program is free software; you can redistribute it and/or modify
   it under the terms of the GNU General Public License as published by
   the Free Software Foundation; either version 2, or (at your option)
   any later version.

   This program is distributed in the hope that it will be useful,
   but WITHOUT ANY WARRANTY; without even the implied warranty of
   MERCHANTABILITY or FITNESS FOR A PARTICULAR PURPOSE.  See the
   GNU General Public License for more details.
***********************************************************************/

#ifdef HAVE_CONFIG_H
#include <fc_config.h>
#endif

/* utility */
#include "deprecations.h"

/* common */
#include "achievements.h"
#include "actions.h"
#include "effects.h"
#include "game.h"
#include "government.h"
#include "map.h"
#include "movement.h"
#include "player.h"
#include "road.h"
#include "specialist.h"
#include "tech.h"

/* server */
#include "ruleset.h"
#include "settings.h"

#include "rssanity.h"

/**********************************************************************//**
  Is non-rule data in ruleset sane?
**************************************************************************/
static bool sanity_check_metadata(void)
{
  if (game.ruleset_summary != NULL
      && strlen(game.ruleset_summary) > MAX_LEN_CONTENT) {
    log_error("Too long ruleset summary. It can be only %d bytes long. "
              "Put longer explanations to ruleset description.",
              MAX_LEN_CONTENT);
    return FALSE;
  }

  return TRUE;
}

/**********************************************************************//**
  Does nation have tech initially?
**************************************************************************/
static bool nation_has_initial_tech(struct nation_type *pnation,
                                    struct advance *tech)
{
  int i;

  /* See if it's given as global init tech */
  for (i = 0; i < MAX_NUM_TECH_LIST
       && game.rgame.global_init_techs[i] != A_LAST; i++) {
    if (game.rgame.global_init_techs[i] == advance_number(tech)) {
      return TRUE;
    }
  }

  /* See if it's given as national init tech */
  for (i = 0;
       i < MAX_NUM_TECH_LIST && pnation->init_techs[i] != A_LAST;
       i++) {
    if (pnation->init_techs[i] == advance_number(tech)) {
      return TRUE;
    }
  }

  return FALSE;
}

/**********************************************************************//**
  Returns TRUE iff the given server setting is visible enough to be
  allowed to appear in ServerSetting requirements.
**************************************************************************/
static bool sanity_check_setting_is_seen(struct setting *pset)
{
  return setting_is_visible_at_level(pset, ALLOW_INFO);
}

/**********************************************************************//**
  Returns TRUE iff the specified server setting is a game rule and
 therefore may appear in a requirement.
**************************************************************************/
static bool sanity_check_setting_is_game_rule(struct setting *pset)
{
  if ((setting_category(pset) == SSET_INTERNAL
            || setting_category(pset) == SSET_NETWORK)
           /* White list for SSET_INTERNAL and SSET_NETWORK settings. */
           && !(pset == setting_by_name("phasemode")
                || pset == setting_by_name("timeout")
                || pset == setting_by_name("timeaddenemymove")
                || pset == setting_by_name("unitwaittime")
                || pset == setting_by_name("victories"))) {
    /* The given server setting is a server operator related setting (like
     * the compression type of savegames), not a game rule. */
    return FALSE;
  }

  if (pset == setting_by_name("naturalcitynames")) {
    /* This setting is about "look", not rules. */
    return FALSE;
  }

  return TRUE;
}

/**********************************************************************//**
  Returns TRUE iff the given server setting and value combination is
  allowed to appear in ServerSetting requirements.
**************************************************************************/
bool sanity_check_server_setting_value_in_req(ssetv ssetval)
{
  server_setting_id id;
  struct setting *pset;

  /* TODO: use ssetv_setting_get() if setting value becomes multiplexed with
   * the server setting id. */
  id = (server_setting_id)ssetval;
  fc_assert_ret_val(server_setting_exists(id), FALSE);

  if (server_setting_type_get(id) != SST_BOOL) {
    /* Not supported yet. */
    return FALSE;
  }

  pset = setting_by_number(id);

  return (sanity_check_setting_is_seen(pset)
          && sanity_check_setting_is_game_rule(pset));
}

/**********************************************************************//**
  Sanity checks on a requirement in isolation.
  This will generally be things that could only not be checked at
  ruleset load time because they would have referenced things not yet
  loaded from the ruleset.
**************************************************************************/
static bool sanity_check_req_individual(struct requirement *preq,
                                        const char *list_for)
{
  switch (preq->source.kind) {
  case VUT_IMPROVEMENT:
    /* This check corresponds to what is_req_active() will support.
     * It can't be done in req_from_str(), as we may not have
     * loaded all building information at that time. */
    {
      const struct impr_type *pimprove = preq->source.value.building;

      if (preq->range == REQ_RANGE_WORLD && !is_great_wonder(pimprove)) {
        log_error("%s: World-ranged requirement not supported for "
                  "%s (only great wonders supported)", list_for,
                  improvement_name_translation(pimprove));
        return FALSE;
      } else if (preq->range > REQ_RANGE_TRADEROUTE && !is_wonder(pimprove)) {
        log_error("%s: %s-ranged requirement not supported for "
                  "%s (only wonders supported)", list_for,
                  req_range_name(preq->range),
                  improvement_name_translation(pimprove));
        return FALSE;
      }
    }
    break;
  case VUT_MINCALFRAG:
    /* Currently [calendar] is loaded after some requirements are
     * parsed, so we can't do this in universal_value_from_str(). */
    if (game.calendar.calendar_fragments < 1) {
      log_error("%s: MinCalFrag requirement used in ruleset without "
                "calendar fragments", list_for);
      return FALSE;
    } else if (preq->source.value.mincalfrag >= game.calendar.calendar_fragments) {
      log_error("%s: MinCalFrag requirement %d out of range (max %d in "
                "this ruleset)", list_for, preq->source.value.mincalfrag,
                game.calendar.calendar_fragments-1);
      return FALSE;
    }
    break;
  case VUT_SERVERSETTING:
    /* There is currently no way to check a server setting's category and
     * access level that works in both the client and the server. */
    {
      server_setting_id id;
      struct setting *pset;

      id = ssetv_setting_get(preq->source.value.ssetval);
      fc_assert_ret_val(server_setting_exists(id), FALSE);
      pset = setting_by_number(id);

      if (!sanity_check_setting_is_seen(pset)) {
        log_error("%s: ServerSetting requirement %s isn't visible enough "
                  "to appear in a requirement. Everyone should be able to "
                  "see the value of a server setting that appears in a "
                  "requirement.", list_for, server_setting_name_get(id));
        return FALSE;
      }

      if (!sanity_check_setting_is_game_rule(pset)) {
        /* This is a server operator related setting (like the compression
         * type of savegames), not a game rule. */
        log_error("%s: ServerSetting requirement setting %s isn't about a "
                  "game rule.",
                  list_for, server_setting_name_get(id));
        return FALSE;
      }
    }
    break;
  default:
    /* No other universals have checks that can't be done at ruleset
     * load time. See req_from_str(). */
    break;
  }
  return TRUE;
}

/**********************************************************************//**
  Helper function for sanity_check_req_list() and sanity_check_req_vec()
**************************************************************************/
static bool sanity_check_req_set(int reqs_of_type[], int local_reqs_of_type[],
                                 struct requirement *preq, bool conjunctive,
                                 int max_tiles, const char *list_for)
{
  int rc;

  fc_assert_ret_val(universals_n_is_valid(preq->source.kind), FALSE);

  if (!sanity_check_req_individual(preq, list_for)) {
    return FALSE;
  }

  if (!conjunctive) {
    /* All the checks below are only meaningful for conjunctive lists. */
    /* FIXME: we could add checks suitable for disjunctive lists. */
    return TRUE;
  }

  /* Add to counter for positive requirements. */
  if (preq->present) {
    reqs_of_type[preq->source.kind]++;
  }
  rc = reqs_of_type[preq->source.kind];

  if (preq->range == REQ_RANGE_LOCAL && preq->present) {
    local_reqs_of_type[preq->source.kind]++;

    switch (preq->source.kind) {
     case VUT_TERRAINCLASS:
       if (local_reqs_of_type[VUT_TERRAIN] > 0) {
         log_error("%s: Requirement list has both local terrain and terrainclass requirement",
                   list_for);
         return FALSE;
       }
       break;
     case VUT_TERRAIN:
       if (local_reqs_of_type[VUT_TERRAINCLASS] > 0) {
         log_error("%s: Requirement list has both local terrain and terrainclass requirement",
                   list_for);
         return FALSE;
       }
       break;
     default:
       break;
    }
  }

  if (rc > 1 && preq->present) {
    /* Multiple requirements of the same type */
    switch (preq->source.kind) {
     case VUT_GOVERNMENT:
     case VUT_UTYPE:
     case VUT_UCLASS:
     case VUT_ACTION:
     case VUT_ACTIVITY:
     case VUT_OTYPE:
     case VUT_SPECIALIST:
     case VUT_MINSIZE: /* Breaks nothing, but has no sense either */
     case VUT_MINFOREIGNPCT:
     case VUT_MINMOVES: /* Breaks nothing, but has no sense either */
     case VUT_MINVETERAN: /* Breaks nothing, but has no sense either */
     case VUT_MINHP: /* Breaks nothing, but has no sense either */
     case VUT_MINYEAR:
     case VUT_MINCALFRAG:
     case VUT_AI_LEVEL:
     case VUT_TERRAINALTER: /* Local range only */
     case VUT_STYLE:
     case VUT_IMPR_GENUS:
     case VUT_CITYSTATUS:
       /* There can be only one requirement of these types (with current
        * range limitations)
        * Requirements might be identical, but we consider multiple
        * declarations error anyway. */

       log_error("%s: Requirement list has multiple %s requirements",
                 list_for, universal_type_rule_name(&preq->source));
       return FALSE;
       break;

     case VUT_TERRAIN:
       /* There can be only up to max_tiles requirements of these types */
       if (max_tiles != -1 && rc > max_tiles) {
         log_error("%s: Requirement list has more %s requirements than "
                   "can ever be fulfilled.", list_for,
                   universal_type_rule_name(&preq->source));
         return FALSE;
       }
       break;

     case VUT_TERRAINCLASS:
       if (rc > 2 || (max_tiles != -1 && rc > max_tiles)) {
         log_error("%s: Requirement list has more %s requirements than "
                   "can ever be fulfilled.", list_for,
                   universal_type_rule_name(&preq->source));
         return FALSE;
       }
       break;

    case VUT_AGE:
      /* There can be age of the city, unit, and player */
      if (rc > 3) {
        log_error("%s: Requirement list has more %s requirements than "
                  "can ever be fulfilled.", list_for,
                  universal_type_rule_name(&preq->source));
        return FALSE;
      }
      break;

    case VUT_MINTECHS:
      /* At ranges 'Player' and 'World' */
      if (rc > 2) {
        log_error("%s: Requirement list has more %s requirements than "
                  "can ever be fulfilled.", list_for,
                  universal_type_rule_name(&preq->source));
        return FALSE;
      }
      break;

     case VUT_SERVERSETTING:
       /* Can have multiple, since there are many settings. */
     case VUT_TOPO:
       /* Can have multiple, since it's flag based (iso & wrapx & wrapy & hex) */
     case VUT_EXTRA:
       /* Note that there can be more than 1 extra / tile. */
     case VUT_MAXTILEUNITS:
       /* Can require different numbers on e.g. local/adjacent tiles. */
     case VUT_NATION:
       /* Can require multiple nations at Team/Alliance/World range. */
     case VUT_NATIONGROUP:
       /* Nations can be in multiple groups. */
     case VUT_NONE:
     case VUT_ADVANCE:
     case VUT_TECHFLAG:
     case VUT_IMPROVEMENT:
     case VUT_UNITSTATE:
     case VUT_CITYTILE:
     case VUT_GOOD:
       /* Can check different properties. */
     case VUT_UTFLAG:
     case VUT_UCFLAG:
     case VUT_TERRFLAG:
     case VUT_BASEFLAG:
     case VUT_ROADFLAG:
     case VUT_EXTRAFLAG:
     case VUT_NATIONALITY:
     case VUT_MINCULTURE:
     case VUT_ACHIEVEMENT:
     case VUT_DIPLREL:
       /* Can have multiple requirements of these types */
       break;
     case VUT_COUNT:
       /* Should never be in requirement vector */
       fc_assert(FALSE);
       return FALSE;
       break;
       /* No default handling here, as we want compiler warning
        * if new requirement type is added to enum and it's not handled
        * here. */
    }
  }

  return TRUE;
}

/**********************************************************************//**
  Sanity check requirement vector, including whether it's free of
  conflicting requirements.
  'conjunctive' should be TRUE if the vector is an AND vector (all requirements
  must be active), FALSE if it's a disjunctive (OR) vector.
  max_tiles is number of tiles that can provide requirement. Value -1
  disables checking based on number of tiles.

  Returns TRUE iff everything ok.

  TODO: This is based on current hardcoded range limitations.
        - There should be method of automatically determining these
          limitations for each requirement type
        - This function should check also problems caused by defining
          range to less than hardcoded max for requirement type
**************************************************************************/
static bool sanity_check_req_vec(const struct requirement_vector *preqs,
                                 bool conjunctive, int max_tiles,
                                 const char *list_for)
{
  struct req_vec_problem *problem;
  int reqs_of_type[VUT_COUNT];
  int local_reqs_of_type[VUT_COUNT];

  /* Initialize requirement counters */
  memset(reqs_of_type, 0, sizeof(reqs_of_type));
  memset(local_reqs_of_type, 0, sizeof(local_reqs_of_type));

  requirement_vector_iterate(preqs, preq) {
    if (!sanity_check_req_set(reqs_of_type, local_reqs_of_type, preq,
                              conjunctive, max_tiles, list_for)) {
      return FALSE;
    }
  } requirement_vector_iterate_end;

  problem = req_vec_get_first_contradiction(preqs,
                                            req_vec_vector_number, preqs);
  if (problem != NULL) {
    log_error("%s: %s.", list_for, problem->description);
    req_vec_problem_free(problem);
    return FALSE;
  }

  return TRUE;
}

/**********************************************************************//**
  Sanity check callback for iterating effects cache.
**************************************************************************/
static bool effect_list_sanity_cb(struct effect *peffect, void *data)
{
  int one_tile = -1; /* TODO: Determine correct value from effect.
                      *       -1 disables checking */

  if (peffect->type == EFT_ACTION_SUCCESS_TARGET_MOVE_COST) {
    /* Only unit targets can pay in move fragments. */
    requirement_vector_iterate(&peffect->reqs, preq) {
      if (preq->source.kind == VUT_ACTION) {
        if (action_get_target_kind(preq->source.value.action) != ATK_UNIT) {
          /* TODO: support for ATK_UNITS could be added. That would require
           * manually calling action_success_target_pay_mp() in each
           * supported unit stack targeted action performer (like
           * action_consequence_success() does) or to have the unit stack
           * targeted actions return a list of targets. */
          log_error("The effect Action_Success_Target_Move_Cost has the"
                    " requirement {%s} but the action %s isn't"
                    " (single) unit targeted.",
                    req_to_fstring(preq),
                    universal_rule_name(&preq->source));
          return FALSE;
        }
      }
    } requirement_vector_iterate_end;
  } else if (peffect->type == EFT_ACTION_SUCCESS_MOVE_COST) {
    /* Only unit actors can pay in move fragments. */
    requirement_vector_iterate(&peffect->reqs, preq) {
      if (preq->source.kind == VUT_ACTION && preq->present) {
        if (action_get_actor_kind(preq->source.value.action) != AAK_UNIT) {
          log_error("The effect Action_Success_Actor_Move_Cost has the"
                    " requirement {%s} but the action %s isn't"
                    " performed by a unit.",
                    req_to_fstring(preq),
                    universal_rule_name(&preq->source));
          return FALSE;
        }
      }
    } requirement_vector_iterate_end;
  } else if (peffect->type == EFT_ACTION_ODDS_PCT) {
    /* Catch trying to set Action_Odds_Pct for non supported actions. */
    requirement_vector_iterate(&peffect->reqs, preq) {
      if (preq->source.kind == VUT_ACTION && preq->present) {
        if (action_dice_roll_initial_odds(preq->source.value.action)
            == ACTION_ODDS_PCT_DICE_ROLL_NA) {
          log_error("The effect Action_Odds_Pct has the"
                    " requirement {%s} but the action %s doesn't"
                    " roll the dice to see if it fails.",
                    req_to_fstring(preq),
                    universal_rule_name(&preq->source));
          return FALSE;
        }
      }
    } requirement_vector_iterate_end;
  }

  return sanity_check_req_vec(&peffect->reqs, TRUE, one_tile,
                              effect_type_name(peffect->type));
}

/**********************************************************************//**
  Sanity check barbarian unit types
**************************************************************************/
static bool rs_barbarian_units(void)
{
  if (num_role_units(L_BARBARIAN) > 0) {
    if (num_role_units(L_BARBARIAN_LEADER) == 0) {
      ruleset_error(LOG_ERROR, "No role barbarian leader units");
      return FALSE;
    }
    if (num_role_units(L_BARBARIAN_BUILD) == 0) {
      ruleset_error(LOG_ERROR, "No role barbarian build units");
      return FALSE;
    }
    if (num_role_units(L_BARBARIAN_BOAT) == 0) {
      ruleset_error(LOG_ERROR, "No role barbarian ship units");
      return FALSE;
    } else if (num_role_units(L_BARBARIAN_BOAT) > 0) {
      bool sea_capable = FALSE;
      struct unit_type *u = get_role_unit(L_BARBARIAN_BOAT, 0);

      terrain_type_iterate(pterr) {
        if (is_ocean(pterr)
            && BV_ISSET(pterr->native_to, uclass_index(utype_class(u)))) {
          sea_capable = TRUE;
          break;
        }
      } terrain_type_iterate_end;

      if (!sea_capable) {
        ruleset_error(LOG_ERROR,
                      "Barbarian boat (%s) needs to be able to move at sea.",
                      utype_rule_name(u));
        return FALSE;
      }
    }
    if (num_role_units(L_BARBARIAN_SEA) == 0) {
      ruleset_error(LOG_ERROR, "No role sea raider barbarian units");
      return FALSE;
    }

    unit_type_iterate(ptype) {
      if (utype_has_role(ptype, L_BARBARIAN_BOAT)) {
        if (ptype->transport_capacity <= 1) {
          ruleset_error(LOG_ERROR,
                        "Barbarian boat %s has no capacity for both "
                        "leader and at least one man.",
                        utype_rule_name(ptype));
          return FALSE;
        }

        unit_type_iterate(pbarb) {
          if (utype_has_role(pbarb, L_BARBARIAN_SEA)
              || utype_has_role(pbarb, L_BARBARIAN_SEA_TECH)
              || utype_has_role(pbarb, L_BARBARIAN_LEADER)) {
            if (!can_unit_type_transport(ptype, utype_class(pbarb))) {
              ruleset_error(LOG_ERROR,
                            "Barbarian boat %s cannot transport "
                            "barbarian cargo %s.",
                            utype_rule_name(ptype),
                            utype_rule_name(pbarb));
              return FALSE;
            }
          }
        } unit_type_iterate_end;
      }
    } unit_type_iterate_end;
  }

  return TRUE;
}

/**********************************************************************//**
  Sanity check common unit types
**************************************************************************/
static bool rs_common_units(void)
{
  /* Check some required flags and roles etc: */
  if (num_role_units(UTYF_SETTLERS) == 0) {
    ruleset_error(LOG_ERROR, "No flag Settler units");
    return FALSE;
  }
  if (num_role_units(L_START_EXPLORER) == 0) {
    ruleset_error(LOG_ERROR, "No role Start Explorer units");
  }
  if (num_role_units(L_FERRYBOAT) == 0) {
    ruleset_error(LOG_ERROR, "No role Ferryboat units");
  }
  if (num_role_units(L_FIRSTBUILD) == 0) {
    ruleset_error(LOG_ERROR, "No role Firstbuild units");
  }

  if (num_role_units(L_FERRYBOAT) > 0) {
    bool sea_capable = FALSE;
    struct unit_type *u = get_role_unit(L_FERRYBOAT, 0);

    terrain_type_iterate(pterr) {
      if (is_ocean(pterr)
          && BV_ISSET(pterr->native_to, uclass_index(utype_class(u)))) {
        sea_capable = TRUE;
        break;
      }
    } terrain_type_iterate_end;

    if (!sea_capable) {
      ruleset_error(LOG_ERROR,
                    "Ferryboat (%s) needs to be able to move at sea.",
                    utype_rule_name(u));
      return FALSE;
    }
  }

  if (num_role_units(L_PARTISAN) == 0
      && effect_cumulative_max(EFT_INSPIRE_PARTISANS, NULL) > 0) {
    ruleset_error(LOG_ERROR,
                  "Inspire_Partisans effect present, but no units with partisan role.");
    return FALSE;
  }

  return TRUE;
}

/**********************************************************************//**
  Sanity check buildings
**************************************************************************/
static bool rs_buildings(void)
{
  /* Special Genus */
  improvement_iterate(pimprove) {
    if (improvement_has_flag(pimprove, IF_GOLD)
        && pimprove->genus != IG_SPECIAL) {
      ruleset_error(LOG_ERROR,
                    "Gold producing improvement with genus other than \"Special\"");

      return FALSE;
    }
    if (improvement_has_flag(pimprove, IF_DISASTER_PROOF)
        && pimprove->genus != IG_IMPROVEMENT) {
      ruleset_error(LOG_ERROR,
                    "Disasterproof improvement with genus other than \"Improvement\"");

      return FALSE;
    }
  } improvement_iterate_end;

  return TRUE;
}

/**********************************************************************//**
  Check that boolean effect types have sensible effects.
**************************************************************************/
static bool sanity_check_boolean_effects(void)
{
  enum effect_type boolean_effects[] =
    {
      EFT_ANY_GOVERNMENT,
      EFT_CAPITAL_CITY,
      EFT_ENABLE_NUKE,
      EFT_ENABLE_SPACE,
      EFT_HAVE_EMBASSIES,
      EFT_NO_ANARCHY,
      EFT_NUKE_PROOF,
      EFT_REVEAL_CITIES,
      EFT_REVEAL_MAP,
      EFT_SIZE_UNLIMIT,
      EFT_SS_STRUCTURAL,
      EFT_SS_COMPONENT,
      EFT_NO_UNHAPPY,
      EFT_RAPTURE_GROW,
      EFT_HAS_SENATE,
      EFT_INSPIRE_PARTISANS,
      EFT_HAPPINESS_TO_GOLD,
      EFT_FANATICS,
      EFT_NO_DIPLOMACY,
      EFT_GOV_CENTER,
      EFT_NOT_TECH_SOURCE,
      EFT_VICTORY,
      EFT_HAVE_CONTACTS,
      EFT_COUNT
    };
  int i;
  bool ret = TRUE;

  for (i = 0; boolean_effects[i] != EFT_COUNT; i++) {
    if (effect_cumulative_min(boolean_effects[i], NULL) < 0
        && effect_cumulative_max(boolean_effects[i], NULL) == 0) {
      ruleset_error(LOG_ERROR, "Boolean effect %s can get disabled, but it can't get "
                    "enabled before that.", effect_type_name(boolean_effects[i]));
      ret = FALSE;
    }
  }

  return ret;
}

/**********************************************************************//**
  Some more sanity checking once all rulesets are loaded. These check
  for some cross-referencing which was impossible to do while only one
  party was loaded in load_ruleset_xxx()

  Returns TRUE iff everything ok.
**************************************************************************/
bool sanity_check_ruleset_data(bool ignore_retired)
{
  int num_utypes;
  int i;
  bool ok = TRUE; /* Store failures to variable instead of returning
                   * immediately so all errors get printed, not just first
                   * one. */
  bool default_gov_failed = FALSE;

  if (!sanity_check_metadata()) {
    ok = FALSE;
  }

  if (game.info.tech_cost_style == TECH_COST_CIV1CIV2
      && game.info.free_tech_method == FTM_CHEAPEST) {
    ruleset_error(LOG_ERROR, "Cost based free tech method, but tech cost style "
                  "1 so all techs cost the same.");
    ok = FALSE;
  }

  /* Advances. */
  advance_iterate(A_FIRST, padvance) {
    for (i = AR_ONE; i < AR_SIZE; i++) {
      const struct advance *preq;

      if (i == AR_ROOT) {
        /* Self rootreq is a feature. */
        continue;
      }

<<<<<<< HEAD
      preq = advance_requires(padvance, static_cast<tech_req>(i));
=======
      preq = advance_requires(padvance, tech_req(i));
>>>>>>> ce8ee145

      if (A_NEVER == preq) {
        continue;
      } else if (preq == padvance) {
        ruleset_error(LOG_ERROR, "Tech \"%s\" requires itself.",
                      advance_rule_name(padvance));
        ok = FALSE;
        continue;
      }

      advance_req_iterate(preq, preqreq) {
        if (preqreq == padvance) {
          ruleset_error(LOG_ERROR,
                        "Tech \"%s\" requires itself indirectly via \"%s\".",
                        advance_rule_name(padvance),
                        advance_rule_name(preq));
          ok = FALSE;
        }
      } advance_req_iterate_end;
    }

    requirement_vector_iterate(&(padvance->research_reqs), preq) {
      if (preq->source.kind == VUT_ADVANCE) {
        /* Don't allow this even if allowing changing reqs. Players will
         * expect all tech reqs to appear in the client tech tree. That
         * should be taken care of first. */
        ruleset_error(LOG_ERROR,
                      "Tech \"%s\" requires a tech in its research_reqs."
                      " This isn't supported yet. Please keep using req1"
                      " and req2 like before.",
                      advance_rule_name(padvance));
        ok = FALSE;
      } else if (!is_req_unchanging(preq)) {
        /* Only support unchanging requirements until the reachability code
         * can handle it and the tech tree can display changing
         * requirements. */
        ruleset_error(LOG_ERROR,
                      "Tech \"%s\" has the requirement %s in its"
                      " research_reqs. This requirement may change during"
                      " the game. Changing requirements aren't supported"
                      " yet.",
                      advance_rule_name(padvance),
                      req_to_fstring(preq));
        ok = FALSE;
      }
    } requirement_vector_iterate_end;

    if (padvance->bonus_message != NULL) {
      if (!formats_match(padvance->bonus_message, "%s")) {
        ruleset_error(LOG_ERROR,
                      "Tech \"%s\" bonus message is not format with %%s for a bonus tech name.",
                      advance_rule_name(padvance));
        ok = FALSE;
      }
    }
  } advance_iterate_end;

  if (game.default_government == game.government_during_revolution) {
    ruleset_error(LOG_ERROR,
                  "The government form %s reserved for revolution handling has been set as "
                  "default_government.",
                  government_rule_name(game.government_during_revolution));
    ok = FALSE;
    default_gov_failed = TRUE;
  }

  /* Check that all players can have their initial techs */
  nations_iterate(pnation) {
    int techi;

    /* Check global initial techs */
    for (techi = 0; techi < MAX_NUM_TECH_LIST
         && game.rgame.global_init_techs[techi] != A_LAST; techi++) {
      Tech_type_id tech = game.rgame.global_init_techs[techi];
      struct advance *a = valid_advance_by_number(tech);

      if (a == NULL) {
        ruleset_error(LOG_ERROR,
                      "Tech %s does not exist, but is initial "
                      "tech for everyone.",
                      advance_rule_name(advance_by_number(tech)));
        ok = FALSE;
      } else if (advance_by_number(A_NONE) != a->require[AR_ROOT]
          && !nation_has_initial_tech(pnation, a->require[AR_ROOT])) {
        /* Nation has no root_req for tech */
        ruleset_error(LOG_ERROR,
                      "Tech %s is initial for everyone, but %s has "
                      "no root_req for it.",
                      advance_rule_name(a),
                      nation_rule_name(pnation));
        ok = FALSE;
      }
    }

    /* Check national initial techs */
    for (techi = 0;
         techi < MAX_NUM_TECH_LIST && pnation->init_techs[techi] != A_LAST;
         techi++) {
      Tech_type_id tech = pnation->init_techs[techi];
      struct advance *a = valid_advance_by_number(tech);

      if (a == NULL) {
        ruleset_error(LOG_ERROR,
                      "Tech %s does not exist, but is tech for %s.",
                      advance_rule_name(advance_by_number(tech)),
                      nation_rule_name(pnation));
        ok = FALSE;
      } else if (advance_by_number(A_NONE) != a->require[AR_ROOT]
          && !nation_has_initial_tech(pnation, a->require[AR_ROOT])) {
        /* Nation has no root_req for tech */
        ruleset_error(LOG_ERROR,
                      "Tech %s is initial for %s, but they have "
                      "no root_req for it.",
                      advance_rule_name(a),
                      nation_rule_name(pnation));
        ok = FALSE;
      }
    }

    /* Check national initial buildings */
    if (nation_barbarian_type(pnation) != NOT_A_BARBARIAN
        && pnation->init_buildings[0] != B_LAST) {
      ruleset_error(LOG_ERROR,
                    "Barbarian nation %s has init_buildings set but will "
                    "never see them", nation_rule_name(pnation));
    }

    if (!default_gov_failed && pnation->init_government == game.government_during_revolution) {
      ruleset_error(LOG_ERROR,
                    "The government form %s reserved for revolution handling has been set as "
                    "initial government for %s.",
                    government_rule_name(game.government_during_revolution),
                    nation_rule_name(pnation));
      ok = FALSE;
    }
  } nations_iterate_end;

  /* Check against unit upgrade loops */
  num_utypes = game.control.num_unit_types;
  unit_type_iterate(putype) {
    int chain_length = 0;
    const struct unit_type *upgraded = putype;

    while (upgraded != NULL) {
      upgraded = upgraded->obsoleted_by;
      chain_length++;
      if (chain_length > num_utypes) {
        ruleset_error(LOG_ERROR,
                      "There seems to be obsoleted_by loop in update "
                      "chain that starts from %s", utype_rule_name(putype));
        ok = FALSE;
      }
    }
  } unit_type_iterate_end;

  /* Some unit type properties depend on other unit type properties to work
   * properly. */
  unit_type_iterate(putype) {
    /* "Spy" is a better "Diplomat". Until all the places that assume that
     * "Diplomat" is set if "Spy" is set is changed this limitation must be
     * kept. */
    if (utype_has_flag(putype, UTYF_SPY)
        && !utype_has_flag(putype, UTYF_DIPLOMAT)) {
      ruleset_error(LOG_ERROR,
                    "The unit type '%s' has the 'Spy' unit type flag but "
                    "not the 'Diplomat' unit type flag.",
                    utype_rule_name(putype));
      ok = FALSE;
    }
  } unit_type_iterate_end;

  /* Check that unit type fields are in range. */
  unit_type_iterate(putype) {
    if (putype->paratroopers_range < 0
        || putype->paratroopers_range > UNIT_MAX_PARADROP_RANGE) {
      /* Paradrop range is limited by the network protocol. */
      ruleset_error(LOG_ERROR,
                    "The paratroopers_range of the unit type '%s' is %d. "
                    "That is out of range. Max range is %d.",
                    utype_rule_name(putype),
                    putype->paratroopers_range, UNIT_MAX_PARADROP_RANGE);
      ok = FALSE;
    }
  } unit_type_iterate_end;

  /* Check requirement sets against conflicting requirements.
   * Effects use requirement lists */
  if (!iterate_effect_cache(effect_list_sanity_cb, NULL)) {
    ruleset_error(LOG_ERROR,
                  "Effects have conflicting or invalid requirements!");
    ok = FALSE;
  }

  if (!sanity_check_boolean_effects()) {
    ok = FALSE;
  }

  /* Others use requirement vectors */

  /* Disasters */
  disaster_type_iterate(pdis) {
    if (!sanity_check_req_vec(&pdis->reqs, TRUE, -1,
                              disaster_rule_name(pdis))) {
      ruleset_error(LOG_ERROR,
                    "Disasters have conflicting or invalid requirements!");
      ok = FALSE;
    }
  } disaster_type_iterate_end;

  /* Goods */
  goods_type_iterate(pgood) {
    if (!sanity_check_req_vec(&pgood->reqs, TRUE, -1,
                              goods_rule_name(pgood))) {
      ruleset_error(LOG_ERROR,
                    "Goods have conflicting or invalid requirements!");
      ok = FALSE;
    }
  } goods_type_iterate_end;

  /* Buildings */
  improvement_iterate(pimprove) {
    if (!sanity_check_req_vec(&pimprove->reqs, TRUE, -1,
                              improvement_rule_name(pimprove))) {
      ruleset_error(LOG_ERROR,
                    "Buildings have conflicting or invalid requirements!");
      ok = FALSE;
    }
    if (!sanity_check_req_vec(&pimprove->obsolete_by, FALSE, -1,
                              improvement_rule_name(pimprove))) {
      ruleset_error(LOG_ERROR,
                    "Buildings have conflicting or invalid obsolescence req!");
      ok = FALSE;
    }
  } improvement_iterate_end;

  /* Governments */
  governments_iterate(pgov) {
    if (!sanity_check_req_vec(&pgov->reqs, TRUE, -1,
                              government_rule_name(pgov))) {
      ruleset_error(LOG_ERROR,
                    "Governments have conflicting or invalid requirements!");
      ok = FALSE;
    }
  } governments_iterate_end;

  /* Specialists */
  specialist_type_iterate(sp) {
    struct specialist *psp = specialist_by_number(sp);

    if (!sanity_check_req_vec(&psp->reqs, TRUE, -1,
                              specialist_rule_name(psp))) {
      ruleset_error(LOG_ERROR,
                    "Specialists have conflicting or invalid requirements!");
      ok = FALSE;
    }
  } specialist_type_iterate_end;

  /* Extras */
  extra_type_iterate(pextra) {
    if (!sanity_check_req_vec(&pextra->reqs, TRUE, -1,
                              extra_rule_name(pextra))) {
      ruleset_error(LOG_ERROR,
                    "Extras have conflicting or invalid requirements!");
      ok = FALSE;
    }
    if (!sanity_check_req_vec(&pextra->rmreqs, TRUE, -1,
                              extra_rule_name(pextra))) {
      ruleset_error(LOG_ERROR,
                    "Extras have conflicting or invalid removal requirements!");
      ok = FALSE;
    }
    if ((requirement_vector_size(&pextra->rmreqs) > 0)
        && !(pextra->rmcauses
             & (ERM_ENTER | ERM_CLEANPOLLUTION
                | ERM_CLEANFALLOUT | ERM_PILLAGE))) {
      ruleset_error(LOG_WARN,
                    "Requirements for extra removal defined but not "
                    "a valid remove cause!");
    }
  } extra_type_iterate_end;

  /* Roads */
  extra_type_by_cause_iterate(EC_ROAD, pextra) {
    struct road_type *proad = extra_road_get(pextra);

    extra_type_list_iterate(proad->integrators, iextra) {
      struct road_type *iroad = extra_road_get(iextra);
      int pnbr = road_number(proad);

      if (pnbr != road_number(iroad)
          && !BV_ISSET(iroad->integrates, pnbr)) {
        /* We don't support non-symmetric integrator relationships yet. */
        ruleset_error(LOG_ERROR,
                      "Road '%s' integrates with '%s' but not vice versa!",
                      extra_rule_name(pextra),
                      extra_rule_name(iextra));
        ok = FALSE;
      }
    } extra_type_list_iterate_end;
  } extra_type_by_cause_iterate_end;

  /* Bases */
  extra_type_by_cause_iterate(EC_BASE, pextra) {
    int bfi;
    struct base_type *pbase = extra_base_get(pextra);

    if (ignore_retired) {
      /* Base flags haven't been updated yet. */
      break;
    }

    for (bfi = 0; bfi < BF_COUNT; bfi++) {
<<<<<<< HEAD
      if (!base_flag_is_retired(static_cast<base_flag_id>(bfi))) {
=======
      if (!base_flag_is_retired(base_flag_id(bfi))) {
>>>>>>> ce8ee145
        /* Still valid. */
        continue;
      }

      if (BV_ISSET(pbase->flags, bfi)) {
        ruleset_error(LOG_ERROR,
                      "Base %s uses the retired base flag %s!",
                      extra_name_translation(pextra),
<<<<<<< HEAD
                      base_flag_id_name(static_cast<base_flag_id>(bfi)));
=======
                      base_flag_id_name(base_flag_id(bfi)));
>>>>>>> ce8ee145
      }
    }
  } extra_type_by_cause_iterate_end;

  /* City styles */
  for (i = 0; i < game.control.styles_count; i++) {
    if (!sanity_check_req_vec(&city_styles[i].reqs, TRUE, -1,
                              city_style_rule_name(i))) {
      ruleset_error(LOG_ERROR,
                    "City styles have conflicting or invalid requirements!");
      ok = FALSE;
    }
  }

  /* Actions */
  action_iterate(act) {
    struct action *paction = action_by_number(act);

    if (paction->min_distance < 0) {
      ruleset_error(LOG_ERROR, "Action %s: negative min distance (%d).",
                    action_id_rule_name(act), paction->min_distance);
      ok = FALSE;
    }

    if (paction->min_distance > ACTION_DISTANCE_LAST_NON_SIGNAL) {
      ruleset_error(LOG_ERROR, "Action %s: min distance (%d) larger than "
                               "any distance on a map can be (%d).",
                    action_id_rule_name(act), paction->min_distance,
                    ACTION_DISTANCE_LAST_NON_SIGNAL);
      ok = FALSE;
    }

    if (paction->max_distance > ACTION_DISTANCE_MAX) {
      ruleset_error(LOG_ERROR, "Action %s: max distance is %d. "
                    "A map can't be that big.",
                    action_id_rule_name(act), paction->max_distance);
      ok = FALSE;
    }

    if (!action_distance_inside_max(paction, paction->min_distance)) {
      ruleset_error(LOG_ERROR,
                    "Action %s: min distance is %d but max distance is %d.",
                    action_id_rule_name(act),
                    paction->min_distance, paction->max_distance);
      ok = FALSE;
    }

    action_iterate(blocker) {
      if (BV_ISSET(paction->blocked_by, blocker)
          && action_id_get_target_kind(blocker) == ATK_UNIT
          && action_id_get_target_kind(act) != ATK_UNIT) {
        /* Can't find an individual unit target to evaluate the blocking
         * action against. (A tile may have more than one individual
         * unit) */
        ruleset_error(LOG_ERROR,
                      "The action %s can't block %s.",
                      action_id_rule_name(blocker),
                      action_id_rule_name(act));
        ok = FALSE;
      }
    } action_iterate_end;

    action_enabler_list_iterate(action_enablers_for_action(act), enabler) {
      if (!sanity_check_req_vec(&(enabler->actor_reqs), TRUE, -1,
                                "Action Enabler Actor Reqs")
          || !sanity_check_req_vec(&(enabler->target_reqs), TRUE, -1,
                                   "Action Enabler Target Reqs")) {
        ruleset_error(LOG_ERROR,
                      "Action enabler for %s has conflicting or invalid "
                      "requirements!", action_id_rule_name(act));
        ok = FALSE;
      }

      if (action_id_get_target_kind(enabler->action) == ATK_SELF) {
        /* Special test for self targeted actions. */

        if (requirement_vector_size(&(enabler->target_reqs)) > 0) {
          /* Shouldn't have target requirements since the action doesn't
           * have a target. */
          ruleset_error(LOG_ERROR,
                        "An action enabler for %s has a target "
                        "requirement vector. %s doesn't have a target.",
                        action_id_rule_name(act),
                        action_id_rule_name(act));
          ok = FALSE;
        }
      }

      requirement_vector_iterate(&(enabler->target_reqs), preq) {
        if (preq->source.kind == VUT_DIPLREL
            && preq->range == REQ_RANGE_LOCAL) {
          /* A Local DiplRel requirement can be expressed as a requirement
           * in actor_reqs. Demand that it is there. This avoids breaking
           * code that reasons about actions. */
          ruleset_error(LOG_ERROR,
                        "Action enabler for %s has a local DiplRel "
                        "requirement %s in target_reqs! Please read the "
                        "section \"Requirement vector rules\" in "
                        "doc/README.actions",
                        action_id_rule_name(act),
                        req_to_fstring(preq));
          ok = FALSE;
        }
      } requirement_vector_iterate_end;

      if (!ignore_retired) {
        /* Support for letting some of the following hard requirements be
         * implicit were retired in Freeciv 3.0. Others were retired later.
         * Make sure that the opposite of each hard action requirement
         * blocks all its action enablers. */

        struct req_vec_problem *problem
            = action_enabler_suggest_repair(enabler);

        if (problem != NULL) {
          ruleset_error(LOG_ERROR, "%s", problem->description);
          ok = FALSE;
        }

        problem = action_enabler_suggest_improvement(enabler);
        if (problem != NULL) {
          /* There is a potential for improving this enabler. */
          log_deprecation("%s", problem->description);
        }
      }
    } action_enabler_list_iterate_end;
  } action_iterate_end;

  /* Auto attack */
  {
    struct action_auto_perf *auto_perf;

    auto_perf = action_auto_perf_slot_number(ACTION_AUTO_MOVED_ADJ);

    action_auto_perf_actions_iterate(auto_perf, act_id) {
      struct action *paction = action_by_number(act_id);

      if (!(action_has_result(paction, ACTRES_CAPTURE_UNITS)
            || action_has_result(paction, ACTRES_BOMBARD)
            || action_has_result(paction, ACTRES_ATTACK))) {
        /* Only allow removing and changing the order of old auto
         * attack actions for now. Other actions need more testing and
         * fixing of issues caused by a worst case action probability of
         * 0%. */
        ruleset_error(LOG_ERROR, "auto_attack: %s not supported in"
                                 " attack_actions.",
                      action_rule_name(paction));
        ok = FALSE;
      }
    } action_auto_perf_actions_iterate_end;
  }

  /* There must be basic city style for each nation style to start with */
  styles_iterate(pstyle) {
    if (basic_city_style_for_style(pstyle) < 0) {
      ruleset_error(LOG_ERROR,
                    "There's no basic city style for nation style %s",
                    style_rule_name(pstyle));
      ok = FALSE;
    }
  } styles_iterate_end;

  /* Music styles */
  music_styles_iterate(pmus) {
    if (!sanity_check_req_vec(&pmus->reqs, TRUE, -1, "Music Style")) {
      ruleset_error(LOG_ERROR,
                    "Music Styles have conflicting or invalid requirements!");
      ok = FALSE;
    }
  } music_styles_iterate_end;

  terrain_type_iterate(pterr) {
    if (pterr->animal != NULL) {
      if (!is_native_to_class(utype_class(pterr->animal), pterr, NULL)) {
        ruleset_error(LOG_ERROR,
                      "%s has %s as animal to appear, but it's not native to the terrain.",
                      terrain_rule_name(pterr), utype_rule_name(pterr->animal));
        ok = FALSE;
      }
    }
  } terrain_type_iterate_end;

  /* Check that all unit classes can exist somewhere */
  unit_class_iterate(pclass) {
    if (!uclass_has_flag(pclass, UCF_BUILD_ANYWHERE)) {
      bool can_exist = FALSE;

      terrain_type_iterate(pterr) {
        if (BV_ISSET(pterr->native_to, uclass_index(pclass))) {
          can_exist = TRUE;
          break;
        }
      } terrain_type_iterate_end;

      if (!can_exist) {
        extra_type_iterate(pextra) {
          if (BV_ISSET(pextra->native_to, uclass_index(pclass))
              && extra_has_flag(pextra, EF_NATIVE_TILE)) {
            can_exist = TRUE;
            break;
          }
        } extra_type_iterate_end;
      }

      if (!can_exist) {
        ruleset_error(LOG_ERROR,
                      "Unit class %s cannot exist anywhere.",
                      uclass_rule_name(pclass));
        ok = FALSE;
      }
    }
  } unit_class_iterate_end;

  achievements_iterate(pach) {
    if (!pach->unique && pach->cons_msg == NULL) {
      ruleset_error(LOG_ERROR,
                    "Achievement %s has no message for consecutive gainers though "
                    "it's possible to be gained by multiple players",
                    achievement_rule_name(pach));
      ok = FALSE;
    }
  } achievements_iterate_end;

  if (game.server.ruledit.embedded_nations != NULL) {
    int nati;

    for (nati = 0; nati < game.server.ruledit.embedded_nations_count; nati++) {
      struct nation_type *pnat
        = nation_by_rule_name(game.server.ruledit.embedded_nations[nati]);

      if (pnat == NULL) {
        ruleset_error(LOG_ERROR,
                      "There's nation %s listed in embedded nations, but there's "
                      "no such nation.",
                      game.server.ruledit.embedded_nations[nati]);
        ok = FALSE;
      }
    }
  }

  if (ok) {
    ok = rs_common_units();
  }
  if (ok) {
    ok = rs_barbarian_units();
  }
  if (ok) {
    ok = rs_buildings();
  }

  return ok;
}

/**********************************************************************//**
  Apply some automatic defaults to already loaded rulesets.

  Returns TRUE iff everything ok.
**************************************************************************/
bool autoadjust_ruleset_data(void)
{
  bool ok = TRUE;
  
  extra_type_by_cause_iterate(EC_RESOURCE, pextra) {
    extra_type_by_cause_iterate(EC_RESOURCE, pextra2) {
      if (pextra != pextra2) {
        int idx = extra_index(pextra2);

        if (!BV_ISSET(pextra->conflicts, idx)) {
          log_debug("Autoconflicting resource %s with %s",
                    extra_rule_name(pextra), extra_rule_name(pextra2));
          BV_SET(pextra->conflicts, extra_index(pextra2));
        }
      }
    } extra_type_by_cause_iterate_end;
  } extra_type_by_cause_iterate_end;

  /* Hard coded action blocking. */
  {
    const struct {
      const enum action_result blocked;
      const enum action_result blocker;
    } must_block[] = {
      /* Hard code that Help Wonder blocks Recycle Unit. This must be done
       * because caravan_shields makes it possible to avoid the
       * consequences of choosing to do Recycle Unit rather than having it
       * do Help Wonder.
       *
       * Explanation: Recycle Unit adds 50% of the shields used to produce
       * the unit to the production of the city where it is located. Help
       * Wonder adds 100%. If a unit that can do Help Wonder is recycled in
       * a city and the production later is changed to something that can
       * receive help from Help Wonder the remaining 50% of the shields are
       * added. This can be done because the city remembers them in
       * caravan_shields.
       *
       * If a unit that can do Help Wonder intentionally is recycled rather
       * than making it do Help Wonder its shields will still be
       * remembered. The target city that got 50% of the shields can
       * therefore get 100% of them by changing its production. This trick
       * makes the ability to select Recycle Unit when Help Wonder is legal
       * pointless. */
      { ACTRES_RECYCLE_UNIT, ACTRES_HELP_WONDER },

      /* Allowing regular disband when ACTION_HELP_WONDER or
       * ACTION_RECYCLE_UNIT is legal while ACTION_HELP_WONDER always
       * blocks ACTION_RECYCLE_UNIT doesn't work well with the force_*
       * semantics. Should move to the ruleset once it has blocked_by
       * semantics. */
      { ACTRES_DISBAND_UNIT, ACTRES_HELP_WONDER },
      { ACTRES_DISBAND_UNIT, ACTRES_RECYCLE_UNIT },

      /* Hard code that the ability to perform a regular attack blocks city
       * conquest. Is redundant as long as the requirement that the target
       * tile has no units remains hard coded. Kept "just in case" that
       * changes. */
      { ACTRES_CONQUER_CITY, ACTRES_ATTACK },
    };

    int i;

    for (i = 0; i < ARRAY_SIZE(must_block); i++) {
      enum action_result blocked_result = must_block[i].blocked;
      enum action_result blocker_result = must_block[i].blocker;

      action_by_result_iterate (blocked, blocker_id, blocked_result) {
        action_by_result_iterate (blocker, blocked_id, blocker_result) {
          if (!action_would_be_blocked_by(blocked, blocker)) {
            log_verbose("Autoblocking %s with %s",
                        action_rule_name(blocked),
                        action_rule_name(blocker));
            BV_SET(blocked->blocked_by, blocker->id);
          }
        } action_by_result_iterate_end;
      } action_by_result_iterate_end;
    }
  }

  return ok;
}

/**********************************************************************//**
  Set and lock settings that must have certain value.
**************************************************************************/
bool autolock_settings(void)
{
  bool ok = TRUE;

  if (num_role_units(L_BARBARIAN) == 0) {
    struct setting *pset = setting_by_name("barbarians");

    log_normal(_("Disabling 'barbarians' setting for lack of suitable "
                 "unit types."));
    setting_lock_set(pset, FALSE);
    if (!setting_enum_set(pset, "DISABLED", NULL, NULL, 0)) {
      ok = FALSE;
    }
    setting_lock_set(pset, TRUE);
  }

  return ok;
}<|MERGE_RESOLUTION|>--- conflicted
+++ resolved
@@ -731,11 +731,7 @@
         continue;
       }
 
-<<<<<<< HEAD
-      preq = advance_requires(padvance, static_cast<tech_req>(i));
-=======
       preq = advance_requires(padvance, tech_req(i));
->>>>>>> ce8ee145
 
       if (A_NEVER == preq) {
         continue;
@@ -1048,11 +1044,7 @@
     }
 
     for (bfi = 0; bfi < BF_COUNT; bfi++) {
-<<<<<<< HEAD
-      if (!base_flag_is_retired(static_cast<base_flag_id>(bfi))) {
-=======
       if (!base_flag_is_retired(base_flag_id(bfi))) {
->>>>>>> ce8ee145
         /* Still valid. */
         continue;
       }
@@ -1061,11 +1053,7 @@
         ruleset_error(LOG_ERROR,
                       "Base %s uses the retired base flag %s!",
                       extra_name_translation(pextra),
-<<<<<<< HEAD
-                      base_flag_id_name(static_cast<base_flag_id>(bfi)));
-=======
                       base_flag_id_name(base_flag_id(bfi)));
->>>>>>> ce8ee145
       }
     }
   } extra_type_by_cause_iterate_end;
