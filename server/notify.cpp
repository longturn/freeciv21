--- conflicted
+++ resolved
@@ -543,11 +543,7 @@
     return NULL;
   }
 
-<<<<<<< HEAD
-  pdata = static_cast<event_cache_data*>(fc_malloc(sizeof(*pdata)));
-=======
   pdata = new event_cache_data;
->>>>>>> ce8ee145
   pdata->packet = *packet;
   pdata->timestamp = timestamp;
   pdata->server_state = server_status;
@@ -709,11 +705,7 @@
                        const struct player *pplayer)
 {
   if (NULL == players) {
-<<<<<<< HEAD
-    players = static_cast<event_cache_players*>(fc_malloc(sizeof(*players)));
-=======
     players = new event_cache_players;
->>>>>>> ce8ee145
     BV_CLR_ALL(players->vector);
   }
 
