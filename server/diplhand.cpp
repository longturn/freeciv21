/***********************************************************************
 Freeciv - Copyright (C) 1996 - A Kjeldberg, L Gregersen, P Unold
   This program is free software; you can redistribute it and/or modify
   it under the terms of the GNU General Public License as published by
   the Free Software Foundation; either version 2, or (at your option)
   any later version.

   This program is distributed in the hope that it will be useful,
   but WITHOUT ANY WARRANTY; without even the implied warranty of
   MERCHANTABILITY or FITNESS FOR A PARTICULAR PURPOSE.  See the
   GNU General Public License for more details.
***********************************************************************/

#ifdef HAVE_CONFIG_H
#include <fc_config.h>
#endif

#include <stdio.h>
#include <stdlib.h>

/* utility */
#include "bitvector.h"
#include "fcintl.h"
#include "log.h"
#include "mem.h"

/* common */
#include "ai.h"
#include "diptreaty.h"
#include "events.h"
#include "game.h"
#include "map.h"
#include "packets.h"
#include "player.h"
#include "research.h"
#include "unit.h"

/* common/scriptcore */
#include "luascript_types.h"

/* server */
#include "citytools.h"
#include "cityturn.h"
#include "maphand.h"
#include "plrhand.h"
#include "notify.h"
#include "techtools.h"
#include "unittools.h"

/* server/advisors */
#include "autosettlers.h"

/* server/scripting */
#include "script_server.h"

#include "diplhand.h"

static struct treaty_list *treaties = NULL;

/* FIXME: Should this be put in a ruleset somewhere? */
#define TURNS_LEFT 16

/**********************************************************************//**
  Calls treaty_evaluate function if such is set for AI player.    
**************************************************************************/
static void call_treaty_evaluate(struct player *pplayer, struct player *aplayer,
                                 struct Treaty *ptreaty)
{
  if (is_ai(pplayer)) {
    CALL_PLR_AI_FUNC(treaty_evaluate, pplayer, pplayer, aplayer, ptreaty);
  }
}

/**********************************************************************//**
  Calls treaty_accepted function if such is set for AI player.
**************************************************************************/
static void call_treaty_accepted(struct player *pplayer, struct player *aplayer,
                                 struct Treaty *ptreaty)
{
  if (is_ai(pplayer)) {
    CALL_PLR_AI_FUNC(treaty_accepted, pplayer, pplayer, aplayer, ptreaty);
  }
}

/**********************************************************************//**
  Initialize diplhand module
**************************************************************************/
void diplhand_init(void)
{
  treaties = treaty_list_new();
}

/**********************************************************************//**
  Free all the resources allocated by diplhand.
**************************************************************************/
void diplhand_free(void)
{
  free_treaties();

  treaty_list_destroy(treaties);
  treaties = NULL;
}

/**********************************************************************//**
  Free all the treaties currently in treaty list.
**************************************************************************/
void free_treaties(void)
{
  /* Free memory allocated for treaties */
  treaty_list_iterate(treaties, pt) {
    clear_treaty(pt);
    free(pt);
  } treaty_list_iterate_end;

  treaty_list_clear(treaties);
}

/**********************************************************************//**
  Find currently active treaty between two players.
**************************************************************************/
struct Treaty *find_treaty(struct player *plr0, struct player *plr1)
{
  treaty_list_iterate(treaties, ptreaty) {
    if ((ptreaty->plr0 == plr0 && ptreaty->plr1 == plr1)
        || (ptreaty->plr0 == plr1 && ptreaty->plr1 == plr0)) {
      return ptreaty;
    }
  } treaty_list_iterate_end;

  return NULL;
}

/**********************************************************************//**
  Return the closest of the two diplstate types.
**************************************************************************/
static enum diplstate_type dst_closest(enum diplstate_type a,
                                       enum diplstate_type b)
{
  static int how_close[DS_LAST];
  how_close[DS_NO_CONTACT] = 0;
  how_close[DS_WAR] = 1;
  how_close[DS_CEASEFIRE] = 2;
  how_close[DS_ARMISTICE] = 3;
  how_close[DS_PEACE] = 4;
  how_close[DS_ALLIANCE] = 5;
  how_close[DS_TEAM] = 6;



  if (how_close[a] < how_close[b]) {
    return b;
  } else {
    return a;
  }
}

/**********************************************************************//**
  pplayer clicked the accept button. If he accepted the treaty we check the
  clauses. If both players have now accepted the treaty we execute the agreed
  clauses.
**************************************************************************/
void handle_diplomacy_accept_treaty_req(struct player *pplayer,
					int counterpart)
{
  struct Treaty *ptreaty;
  bool *player_accept, *other_accept;
  enum dipl_reason diplcheck;
  bool worker_refresh_required = FALSE;
  struct player *pother = player_by_number(counterpart);

  if (NULL == pother || pplayer == pother) {
    return;
  }

  ptreaty = find_treaty(pplayer, pother);

  if (!ptreaty) {
    return;
  }

  if (ptreaty->plr0 == pplayer) {
    player_accept = &ptreaty->accept0;
    other_accept = &ptreaty->accept1;
  } else {
    player_accept = &ptreaty->accept1;
    other_accept = &ptreaty->accept0;
  }

  if (!*player_accept) {	/* Tries to accept. */

    /* Check that player who accepts can keep what (s)he promises. */

    clause_list_iterate(ptreaty->clauses, pclause) {
      struct city *pcity = NULL;

      if (pclause->from == pplayer) {
        struct clause_info *info = clause_info_get(pclause->type);

        if (!are_reqs_active(pplayer, pother,
                             NULL, NULL, NULL, NULL, NULL, NULL, NULL, NULL,
                             &(info->giver_reqs), RPT_POSSIBLE)
            || !are_reqs_active(pother, pplayer,
                                NULL, NULL, NULL, NULL, NULL, NULL, NULL, NULL,
                                &(info->receiver_reqs), RPT_POSSIBLE)) {
          log_error("Requirements of a clause between %s and %s not fullfilled",
                    player_name(pplayer), player_name(pother));
          return;
        }
      }

      if (pclause->from == pplayer || is_pact_clause(pclause->type)) {
	switch (pclause->type) {
	case CLAUSE_EMBASSY:
          if (player_has_real_embassy(pother, pplayer)) {
            log_error("%s tried to give embassy to %s, who already "
                      "has an embassy",
                      player_name(pplayer), player_name(pother));
            return;
          }
          break;
	case CLAUSE_ADVANCE:
          if (!research_invention_gettable(research_get(pother),
                   pclause->value, game.info.tech_trade_allow_holes)) {
	    /* It is impossible to give a technology to a civilization that
	     * can not possess it (the client should enforce this). */
            log_error("Treaty: %s can't have tech %s",
                      nation_rule_name(nation_of_player(pother)),
                      advance_rule_name(advance_by_number(pclause->value)));
            notify_player(pplayer, NULL, E_DIPLOMACY, ftc_server,
                          _("The %s can't accept %s."),
                          nation_plural_for_player(pother),
                          advance_name_translation(advance_by_number
                                                   (pclause->value)));
	    return;
          }
          if (research_invention_state(research_get(pplayer), pclause->value)
              != TECH_KNOWN) {
            log_error("Nation %s try to give unknown tech %s to nation %s.",
                      nation_rule_name(nation_of_player(pplayer)),
                      advance_rule_name(advance_by_number(pclause->value)),
                      nation_rule_name(nation_of_player(pother)));
            notify_player(pplayer, NULL, E_DIPLOMACY, ftc_server,
			  _("You don't have tech %s, you can't accept treaty."),
                          advance_name_translation(advance_by_number
                                                   (pclause->value)));
	    return;
	  }
	  break;
	case CLAUSE_CITY:
	  pcity = game_city_by_number(pclause->value);
	  if (!pcity) { /* Can't find out cityname any more. */
            notify_player(pplayer, NULL, E_DIPLOMACY, ftc_server,
			  _("City you are trying to give no longer exists, "
			    "you can't accept treaty."));
	    return;
	  }
	  if (city_owner(pcity) != pplayer) {
            notify_player(pplayer, NULL, E_DIPLOMACY, ftc_server,
			  _("You are not owner of %s, you can't accept treaty."),
			  city_link(pcity));
	    return;
	  }
	  if (is_capital(pcity)) {
            notify_player(pplayer, NULL, E_DIPLOMACY, ftc_server,
			  _("Your capital (%s) is requested, "
			    "you can't accept treaty."),
			  city_link(pcity));
	    return;
	  }
	  break;
	case CLAUSE_CEASEFIRE:
          diplcheck = pplayer_can_make_treaty(pplayer, pother, DS_CEASEFIRE);
          if (diplcheck != DIPL_OK) {
            return;
          }
          break;
	case CLAUSE_PEACE:
          diplcheck = pplayer_can_make_treaty(pplayer, pother, DS_PEACE);
          if (diplcheck != DIPL_OK) {
            return;
          }
          break;
	case CLAUSE_ALLIANCE:
          diplcheck = pplayer_can_make_treaty(pplayer, pother, DS_ALLIANCE);
          if (diplcheck == DIPL_ALLIANCE_PROBLEM_US) {
            notify_player(pplayer, NULL, E_DIPLOMACY, ftc_server,
                          _("You cannot form an alliance because you are "
                            "at war with an ally of %s."),
                          player_name(pother));
          } else if (diplcheck == DIPL_ALLIANCE_PROBLEM_THEM) {
            notify_player(pplayer, NULL, E_DIPLOMACY, ftc_server,
                          _("You cannot form an alliance because %s is "
                            "at war with an ally of yours."),
                          player_name(pother));
          }
          if (diplcheck != DIPL_OK) {
            return;
          }
          break;
	case CLAUSE_GOLD:
	  if (pplayer->economic.gold < pclause->value) {
            notify_player(pplayer, NULL, E_DIPLOMACY, ftc_server,
			  _("You don't have enough gold, "
			    "you can't accept treaty."));
	    return;
	  }
	  break;
	default:
	  ; /* nothing */
	}
      }
    } clause_list_iterate_end;
  }

  *player_accept = ! *player_accept;

  dlsend_packet_diplomacy_accept_treaty(pplayer->connections,
					player_number(pother), *player_accept,
					*other_accept);
  dlsend_packet_diplomacy_accept_treaty(pother->connections,
					player_number(pplayer), *other_accept,
					*player_accept);

  if (ptreaty->accept0 && ptreaty->accept1) {
    int nclauses = clause_list_size(ptreaty->clauses);

    dlsend_packet_diplomacy_cancel_meeting(pplayer->connections,
					   player_number(pother),
					   player_number(pplayer));
    dlsend_packet_diplomacy_cancel_meeting(pother->connections,
					   player_number(pplayer),
 					   player_number(pplayer));

    notify_player(pplayer, NULL, E_DIPLOMACY, ftc_server,
                  PL_("A treaty containing %d clause was agreed upon.",
                      "A treaty containing %d clauses was agreed upon.",
                      nclauses),
                  nclauses);
    notify_player(pother, NULL, E_DIPLOMACY, ftc_server,
                  PL_("A treaty containing %d clause was agreed upon.",
                      "A treaty containing %d clauses was agreed upon.",
                      nclauses),
                  nclauses);

    /* Check that one who accepted treaty earlier still have everything
       (s)he promised to give. */

    clause_list_iterate(ptreaty->clauses, pclause) {
      struct city *pcity;

      if (pclause->from == pother) {
        struct clause_info *info = clause_info_get(pclause->type);

        if (!are_reqs_active(pother, pplayer,
                             NULL, NULL, NULL, NULL, NULL, NULL, NULL, NULL,
                             &(info->giver_reqs), RPT_POSSIBLE)
            || !are_reqs_active(pplayer, pother,
                                NULL, NULL, NULL, NULL, NULL, NULL, NULL, NULL,
                                &(info->receiver_reqs), RPT_POSSIBLE)) {
          notify_player(pplayer, NULL, E_DIPLOMACY, ftc_server,
                        _("Clause requirements are no longer fulfilled. "
                          "Treaty with %s canceled!"),
                        nation_plural_for_player(pother));
          notify_player(pother, NULL, E_DIPLOMACY, ftc_server,
                        _("Clause requirements are no longer fulfilled. "
                          "Treaty with %s canceled!"),
                        nation_plural_for_player(pplayer));
          return;
        }
      }

      if (pclause->from == pother) {
	switch (pclause->type) {
	case CLAUSE_CITY:
          pcity = game_city_by_number(pclause->value);
	  if (!pcity) { /* Can't find out cityname any more. */
            notify_player(pplayer, NULL, E_DIPLOMACY, ftc_server,
                          _("One of the cities the %s are giving away"
                            " is destroyed! Treaty canceled!"),
                          nation_plural_for_player(pother));
            notify_player(pother, NULL, E_DIPLOMACY, ftc_server,
                          _("One of the cities the %s are giving away"
                            " is destroyed! Treaty canceled!"),
                          nation_plural_for_player(pother));
	    goto cleanup;
	  }
	  if (city_owner(pcity) != pother) {
            notify_player(pplayer, NULL, E_DIPLOMACY, ftc_server,
                          _("The %s no longer control %s! "
                            "Treaty canceled!"),
                          nation_plural_for_player(pother),
                          city_link(pcity));
            notify_player(pother, NULL, E_DIPLOMACY, ftc_server,
                          _("The %s no longer control %s! "
                            "Treaty canceled!"),
                          nation_plural_for_player(pother),
                          city_link(pcity));
	    goto cleanup;
	  }
	  if (is_capital(pcity)) {
            notify_player(pother, NULL, E_DIPLOMACY, ftc_server,
                          _("Your capital (%s) is requested, "
                            "you can't accept treaty."),
                          city_link(pcity));
	    goto cleanup;
	  }

	  break;
	case CLAUSE_ALLIANCE:
          /* We need to recheck this way since things might have
           * changed. */
          diplcheck = pplayer_can_make_treaty(pplayer, pother, DS_ALLIANCE);
          if (diplcheck != DIPL_OK) {
            goto cleanup;
          }
          break;
  case CLAUSE_PEACE:
          diplcheck = pplayer_can_make_treaty(pplayer, pother, DS_PEACE);
          if (diplcheck != DIPL_OK) {
            goto cleanup;
          }
          break;
  case CLAUSE_CEASEFIRE:
          diplcheck = pplayer_can_make_treaty(pplayer, pother, DS_CEASEFIRE);
          if (diplcheck != DIPL_OK) {
            goto cleanup;
          }
          break;
	case CLAUSE_GOLD:
	  if (pother->economic.gold < pclause->value) {
            notify_player(pplayer, NULL, E_DIPLOMACY, ftc_server,
                          _("The %s don't have the promised amount "
                            "of gold! Treaty canceled!"),
                          nation_plural_for_player(pother));
            notify_player(pother, NULL, E_DIPLOMACY, ftc_server,
                          _("The %s don't have the promised amount "
                            "of gold! Treaty canceled!"),
                          nation_plural_for_player(pother));
	    goto cleanup;
	  }
	  break;
	default:
	  ; /* nothing */
	}
      }
    } clause_list_iterate_end;

    call_treaty_accepted(pplayer, pother, ptreaty);
    call_treaty_accepted(pother, pplayer, ptreaty);

    clause_list_iterate(ptreaty->clauses, pclause) {
      struct player *pgiver = pclause->from;
      struct player *pdest = (pplayer == pgiver) ? pother : pplayer;
      struct player_diplstate *ds_giverdest
        = player_diplstate_get(pgiver, pdest);
      struct player_diplstate *ds_destgiver
        = player_diplstate_get(pdest, pgiver);
      enum diplstate_type old_diplstate = ds_giverdest->type;
      struct unit_list *pgiver_seen_units BAD_HEURISTIC_INIT(NULL);
      struct unit_list *pdest_seen_units BAD_HEURISTIC_INIT(NULL);

      switch (pclause->type) {
      case CLAUSE_EMBASSY:
        establish_embassy(pdest, pgiver); /* sic */
        notify_player(pgiver, NULL, E_TREATY_EMBASSY, ftc_server,
                      _("You gave an embassy to %s."),
                      player_name(pdest));
        notify_player(pdest, NULL, E_TREATY_EMBASSY, ftc_server,
                      _("%s allowed you to create an embassy!"),
                      player_name(pgiver));
        break;
      case CLAUSE_ADVANCE:
        {
          /* It is possible that two players open the diplomacy dialog
           * and try to give us the same tech at the same time. This
           * should be handled discreetly instead of giving a core dump. */
          struct research *presearch = research_get(pdest);
          const char *advance_name;

          if (research_invention_state(presearch, pclause->value)
              == TECH_KNOWN) {
            log_verbose("Nation %s already know tech %s, "
                        "that %s want to give them.",
                        nation_rule_name(nation_of_player(pdest)),
                        advance_rule_name(advance_by_number(pclause->value)),
                        nation_rule_name(nation_of_player(pgiver)));
            break;
          }
          advance_name =  advance_name_translation(advance_by_number
                                                   (pclause->value));
          notify_player(pdest, NULL, E_TECH_GAIN, ftc_server,
                        _("You are taught the knowledge of %s."),
                        advance_name);

          if (tech_transfer(pdest, pgiver, pclause->value)) {
            char research_name[MAX_LEN_NAME * 2];

            research_pretty_name(presearch, research_name,
                                 sizeof(research_name));
            notify_research(presearch, pdest, E_TECH_GAIN, ftc_server,
                            _("You have acquired %s thanks to the %s "
                              "treaty with the %s."),
                            advance_name,
                            nation_adjective_for_player(pdest),
                            nation_plural_for_player(pgiver));
            notify_research_embassies
                (presearch, pgiver, E_TECH_EMBASSY, ftc_server,
                 /* TRANS: Tech from another player */
                 Q_("?fromplr:The %s have acquired %s from the %s."),
                 research_name,
                 advance_name,
                 nation_plural_for_player(pgiver));

            script_tech_learned(presearch, pdest,
                                advance_by_number(pclause->value), "traded");
            research_apply_penalty(presearch, pclause->value,
                                   game.server.diplbulbcost);
            found_new_tech(presearch, pclause->value, FALSE, TRUE);
          }
        }
        break;
      case CLAUSE_GOLD:
        {
          int received = pclause->value
                         * (100 - game.server.diplgoldcost) / 100;
          pgiver->economic.gold -= pclause->value;
          pdest->economic.gold += received;
          notify_player(pdest, NULL, E_DIPLOMACY, ftc_server,
                        PL_("You get %d gold.",
                            "You get %d gold.", received), received);
        }
	break;
      case CLAUSE_MAP:
	give_map_from_player_to_player(pgiver, pdest);
        notify_player(pdest, NULL, E_DIPLOMACY, ftc_server,
                      /* TRANS: ... Polish worldmap. */
                      _("You receive the %s worldmap."),
                      nation_adjective_for_player(pgiver));

        worker_refresh_required = TRUE; /* See CLAUSE_VISION */
	break;
      case CLAUSE_SEAMAP:
	give_seamap_from_player_to_player(pgiver, pdest);
        notify_player(pdest, NULL, E_DIPLOMACY, ftc_server,
                      /* TRANS: ... Polish seamap. */
                      _("You receive the %s seamap."),
                      nation_adjective_for_player(pgiver));

        worker_refresh_required = TRUE; /* See CLAUSE_VISION */
	break;
      case CLAUSE_CITY:
	{
          struct city *pcity = game_city_by_number(pclause->value);

	  if (!pcity) {
            log_error("Treaty city id %d not found - skipping clause.",
                      pclause->value);
	    break;
	  }

          notify_player(pdest, city_tile(pcity), E_CITY_TRANSFER, ftc_server,
                        _("You receive the city of %s from %s."),
                        city_link(pcity), player_name(pgiver));

          notify_player(pgiver, city_tile(pcity), E_CITY_LOST, ftc_server,
                        _("You give the city of %s to %s."),
                        city_link(pcity), player_name(pdest));

          if (transfer_city(pdest, pcity, -1, TRUE, TRUE, FALSE,
                            !is_barbarian(pdest))) {
            script_server_signal_emit("city_transferred", pcity, pgiver,
                                      pdest, "trade");
          }
	  break;
	}
      case CLAUSE_CEASEFIRE:
        if (old_diplstate == DS_ALLIANCE) {
          pgiver_seen_units = get_units_seen_via_ally(pgiver, pdest);
          pdest_seen_units = get_units_seen_via_ally(pdest, pgiver);
        }
        ds_giverdest->type = DS_CEASEFIRE;
        ds_giverdest->turns_left = TURNS_LEFT;
        ds_destgiver->type = DS_CEASEFIRE;
        ds_destgiver->turns_left = TURNS_LEFT;
        notify_player(pgiver, NULL, E_TREATY_CEASEFIRE, ftc_server,
                      _("You agree on a cease-fire with %s."),
                      player_name(pdest));
        notify_player(pdest, NULL, E_TREATY_CEASEFIRE, ftc_server,
                      _("You agree on a cease-fire with %s."),
                      player_name(pgiver));
        if (old_diplstate == DS_ALLIANCE) {
          update_players_after_alliance_breakup(pgiver, pdest,
                                                pgiver_seen_units,
                                                pdest_seen_units);
          unit_list_destroy(pgiver_seen_units);
          unit_list_destroy(pdest_seen_units);
        }

        worker_refresh_required = TRUE;
	break;
      case CLAUSE_PEACE:
        if (old_diplstate == DS_ALLIANCE) {
          pgiver_seen_units = get_units_seen_via_ally(pgiver, pdest);
          pdest_seen_units = get_units_seen_via_ally(pdest, pgiver);
        }
        ds_giverdest->type = DS_ARMISTICE;
        ds_destgiver->type = DS_ARMISTICE;
        ds_giverdest->turns_left = TURNS_LEFT;
        ds_destgiver->turns_left = TURNS_LEFT;
        ds_giverdest->max_state = dst_closest(DS_PEACE,
                                              ds_giverdest->max_state);
        ds_destgiver->max_state = dst_closest(DS_PEACE,
                                              ds_destgiver->max_state);
        notify_player(pgiver, NULL, E_TREATY_PEACE, ftc_server,
                      /* TRANS: ... the Poles ... Polish territory */
                      PL_("You agree on an armistice with the %s. In %d turn, "
                          "it will become a peace treaty. Move your "
                          "military units out of %s territory to avoid them "
                          "being disbanded.",
                          "You agree on an armistice with the %s. In %d turns, "
                          "it will become a peace treaty. Move any "
                          "military units out of %s territory to avoid them "
                          "being disbanded.",
                          TURNS_LEFT),
                      nation_plural_for_player(pdest),
                      TURNS_LEFT,
                      nation_adjective_for_player(pdest));
        notify_player(pdest, NULL, E_TREATY_PEACE, ftc_server,
                      /* TRANS: ... the Poles ... Polish territory */
                      PL_("You agree on an armistice with the %s. In %d turn, "
                          "it will become a peace treaty. Move your "
                          "military units out of %s territory to avoid them "
                          "being disbanded.",
                          "You agree on an armistice with the %s. In %d turns, "
                          "it will become a peace treaty. Move any "
                          "military units out of %s territory to avoid them "
                          "being disbanded.",
                          TURNS_LEFT),
                      nation_plural_for_player(pgiver),
                      TURNS_LEFT,
                      nation_adjective_for_player(pgiver));
        if (old_diplstate == DS_ALLIANCE) {
          update_players_after_alliance_breakup(pgiver, pdest,
                                                pgiver_seen_units,
                                                pdest_seen_units);
          unit_list_destroy(pgiver_seen_units);
          unit_list_destroy(pdest_seen_units);
        }

        worker_refresh_required = TRUE;
	break;
      case CLAUSE_ALLIANCE:
        ds_giverdest->type = DS_ALLIANCE;
        ds_destgiver->type = DS_ALLIANCE;
        ds_giverdest->max_state = dst_closest(DS_ALLIANCE,
                                              ds_giverdest->max_state);
        ds_destgiver->max_state = dst_closest(DS_ALLIANCE,
                                              ds_destgiver->max_state);
        notify_player(pgiver, NULL, E_TREATY_ALLIANCE, ftc_server,
                      _("You agree on an alliance with %s."),
                      player_name(pdest));
        notify_player(pdest, NULL, E_TREATY_ALLIANCE, ftc_server,
                      _("You agree on an alliance with %s."),
                      player_name(pgiver));
        give_allied_visibility(pgiver, pdest);
        give_allied_visibility(pdest, pgiver);

        worker_refresh_required = TRUE;
	break;
      case CLAUSE_VISION:
	give_shared_vision(pgiver, pdest);
        notify_player(pgiver, NULL, E_TREATY_SHARED_VISION, ftc_server,
                      _("You give shared vision to %s."),
                      player_name(pdest));
        notify_player(pdest, NULL, E_TREATY_SHARED_VISION, ftc_server,
                      _("%s gives you shared vision."),
                      player_name(pgiver));

        /* Yes, shared vision may let us to _know_ tiles
         * within radius of our own city. */
        worker_refresh_required = TRUE;
	break;
      case CLAUSE_COUNT:
        fc_assert(pclause->type != CLAUSE_COUNT);
        break;
      }

    } clause_list_iterate_end;

    /* In theory, we would need refresh only receiving party of
     * CLAUSE_MAP, CLAUSE_SEAMAP and CLAUSE_VISION clauses.
     * It's quite unlikely that there is such a clause going one
     * way but no clauses affecting both parties or going other
     * way. */
    if (worker_refresh_required) {
      city_map_update_all_cities_for_player(pplayer);
      city_map_update_all_cities_for_player(pother);
      sync_cities();
    }

  cleanup:
    treaty_list_remove(treaties, ptreaty);
    clear_treaty(ptreaty);
    free(ptreaty);
    send_player_all_c(pplayer, NULL);
    send_player_all_c(pother, NULL);
  }
}

/**********************************************************************//**
  Create an embassy. pplayer gets an embassy with aplayer.
**************************************************************************/
void establish_embassy(struct player *pplayer, struct player *aplayer)
{
  /* Establish the embassy. */
  BV_SET(pplayer->real_embassy, player_index(aplayer));
  send_player_all_c(pplayer, pplayer->connections);
  /* update player dialog with embassy */
  send_player_all_c(pplayer, aplayer->connections);
  /* INFO_EMBASSY level info */
  send_player_all_c(aplayer, pplayer->connections);
  /* Send research info */
  send_research_info(research_get(aplayer), pplayer->connections);
}

/**********************************************************************//**
  Handle request to remove clause from treaty.
**************************************************************************/
void handle_diplomacy_remove_clause_req(struct player *pplayer,
					int counterpart, int giver,
					enum clause_type type, int value)
{
  struct Treaty *ptreaty;
  struct player *pgiver = player_by_number(giver);
  struct player *pother = player_by_number(counterpart);

  if (NULL == pother || pplayer == pother || NULL == pgiver) {
    return;
  }

  if (pgiver != pplayer && pgiver != pother) {
    return;
  }
  
  ptreaty = find_treaty(pplayer, pother);

  if (ptreaty && remove_clause(ptreaty, pgiver, type, value)) {
    dlsend_packet_diplomacy_remove_clause(pplayer->connections,
					  player_number(pother), giver, type,
					  value);
    dlsend_packet_diplomacy_remove_clause(pother->connections,
					  player_number(pplayer), giver, type,
					  value);
    call_treaty_evaluate(pplayer, pother, ptreaty);
    call_treaty_evaluate(pother, pplayer, ptreaty);
  }
}

/**********************************************************************//**
  Handle request to add clause to treaty between two players.
**************************************************************************/
void handle_diplomacy_create_clause_req(struct player *pplayer,
					int counterpart, int giver,
					enum clause_type type, int value)
{
  struct Treaty *ptreaty;
  struct player *pgiver = player_by_number(giver);
  struct player *pother = player_by_number(counterpart);

  if (NULL == pother || pplayer == pother || NULL == pgiver) {
    return;
  }

  if (pgiver != pplayer && pgiver != pother) {
    return;
  }

  ptreaty = find_treaty(pplayer, pother);

  if (ptreaty && add_clause(ptreaty, pgiver, type, value)) {
    /* 
     * If we are trading cities, then it is possible that the
     * dest is unaware of it's existence.  We have 2 choices,
     * forbid it, or lighten that area.  If we assume that
     * the giver knows what they are doing, then 2. is the
     * most powerful option - I'll choose that for now.
     *                           - Kris Bubendorfer
     */
    if (type == CLAUSE_CITY) {
      struct city *pcity = game_city_by_number(value);

      if (pcity && !map_is_known_and_seen(pcity->tile, pother, V_MAIN))
	give_citymap_from_player_to_player(pcity, pplayer, pother);
    }

    dlsend_packet_diplomacy_create_clause(pplayer->connections,
					  player_number(pother), giver, type,
					  value);
    dlsend_packet_diplomacy_create_clause(pother->connections,
					  player_number(pplayer), giver, type,
					  value);
    call_treaty_evaluate(pplayer, pother, ptreaty);
    call_treaty_evaluate(pother, pplayer, ptreaty);
  }
}

/**********************************************************************//**
  Cancel meeting. No sanity checking of input parameters, so don't call
  this with input directly from untrusted source.
**************************************************************************/
static void really_diplomacy_cancel_meeting(struct player *pplayer,
					    struct player *pother)
{
  struct Treaty *ptreaty = find_treaty(pplayer, pother);

  if (ptreaty) {
    dlsend_packet_diplomacy_cancel_meeting(pother->connections,
					   player_number(pplayer),
					   player_number(pplayer));
    notify_player(pother, NULL, E_DIPLOMACY, ftc_server,
                  _("%s canceled the meeting!"), 
                  player_name(pplayer));
    /* Need to send to pplayer too, for multi-connects: */
    dlsend_packet_diplomacy_cancel_meeting(pplayer->connections,
					   player_number(pother),
					   player_number(pplayer));
    notify_player(pplayer, NULL, E_DIPLOMACY, ftc_server,
                  _("Meeting with %s canceled."), 
                  player_name(pother));
    treaty_list_remove(treaties, ptreaty);
    clear_treaty(ptreaty);
    free(ptreaty);
  }
}

/**********************************************************************//**
  Handle meeting cancelling request.
**************************************************************************/
void handle_diplomacy_cancel_meeting_req(struct player *pplayer,
					 int counterpart)
{
  struct player *pother = player_by_number(counterpart);

  if (NULL == pother || pplayer == pother) {
    return;
  }

  really_diplomacy_cancel_meeting(pplayer, pother);
}

/**********************************************************************//**
  Handle meeting opening request.
**************************************************************************/
void handle_diplomacy_init_meeting_req(struct player *pplayer,
				       int counterpart)
{
  struct player *pother = player_by_number(counterpart);

  if (NULL == pother || pplayer == pother) {
    return;
  }

  if (find_treaty(pplayer, pother)) {
    return;
  }

  if (get_player_bonus(pplayer, EFT_NO_DIPLOMACY) > 0
      || get_player_bonus(pother, EFT_NO_DIPLOMACY) > 0) {
    notify_player(pplayer, NULL, E_DIPLOMACY, ftc_server,
                  _("Your diplomatic envoy was decapitated!"));
    return;
  }

  if (could_meet_with_player(pplayer, pother)) {
<<<<<<< HEAD
    struct Treaty *ptreaty;

    ptreaty = static_cast<Treaty*>(fc_malloc(sizeof(*ptreaty)));
=======
    auto ptreaty = new Treaty;
>>>>>>> ce8ee145
    init_treaty(ptreaty, pplayer, pother);
    treaty_list_prepend(treaties, ptreaty);

    dlsend_packet_diplomacy_init_meeting(pplayer->connections,
					 player_number(pother),
					 player_number(pplayer));
    dlsend_packet_diplomacy_init_meeting(pother->connections,
					 player_number(pplayer),
					 player_number(pplayer));
  }
}

/**********************************************************************//**
  Send information on any on-going diplomatic meetings for connection's
  player.  For re-connections.
**************************************************************************/
void send_diplomatic_meetings(struct connection *dest)
{
  struct player *pplayer = dest->playing;

  if (!pplayer) {
    return;
  }
  players_iterate(other) {
    struct Treaty *ptreaty = find_treaty(pplayer, other);

    if (ptreaty) {
      fc_assert_action(pplayer != other, continue);
      dsend_packet_diplomacy_init_meeting(dest, player_number(other),
                                          player_number(pplayer));
      clause_list_iterate(ptreaty->clauses, pclause) {
        dsend_packet_diplomacy_create_clause(dest, 
                                             player_number(other),
                                             player_number(pclause->from),
                                             pclause->type,
                                             pclause->value);
      } clause_list_iterate_end;

      if (ptreaty->plr0 == pplayer) {
        dsend_packet_diplomacy_accept_treaty(dest, player_number(other),
                                             ptreaty->accept0,
                                             ptreaty->accept1);
      } else {
        dsend_packet_diplomacy_accept_treaty(dest, player_number(other),
                                             ptreaty->accept1,
                                             ptreaty->accept0);
      }
    }
  } players_iterate_end;
}

/**********************************************************************//**
  Cancels all meetings of player.
**************************************************************************/
void cancel_all_meetings(struct player *pplayer)
{
  players_iterate(pplayer2) {
    if (find_treaty(pplayer, pplayer2)) {
      really_diplomacy_cancel_meeting(pplayer, pplayer2);
    }
  } players_iterate_end;
}

/**********************************************************************//**
  Reject all treaties currently being negotiated
**************************************************************************/
void reject_all_treaties(struct player *pplayer)
{
  struct Treaty* treaty;
  players_iterate(pplayer2) {
    treaty = find_treaty(pplayer, pplayer2);
    if (!treaty) {
      continue;
    }
    treaty->accept0 = FALSE;
    treaty->accept1 = FALSE;
    dlsend_packet_diplomacy_accept_treaty(pplayer->connections,
					  player_number(pplayer2),
					  FALSE,
					  FALSE);
    dlsend_packet_diplomacy_accept_treaty(pplayer2->connections,
                                          player_number(pplayer),
					  FALSE,
					  FALSE);
  } players_iterate_end;
}

/**********************************************************************//**
  Get treaty list
**************************************************************************/
struct treaty_list *get_all_treaties(void)
{
  return treaties;
}<|MERGE_RESOLUTION|>--- conflicted
+++ resolved
@@ -144,8 +144,6 @@
   how_close[DS_PEACE] = 4;
   how_close[DS_ALLIANCE] = 5;
   how_close[DS_TEAM] = 6;
-
-
 
   if (how_close[a] < how_close[b]) {
     return b;
@@ -872,13 +870,7 @@
   }
 
   if (could_meet_with_player(pplayer, pother)) {
-<<<<<<< HEAD
-    struct Treaty *ptreaty;
-
-    ptreaty = static_cast<Treaty*>(fc_malloc(sizeof(*ptreaty)));
-=======
     auto ptreaty = new Treaty;
->>>>>>> ce8ee145
     init_treaty(ptreaty, pplayer, pother);
     treaty_list_prepend(treaties, ptreaty);
 
