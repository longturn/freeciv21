--- conflicted
+++ resolved
@@ -1086,12 +1086,8 @@
 {
   fc_assert_ret(plrdata->name == NULL);
 
-<<<<<<< HEAD
-  plrdata->name = static_cast<char*>(fc_calloc(MAX_LEN_NAME, sizeof(plrdata->name)));
-=======
   plrdata->name = static_cast<char *>(
     fc_calloc(MAX_LEN_NAME, sizeof(plrdata->name)));
->>>>>>> ce8ee145
   plrdata_slot_replace(plrdata, name);
 }
 
@@ -1276,19 +1272,11 @@
     return;
   }
 
-<<<<<<< HEAD
-  score_log = static_cast<logging_civ_score*>(fc_calloc(1, sizeof(*score_log)));
-  score_log->fp = NULL;
-  score_log->last_turn = -1;
-  score_log->plrdata = static_cast<plrdata_slot*>(fc_calloc(player_slot_count(),
-                                 sizeof(*score_log->plrdata)));
-=======
   score_log = static_cast<logging_civ_score *>(fc_calloc(1, sizeof(*score_log)));
   score_log->fp = NULL;
   score_log->last_turn = -1;
   score_log->plrdata = static_cast<plrdata_slot *>(
     fc_calloc(player_slot_count(), sizeof(*score_log->plrdata)));
->>>>>>> ce8ee145
   player_slots_iterate(pslot) {
     struct plrdata_slot *plrdata = score_log->plrdata
                                    + player_slot_index(pslot);
@@ -1545,13 +1533,8 @@
   game.server.scoreturn = (game.info.turn + GAME_DEFAULT_SCORETURN
                            + fc_rand(GAME_DEFAULT_SCORETURN));
 
-<<<<<<< HEAD
-  historian_generic(&latest_history_report,static_cast<historian_type>(static_cast<int>(game.server.scoreturn)
-                    % static_cast<int>((HISTORIAN_LAST + 1))));
-=======
   historian_generic(&latest_history_report,
                     historian_type(game.server.scoreturn % (HISTORIAN_LAST + 1)));
->>>>>>> ce8ee145
   send_current_history_report(game.est_connections);
 }
 
