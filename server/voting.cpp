/***********************************************************************
 Freeciv - Copyright (C) 1996 - A Kjeldberg, L Gregersen, P Unold
   This program is free software; you can redistribute it and/or modify
   it under the terms of the GNU General Public License as published by
   the Free Software Foundation; either version 2, or (at your option)
   any later version.

   This program is distributed in the hope that it will be useful,
   but WITHOUT ANY WARRANTY; without even the implied warranty of
   MERCHANTABILITY or FITNESS FOR A PARTICULAR PURPOSE.  See the
   GNU General Public License for more details.
***********************************************************************/

#ifdef HAVE_CONFIG_H
#include <fc_config.h>
#endif

#include <math.h>

/* utility */
#include "fcintl.h"
#include "log.h"
#include "support.h"

/* common */
#include "capability.h"
#include "connection.h"
#include "packets.h"
#include "player.h"

/* server */
#include "commands.h"
#include "console.h"
#include "hand_gen.h"
#include "notify.h"
#include "settings.h"
#include "stdinhand.h"

#include "voting.h"

struct vote_list *vote_list = NULL;
int vote_number_sequence = 0;


/**********************************************************************//**
  Helper function that returns the current number of eligible voters.
**************************************************************************/
int count_voters(const struct vote *pvote)
{
  int num_voters = 0;

  conn_list_iterate(game.est_connections, pconn) {
    if (conn_can_vote(pconn, pvote)) {
      num_voters++;
    }
  } conn_list_iterate_end;

  return num_voters;
}

/**********************************************************************//**
  Tell clients that a new vote has been created.
**************************************************************************/
static void lsend_vote_new(struct conn_list *dest, struct vote *pvote)
{
  struct packet_vote_new packet;
  struct connection *pconn;

  if (pvote == NULL) {
    return;
  }

  pconn = conn_by_number(pvote->caller_id);
  if (pconn == NULL) {
    return;
  }

  log_debug("lsend_vote_new %p (%d) --> %p", pvote, pvote->vote_no, dest);

  packet.vote_no = pvote->vote_no;
  sz_strlcpy(packet.user, pconn->username);
  describe_vote(pvote, packet.desc, sizeof(packet.desc));

  packet.percent_required = 100 * pvote->need_pc;
  packet.flags = pvote->flags;

  if (dest == NULL) {
    dest = game.est_connections;
  }

  conn_list_iterate(dest, conn) {
    if (!conn_can_see_vote(conn, pvote)) {
      continue;
    }
    send_packet_vote_new(conn, &packet);
  } conn_list_iterate_end;
}

/**********************************************************************//**
  Send updated status information about the given vote.
**************************************************************************/
static void lsend_vote_update(struct conn_list *dest, struct vote *pvote,
                              int num_voters)
{
  struct packet_vote_update packet;
  struct connection *pconn;

  if (pvote == NULL) {
    return;
  }

  pconn = conn_by_number(pvote->caller_id);
  if (pconn == NULL) {
    return;
  }

  log_debug("lsend_vote_update %p (%d) --> %p", pvote, pvote->vote_no, dest);

  packet.vote_no = pvote->vote_no;
  packet.yes = pvote->yes;
  packet.no = pvote->no;
  packet.abstain = pvote->abstain;
  packet.num_voters = num_voters;

  if (dest == NULL) {
    dest = game.est_connections;
  }

  conn_list_iterate(dest, aconn) {
    if (!conn_can_see_vote(aconn, pvote)) {
      continue;
    }
    send_packet_vote_update(aconn, &packet);
  } conn_list_iterate_end;
}

/**********************************************************************//**
  Tell clients that the given vote no longer exists.
**************************************************************************/
static void lsend_vote_remove(struct conn_list *dest, struct vote *pvote)
{
  struct packet_vote_remove packet;

  if (!pvote) {
    return;
  }

  packet.vote_no = pvote->vote_no;

  if (dest == NULL) {
    dest = game.est_connections;
  }

  conn_list_iterate(dest, pconn) {
    send_packet_vote_remove(pconn, &packet);
  } conn_list_iterate_end;
}

/**********************************************************************//**
  Tell clients that the given vote resolved.
**************************************************************************/
static void lsend_vote_resolve(struct conn_list *dest,
                               struct vote *pvote, bool passed)
{
  struct packet_vote_resolve packet;

  if (!pvote) {
    return;
  }

  packet.vote_no = pvote->vote_no;
  packet.passed = passed;

  if (dest == NULL) {
    dest = game.est_connections;
  }

  conn_list_iterate(dest, pconn) {
    if (!conn_can_see_vote(pconn, pvote)) {
      continue;
    }
    send_packet_vote_resolve(pconn, &packet);
  } conn_list_iterate_end;
}

/**********************************************************************//**
  Free all memory used by the vote structure.
**************************************************************************/
static void free_vote(struct vote *pvote)
{
  if (!pvote) {
    return;
  }

  vote_cast_list_iterate(pvote->votes_cast, pvc) {
    free(pvc);
  } vote_cast_list_iterate_end;
  vote_cast_list_destroy(pvote->votes_cast);
  free(pvote);
}

/**********************************************************************//**
  Remove the given vote and send a vote_remove packet to clients.
**************************************************************************/
void remove_vote(struct vote *pvote)
{
  if (!vote_list || !pvote) {
    return;
  }

  vote_list_remove(vote_list, pvote);
  lsend_vote_remove(NULL, pvote);
  free_vote(pvote);
}

/**********************************************************************//**
  Remove all votes. Sends vote_remove packets to clients.
**************************************************************************/
void clear_all_votes(void)
{
  if (!vote_list) {
    return;
  }

  vote_list_iterate(vote_list, pvote) {
    lsend_vote_remove(NULL, pvote);
    free_vote(pvote);
  } vote_list_iterate_end;
  vote_list_clear(vote_list);
}

/**********************************************************************//**
  Returns TRUE if this vote is a "teamvote".
**************************************************************************/
bool vote_is_team_only(const struct vote *pvote)
{
  return pvote && (pvote->flags & VCF_TEAMONLY);
}

/**********************************************************************//**
  A user cannot vote if:
    * is not connected
    * access level < basic
    * isn't a player
    * the vote is a team vote and not on the caller's team
  NB: If 'pvote' is NULL, then the team condition is not checked.
**************************************************************************/
bool conn_can_vote(const struct connection *pconn, const struct vote *pvote)
{
  if (!pconn || !conn_controls_player(pconn)
      || conn_get_access(pconn) < ALLOW_BASIC) {
    return FALSE;
  }

  if (vote_is_team_only(pvote)) {
    const struct player *pplayer, *caller_plr;

    pplayer = conn_get_player(pconn);
    caller_plr = conn_get_player(vote_get_caller(pvote));
    if (!pplayer || !caller_plr
        || !players_on_same_team(pplayer, caller_plr)) {
      return FALSE;
    }
  }

  return TRUE;
}

/**********************************************************************//**
  Usually, all users can see, except in the team vote case.
**************************************************************************/
bool conn_can_see_vote(const struct connection *pconn,
                       const struct vote *pvote)
{
  if (!pconn) {
    return FALSE;
  }

  if (conn_is_global_observer(pconn)) {
    /* All is visible for global observer. */
    return TRUE;
  }

  if (vote_is_team_only(pvote)) {
    const struct player *pplayer, *caller_plr;

    pplayer = conn_get_player(pconn);
    caller_plr = conn_get_player(vote_get_caller(pvote));
    if (!pplayer || !caller_plr
        || !players_on_same_team(pplayer, caller_plr)) {
      return FALSE;
    }
  }

  return TRUE;
}

/**********************************************************************//**
  Returns the vote with vote number 'vote_no', or NULL.
**************************************************************************/
struct vote *get_vote_by_no(int vote_no)
{
  if (!vote_list) {
    return NULL;
  }

  vote_list_iterate(vote_list, pvote) {
    if (pvote->vote_no == vote_no) {
      return pvote;
    }
  } vote_list_iterate_end;

  return NULL;
}

/**********************************************************************//**
  Returns the vote called by 'caller', or NULL if none exists.
**************************************************************************/
struct vote *get_vote_by_caller(const struct connection *caller)
{
  if (caller == NULL || !vote_list) {
    return NULL;
  }

  vote_list_iterate(vote_list, pvote) {
    if (pvote->caller_id == caller->id) {
      return pvote;
    }
  } vote_list_iterate_end;

  return NULL;
}

/**********************************************************************//**
  Create and return a newly allocated vote for the command with id
  'command_id' and all arguments in the string 'allargs'.
**************************************************************************/
struct vote *vote_new(struct connection *caller,
                      const char *allargs,
                      int command_id)
{
  struct vote *pvote;
  const struct command *pcmd;

  if (!conn_can_vote(caller, NULL)) {
    return NULL;
  }

  /* Cancel previous vote */
  remove_vote(get_vote_by_caller(caller));

  /* Make a new vote */
<<<<<<< HEAD
  pvote = static_cast<vote*>(fc_malloc(sizeof(struct vote)));
=======
  pvote = new vote;
>>>>>>> ce8ee145
  pvote->caller_id = caller->id;
  pvote->command_id = command_id;
  pcmd = command_by_number(command_id);

  sz_strlcpy(pvote->cmdline, command_name(pcmd));
  if (allargs != NULL && allargs[0] != '\0') {
    sz_strlcat(pvote->cmdline, " ");
    sz_strlcat(pvote->cmdline, allargs);
  }

  pvote->turn_count = 0;
  pvote->votes_cast = vote_cast_list_new();
  pvote->vote_no = ++vote_number_sequence;

  vote_list_append(vote_list, pvote);

  pvote->flags = command_vote_flags(pcmd);
  pvote->need_pc = (double) command_vote_percent(pcmd) / 100.0;

  if (pvote->flags & VCF_NOPASSALONE) {
    int num_voters = count_voters(pvote);
    double min_pc = 1.0 / (double) num_voters;

    if (num_voters > 1 && min_pc > pvote->need_pc) {
      pvote->need_pc = MIN(0.5, 2.0 * min_pc);
    }
  }

  lsend_vote_new(NULL, pvote);

  return pvote;
}

/**********************************************************************//**
  Return whether the vote would pass immediately when the caller will vote
  for.
**************************************************************************/
bool vote_would_pass_immediately(const struct connection *caller,
                                 int command_id)
{
  struct vote virtual_vote;
  const struct command *pcmd;

  if (!conn_can_vote(caller, NULL)) {
    return FALSE;
  }

  pcmd = command_by_number(command_id);
  fc_assert(pcmd != NULL);
  memset(&virtual_vote, 0, sizeof(virtual_vote));
  virtual_vote.flags = command_vote_flags(pcmd);

  if (virtual_vote.flags & VCF_NOPASSALONE) {
    return FALSE;
  }

  virtual_vote.caller_id = caller->id;
  return (((double) (command_vote_percent(pcmd)
                     * count_voters(&virtual_vote)) / 100.0) < 1.0);
}

/**********************************************************************//**
  Check if we satisfy the criteria for resolving a vote, and resolve it
  if these critera are indeed met. Updates yes and no variables in voting
  struct as well.
**************************************************************************/
static void check_vote(struct vote *pvote)
{
  int num_cast = 0, num_voters = 0;
  bool resolve = FALSE, passed = FALSE;
  struct connection *pconn = NULL;
  double yes_pc = 0.0, no_pc = 0.0, rem_pc = 0.0, base = 0.0;
  int flags;
  double need_pc;
  char cmdline[MAX_LEN_CONSOLE_LINE];
  const double MY_EPSILON = 0.000001;
  const char *title;
  const struct player *callplr;

  if (!pvote) {
    return;
  }

  pvote->yes = 0;
  pvote->no = 0;
  pvote->abstain = 0;

  num_voters = count_voters(pvote);

  vote_cast_list_iterate(pvote->votes_cast, pvc) {
    if (!(pconn = conn_by_number(pvc->conn_id))
        || !conn_can_vote(pconn, pvote)) {
      continue;
    }
    num_cast++;

    switch (pvc->vote_cast) {
    case VOTE_YES:
      pvote->yes++;
      continue;
    case VOTE_NO:
      pvote->no++;
      continue;
    case VOTE_ABSTAIN:
      pvote->abstain++;
      continue;
    case VOTE_NUM:
      break;
    }

    log_error("Unknown vote cast variant: %d.", pvc->vote_cast);
    pvote->abstain++;
  } vote_cast_list_iterate_end;

  flags = pvote->flags;
  need_pc = pvote->need_pc;

  /* Check if we should resolve the vote. */
  if (num_voters > 0) {

    /* Players that abstain essentially remove themselves from
     * the voting pool. */
    base = num_voters - pvote->abstain;

    if (base > MY_EPSILON) {
      yes_pc = (double) pvote->yes / base;
      no_pc = (double) pvote->no / base;

      /* The fraction of people who have not voted at all. */
      rem_pc = (double) (num_voters - num_cast) / base;
    }

    if (flags & VCF_NODISSENT && no_pc > MY_EPSILON) {
      resolve = TRUE;
    }

    if (!resolve) {
      resolve = (/* We have enough yes votes. */
                 (yes_pc - need_pc > MY_EPSILON)
                 /* We have too many no votes. */
                 || (no_pc - 1.0 + need_pc > MY_EPSILON
                     || fabs(no_pc - 1.0 + need_pc) < MY_EPSILON)
                 /* We can't get enough no votes. */
                 || (no_pc + rem_pc - 1.0 + need_pc < -MY_EPSILON)
                 /* We can't get enough yes votes. */
                 || (yes_pc + rem_pc - need_pc < -MY_EPSILON
                     || fabs(yes_pc + rem_pc - need_pc) < MY_EPSILON));
    }

    /* Resolve if everyone voted already. */
    if (!resolve && fabs(rem_pc) < MY_EPSILON) {
      resolve = TRUE;
    }

    /* Resolve this vote if it has been around long enough. */
    if (!resolve && pvote->turn_count > 1) {
      resolve = TRUE;
    }

    /* Resolve this vote if everyone tries to abstain. */
    if (!resolve && fabs(base) < MY_EPSILON) {
      resolve = TRUE;
    }
  }

  log_debug("check_vote flags=%d need_pc=%0.2f yes_pc=%0.2f "
            "no_pc=%0.2f rem_pc=%0.2f base=%0.2f resolve=%d",
            flags, need_pc, yes_pc, no_pc, rem_pc, base, resolve);

  lsend_vote_update(NULL, pvote, num_voters);

  if (!resolve) {
    return;
  }

  passed = yes_pc - need_pc > MY_EPSILON;

  if (passed && flags & VCF_NODISSENT) {
    passed = fabs(no_pc) < MY_EPSILON;
  }

  if (vote_is_team_only(pvote)) {
    const struct connection *caller;

    /* TRANS: "Vote" as a process. Used as part of a sentence. */
    title = _("Teamvote");
    caller = vote_get_caller(pvote);
    callplr = conn_get_player(caller);
  } else {
    /* TRANS: "Vote" as a process. Used as part of a sentence. */
    title = _("Vote");
    callplr = NULL;
  }

  if (passed) {
    notify_team(callplr, NULL, E_VOTE_RESOLVED, ftc_vote_passed,
                /* TRANS: "[Vote|Teamvote] 3 \"proposed change\" is ..." */
                _("%s %d \"%s\" is passed %d to %d with "
                  "%d abstentions and %d who did not vote."),
                title, pvote->vote_no, pvote->cmdline, pvote->yes,
                pvote->no, pvote->abstain, num_voters - num_cast);
  } else {
    notify_team(callplr, NULL, E_VOTE_RESOLVED, ftc_vote_failed,
                /* TRANS: "[Vote|Teamvote] 3 \"proposed change\" failed ..." */
                _("%s %d \"%s\" failed with %d against, %d for, "
                  "%d abstentions and %d who did not vote."),
                title, pvote->vote_no, pvote->cmdline, pvote->no,
                pvote->yes, pvote->abstain, num_voters - num_cast);
  }

  lsend_vote_resolve(NULL, pvote, passed);

  vote_cast_list_iterate(pvote->votes_cast, pvc) {
    if (!(pconn = conn_by_number(pvc->conn_id))) {
      log_error("Got a vote from a lost connection");
      continue;
    } else if (!conn_can_vote(pconn, pvote)) {
      log_error("Got a vote from a non-voting connection");
      continue;
    }

    switch (pvc->vote_cast) {
    case VOTE_YES:
      notify_team(callplr, NULL, E_VOTE_RESOLVED, ftc_vote_yes,
                  _("%s %d: %s voted yes."),
                  title, pvote->vote_no, pconn->username);
      break;
    case VOTE_NO:
      notify_team(callplr, NULL, E_VOTE_RESOLVED, ftc_vote_no,
                  _("%s %d: %s voted no."),
                  title, pvote->vote_no, pconn->username);
      break;
    case VOTE_ABSTAIN:
      notify_team(callplr, NULL, E_VOTE_RESOLVED, ftc_vote_abstain,
                  _("%s %d: %s chose to abstain."),
                  title, pvote->vote_no, pconn->username);
      break;
    default:
      break;
    }
  } vote_cast_list_iterate_end;

  /* Remove the vote before executing the command because it's the
   * cause of many crashes due to the /cut command:
   *   - If the caller is the target.
   *   - If the target votes on this vote. */
  sz_strlcpy(cmdline, pvote->cmdline);
  remove_vote(pvote);

  if (passed) {
    handle_stdin_input(NULL, cmdline);
  }
}

/**********************************************************************//**
  Find the vote cast for the user id conn_id in a vote.
**************************************************************************/
static struct vote_cast *vote_cast_find(struct vote *pvote, int conn_id)
{
  if (!pvote) {
    return NULL;
  }

  vote_cast_list_iterate(pvote->votes_cast, pvc) {
    if (pvc->conn_id == conn_id) {
      return pvc;
    }
  } vote_cast_list_iterate_end;

  return NULL;
}

/**********************************************************************//**
  Return a new vote cast.
**************************************************************************/
static struct vote_cast *vote_cast_new(struct vote *pvote)
{
  struct vote_cast *pvc;

  if (!pvote) {
    return NULL;
  }

<<<<<<< HEAD
  pvc = static_cast<vote_cast*>(fc_malloc(sizeof(struct vote_cast)));
=======
  pvc = new vote_cast;
>>>>>>> ce8ee145
  pvc->conn_id = -1;
  pvc->vote_cast = VOTE_ABSTAIN;

  vote_cast_list_append(pvote->votes_cast, pvc);

  return pvc;
}

/**********************************************************************//**
  Remove a vote cast. This unlinks it and frees its memory.
**************************************************************************/
static void remove_vote_cast(struct vote *pvote, struct vote_cast *pvc)
{
  if (!pvote || !pvc) {
    return;
  }

  vote_cast_list_remove(pvote->votes_cast, pvc);
  free(pvc);
  check_vote(pvote);            /* Maybe can pass */
}

/**********************************************************************//**
  Make the given connection vote 'type' on 'pvote', and check the vote.
**************************************************************************/
void connection_vote(struct connection *pconn,
                     struct vote *pvote,
                     enum vote_type type)
{
  struct vote_cast *pvc;

  if (!conn_can_vote(pconn, pvote)) {
    return;
  }

  /* Try to find a previous vote */
  if ((pvc = vote_cast_find(pvote, pconn->id))) {
    pvc->vote_cast = type;
  } else if ((pvc = vote_cast_new(pvote))) {
    pvc->vote_cast = type;
    pvc->conn_id = pconn->id;
  } else {
    /* Must never happen */
    log_error("Failed to create a vote cast for connection %s.",
              pconn->username);
    return;
  }
  check_vote(pvote);
}

/**********************************************************************//**
  Cancel the votes of a lost or a detached connection.
**************************************************************************/
void cancel_connection_votes(struct connection *pconn)
{
  if (!pconn || !vote_list) {
    return;
  }

  remove_vote(get_vote_by_caller(pconn));

  vote_list_iterate(vote_list, pvote) {
    remove_vote_cast(pvote, vote_cast_find(pvote, pconn->id));
  } vote_list_iterate_end;
}

/**********************************************************************//**
  Initialize data structures used by this module.
**************************************************************************/
void voting_init(void)
{
  if (!vote_list) {
    vote_list = vote_list_new();
    vote_number_sequence = 0;
  }
}

/**********************************************************************//**
  Check running votes. This should be called every turn.
**************************************************************************/
void voting_turn(void)
{
  if (!vote_list) {
    log_error("voting_turn() called before voting_init()");
    return;
  }

  vote_list_iterate(vote_list, pvote) {
    pvote->turn_count++;
    check_vote(pvote);
  } vote_list_iterate_end;
}

/**********************************************************************//**
  Free all memory used by this module.
**************************************************************************/
void voting_free(void)
{
  clear_all_votes();
  if (vote_list) {
    vote_list_destroy(vote_list);
    vote_list = NULL;
  }
}

/**********************************************************************//**
  Fills the supplied buffer with a string describing the given vote. This
  includes the vote command line, the percent required to pass, and any
  special conditions.
**************************************************************************/
int describe_vote(struct vote *pvote, char *buf, int buflen)
{
  int ret = 0;

  /* NB We don't handle votes with multiple flags here. */

  if (pvote->flags & VCF_NODISSENT) {
    ret = fc_snprintf(buf, buflen,
        /* TRANS: Describing a new vote that can only pass
         * if there are no dissenting votes. */
        _("%s (needs %0.0f%% and no dissent)."),
        pvote->cmdline, MIN(100.0, pvote->need_pc * 100.0 + 1));
  } else {
    ret = fc_snprintf(buf, buflen,
        /* TRANS: Describing a new vote that can pass only if the
         * given percentage of players votes 'yes'. */
        _("%s (needs %0.0f%% in favor)."),
        pvote->cmdline, MIN(100.0, pvote->need_pc * 100.0 + 1));
  }

  return ret;
}

/**********************************************************************//**
  Handle a vote submit packet sent from a client. This is basically just
  a Wrapper around connection_vote().
**************************************************************************/
void handle_vote_submit(struct connection *pconn, int vote_no, int value)
{
  struct vote *pvote;
  enum vote_type type;

  log_debug("Got vote submit (%d %d) from %s.",
            vote_no, value, conn_description(pconn));

  pvote = get_vote_by_no(vote_no);
  if (pvote == NULL) {
    /* The client is out of synchronization: this vote is probably just
     * resolved or cancelled. Not an error, let's just ignore the packet. */
    log_verbose("Submit request for unknown vote_no %d from %s ignored.",
                vote_no, conn_description(pconn));
    return;
  }

  if (value == 1) {
    type = VOTE_YES;
  } else if (value == -1) {
    type = VOTE_NO;
  } else if (value == 0) {
    type = VOTE_ABSTAIN;
  } else {
    log_error("Invalid packet data for submit of vote %d "
              "from %s ignored.", vote_no, conn_description(pconn));
    return;
  }

  connection_vote(pconn, pvote, type);
}

/**********************************************************************//**
  Sends a packet_vote_new to pconn for every currently running votes.
**************************************************************************/
void send_running_votes(struct connection *pconn, bool only_team_votes)
{
  if (NULL == vote_list
      || vote_list_size(vote_list) < 1
      || NULL == pconn
      || (only_team_votes && NULL == conn_get_player(pconn))) {
    return;
  }

  log_debug("Sending %s running votes to %s.",
            only_team_votes ? "team" : "all", conn_description(pconn));

  connection_do_buffer(pconn);
  vote_list_iterate(vote_list, pvote) {
    if (vote_is_team_only(pvote)) {
      if (conn_can_see_vote(pconn, pvote)) {
        lsend_vote_new(pconn->self, pvote);
        lsend_vote_update(pconn->self, pvote, count_voters(pvote));
      }
    } else if (!only_team_votes) {
      lsend_vote_new(pconn->self, pvote);
      lsend_vote_update(pconn->self, pvote, count_voters(pvote));
    }
  } vote_list_iterate_end;
  connection_do_unbuffer(pconn);
}

/**********************************************************************//**
  Sends a packet_vote_remove to pconn for every currently running team vote
  'pconn' can see.
**************************************************************************/
void send_remove_team_votes(struct connection *pconn)
{
  if (NULL == vote_list
      || vote_list_size(vote_list) < 1
      || NULL == pconn
      || NULL == conn_get_player(pconn)) {
    return;
  }

  log_debug("Sending remove info of the team votes to %s.",
            conn_description(pconn));

  connection_do_buffer(pconn);
  vote_list_iterate(vote_list, pvote) {
    if (vote_is_team_only(pvote) && conn_can_see_vote(pconn, pvote)) {
      lsend_vote_remove(pconn->self, pvote);
    }
  } vote_list_iterate_end;
  connection_do_unbuffer(pconn);
}

/**********************************************************************//**
  Sends a packet_vote_update to every conn in dest. If dest is NULL, then
  sends to all established connections.
**************************************************************************/
void send_updated_vote_totals(struct conn_list *dest)
{
  int num_voters;

  if (vote_list == NULL || vote_list_size(vote_list) <= 0) {
    return;
  }

  log_debug("Sending updated vote totals to conn_list %p", dest);

  if (dest == NULL) {
    dest = game.est_connections;
  }

  conn_list_do_buffer(dest);
  vote_list_iterate(vote_list, pvote) {
    num_voters = count_voters(pvote);
    lsend_vote_update(dest, pvote, num_voters);
  } vote_list_iterate_end;
  conn_list_do_unbuffer(dest);
}

/**********************************************************************//**
  Returns the connection that called this vote.
**************************************************************************/
const struct connection *vote_get_caller(const struct vote *pvote)
{
  return conn_by_number(pvote->caller_id);
}<|MERGE_RESOLUTION|>--- conflicted
+++ resolved
@@ -350,11 +350,7 @@
   remove_vote(get_vote_by_caller(caller));
 
   /* Make a new vote */
-<<<<<<< HEAD
-  pvote = static_cast<vote*>(fc_malloc(sizeof(struct vote)));
-=======
   pvote = new vote;
->>>>>>> ce8ee145
   pvote->caller_id = caller->id;
   pvote->command_id = command_id;
   pcmd = command_by_number(command_id);
@@ -638,11 +634,7 @@
     return NULL;
   }
 
-<<<<<<< HEAD
-  pvc = static_cast<vote_cast*>(fc_malloc(sizeof(struct vote_cast)));
-=======
   pvc = new vote_cast;
->>>>>>> ce8ee145
   pvc->conn_id = -1;
   pvc->vote_cast = VOTE_ABSTAIN;
 
