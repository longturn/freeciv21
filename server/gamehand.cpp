--- conflicted
+++ resolved
@@ -852,11 +852,7 @@
 
     // Place nation specific start units (not role based!)
     i = 0;
-<<<<<<< HEAD
-    while (i < MAX_NUM_UNIT_LIST && NULL != nation->init_units[i]) {
-=======
-    while (nullptr != nation->init_units[i] && MAX_NUM_UNIT_LIST > i) {
->>>>>>> e9f5b020
+    while (i < MAX_NUM_UNIT_LIST && nullptr != nation->init_units[i]) {
       struct tile *rand_tile = find_dispersed_position(pplayer, ptile);
 
       if (place_starting_unit(rand_tile, pplayer, nation->init_units[i],
