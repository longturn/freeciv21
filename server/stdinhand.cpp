/*__            ___                 ***************************************
/   \          /   \          Copyright (c) 1996-2020 Freeciv21 and Freeciv
\_   \        /  __/          contributors. This file is part of Freeciv21.
 _\   \      /  /__     Freeciv21 is free software: you can redistribute it
 \___  \____/   __/    and/or modify it under the terms of the GNU  General
     \_       _/          Public License  as published by the Free Software
       | @ @  \_               Foundation, either version 3 of the  License,
       |                              or (at your option) any later version.
     _/     /\                  You should have received  a copy of the GNU
    /o)  (o/\ \_                General Public License along with Freeciv21.
    \_____/ /                     If not, see https://www.gnu.org/licenses/.
      \____/        ********************************************************/

#ifdef HAVE_CONFIG_H
#include <fc_config.h>
#endif

#include <stdarg.h>
#include <stdio.h>
#include <stdlib.h>
#include <string.h>

// Qt
#include <QCoreApplication>
#include <QRegularExpression>

#include <readline/readline.h>

/* utility */
#include "astring.h"
#include "bitvector.h"
#include "fciconv.h"
#include "fcintl.h"
#include "log.h"
#include "rand.h"
#include "registry.h"
#include "section_file.h"
#include "string_vector.h"
#include "support.h" /* fc__attribute, bool type, etc. */
#include "timing.h"

/* common */
#include "capability.h"
#include "events.h"
#include "fc_types.h" /* LINE_BREAK */
#include "featured_text.h"
#include "game.h"
#include "map.h"
#include "mapimg.h"
#include "packets.h"
#include "player.h"
#include "research.h"
#include "rgbcolor.h"
#include "unitlist.h"
#include "version.h"

/* server */
#include "aiiface.h"
#include "citytools.h"
#include "connecthand.h"
#include "diplhand.h"
#include "gamehand.h"
#include "mapgen.h"
#include "maphand.h"
#include "meta.h"
#include "notify.h"
#include "plrhand.h"
#include "report.h"
#include "ruleset.h"
#include "sanitycheck.h"
#include "score.h"
#include "sernet.h"
#include "settings.h"
#include "srv_log.h"
#include "srv_main.h"
#include "techtools.h"
#include "voting.h"

/* server/savegame */
#include "savemain.h"

/* server/scripting */
#include "script_fcdb.h"
#include "script_server.h"

/* ai */
#include "difficulty.h"
#include "handicaps.h"

#include "stdinhand.h"

#define OPTION_NAME_SPACE 25

static enum cmdlevel default_access_level = ALLOW_BASIC;
static enum cmdlevel first_access_level = ALLOW_BASIC;

typedef QHash<QString, time_t> kickhash;
Q_GLOBAL_STATIC(kickhash, kick_table_by_addr)
Q_GLOBAL_STATIC(kickhash, kick_table_by_user)

static bool cut_client_connection(struct connection *caller, char *name,
                                  bool check);
static bool show_help(struct connection *caller, char *arg);
static bool show_list(struct connection *caller, char *arg);
static void show_colors(struct connection *caller);
static bool set_ai_level_named(struct connection *caller, const char *name,
                               const char *level_name, bool check);
static bool set_ai_level(struct connection *caller, const char *name,
                         enum ai_level level, bool check);
static bool away_command(struct connection *caller, bool check);
static bool set_rulesetdir(struct connection *caller, char *str, bool check,
                           int read_recursion);
static bool show_command(struct connection *caller, char *str, bool check);
static bool show_settings(struct connection *caller,
                          enum command_id called_as, char *str, bool check);
static void show_settings_one(struct connection *caller, enum command_id cmd,
                              struct setting *pset);
static void show_ruleset_info(struct connection *caller, enum command_id cmd,
                              bool check, int read_recursion);
static void show_mapimg(struct connection *caller, enum command_id cmd);
static bool set_command(struct connection *caller, char *str, bool check);

static bool create_command(struct connection *caller, const char *str,
                           bool check);
static bool end_command(struct connection *caller, char *str, bool check);
static bool surrender_command(struct connection *caller, char *str,
                              bool check);
static bool handle_stdin_input_real(struct connection *caller, char *str,
                                    bool check, int read_recursion);
static bool read_init_script_real(struct connection *caller,
                                  const char *script_filename,
                                  bool from_cmdline, bool check,
                                  int read_recursion);
static bool reset_command(struct connection *caller, char *arg, bool check,
                          int read_recursion);
static bool default_command(struct connection *caller, char *arg,
                            bool check);
static bool lua_command(struct connection *caller, char *arg, bool check,
                        int read_recursion);
static bool kick_command(struct connection *caller, char *name, bool check);
static bool delegate_command(struct connection *caller, char *arg,
                             bool check);
static const char *delegate_player_str(struct player *pplayer,
                                       bool observer);
static bool aicmd_command(struct connection *caller, char *arg, bool check);
static bool fcdb_command(struct connection *caller, char *arg, bool check);
static const char *fcdb_accessor(int i);
static char setting_status(struct connection *caller,
                           const struct setting *pset);
static bool player_name_check(const char *name, char *buf, size_t buflen);
static bool playercolor_command(struct connection *caller, char *str,
                                bool check);
static bool playernation_command(struct connection *caller, char *str,
                                 bool check);
static bool mapimg_command(struct connection *caller, char *arg, bool check);
static const char *mapimg_accessor(int i);

static void show_delegations(struct connection *caller);

static const char horiz_line[] = "------------------------------------------"
                                 "------------------------------------";

static void remove_quotes(QStringList &str)
{
  for (QString &a : str) {
    a = a.remove(QChar('\"'));
  }
}

/**********************************************************************/ /**
   Are we operating under a restricted security regime?  For now
   this does not do much.
 **************************************************************************/
static bool is_restricted(struct connection *caller)
{
  return (caller && caller->access_level != ALLOW_HACK);
}

/**********************************************************************/ /**
   Check the player name. Returns TRUE if the player name is valid else
   an error message is saved in 'buf'.
 **************************************************************************/
static bool player_name_check(const char *name, char *buf, size_t buflen)
{
  size_t len = qstrlen(name);

  if (len == 0) {
    fc_snprintf(buf, buflen, _("Can't use an empty name."));
    return FALSE;
  } else if (len > MAX_LEN_NAME - 1) {
    fc_snprintf(buf, buflen, _("That name exceeds the maximum of %d chars."),
                MAX_LEN_NAME - 1);
    return FALSE;
  } else if (fc_strcasecmp(name, ANON_PLAYER_NAME) == 0
             || fc_strcasecmp(name, "Observer") == 0) {
    fc_snprintf(buf, buflen, _("That name is not allowed."));
    /* "Observer" used to be illegal and we keep it that way for now. */
    /* FIXME: This disallows anonymous player name as it appears in English,
     * but not one in any other language that the user may see. */
    return FALSE;
  }

  return TRUE;
}

/**********************************************************************/ /**
   Convert a named command into an id.
   If accept_ambiguity is true, return the first command in the
   enum list which matches, else return CMD_AMBIGUOUS on ambiguity.
   (This is a trick to allow ambiguity to be handled in a flexible way
   without importing notify_player() messages inside this routine - rp)
 **************************************************************************/
static enum command_id command_named(const char *token,
                                     bool accept_ambiguity)
{
  enum m_pre_result result;
  int ind;

  result = match_prefix(command_name_by_number, CMD_NUM, 0, fc_strncasecmp,
                        NULL, token, &ind);

  if (result < M_PRE_AMBIGUOUS) {
    return command_id(ind);
  } else if (result == M_PRE_AMBIGUOUS) {
    return accept_ambiguity ? command_id(ind) : CMD_AMBIGUOUS;
  } else {
    return CMD_UNRECOGNIZED;
  }
}

/**********************************************************************/ /**
   Initialize stuff related to this code module.
 **************************************************************************/
void stdinhand_init(void) {}

/**********************************************************************/ /**
   Update stuff every turn that is related to this code module. Run this
   on turn end.
 **************************************************************************/
void stdinhand_turn(void)
{ /* Nothing at the moment. */
}

/**********************************************************************/ /**
   Deinitialize stuff related to this code module.
 **************************************************************************/
void stdinhand_free(void)
{
  kick_table_by_addr->clear();
  kick_table_by_user->clear();
}

/**********************************************************************/ /**
   Whether the caller can use the specified command. caller == NULL means
   console.
 **************************************************************************/
static bool may_use(struct connection *caller, enum command_id cmd)
{
  if (!caller) {
    return TRUE; /* on the console, everything is allowed */
  }
  return (caller->access_level >= command_level(command_by_number(cmd)));
}

/**********************************************************************/ /**
   Whether the caller cannot use any commands at all.
   caller == NULL means console.
 **************************************************************************/
static bool may_use_nothing(struct connection *caller)
{
  if (!caller) {
    return FALSE; /* on the console, everything is allowed */
  }
  return (ALLOW_NONE == conn_get_access(caller));
}

/**********************************************************************/ /**
   Return the status of the setting (changeable, locked, fixed).
   caller == NULL means console.
 **************************************************************************/
static char setting_status(struct connection *caller,
                           const struct setting *pset)
{
  /* first check for a ruleset lock as this is included in
   * setting_is_changeable() */
  if (setting_locked(pset)) {
    /* setting is locked by the ruleset */
    return '!';
  }

  if (setting_is_changeable(pset, caller, NULL, 0)) {
    /* setting can be changed */
    return '+';
  }

  /* setting is fixed */
  return ' ';
}

/**********************************************************************/ /**
   feedback related to server commands
   caller == NULL means console.
   No longer duplicate all output to console.

   This lowlevel function takes a single line; prefix is prepended to line.
 **************************************************************************/
static void cmd_reply_line(enum command_id cmd, struct connection *caller,
                           enum rfc_status rfc_status, const char *prefix,
                           const char *line)
{
  const char *cmdname = cmd < CMD_NUM
                            ? command_name_by_number(cmd)
                            : cmd == CMD_AMBIGUOUS
                                  /* TRANS: ambiguous command */
                                  ? _("(ambiguous)")
                                  : cmd == CMD_UNRECOGNIZED
                                        /* TRANS: unrecognized command */
                                        ? _("(unknown)")
                                        : "(?!?)"; /* this case is a bug! */

  if (caller) {
    notify_conn(caller->self, NULL, E_SETTING, ftc_command, "/%s: %s%s",
                cmdname, prefix, line);
    /* cc: to the console - testing has proved it's too verbose - rp
    con_write(rfc_status, "%s/%s: %s%s", caller->name, cmdname, prefix,
    line);
    */
  } else {
    con_write(rfc_status, "%s%s", prefix, line);
  }

  if (rfc_status == C_OK) {
    struct packet_chat_msg packet;

    package_event(&packet, NULL, E_SETTING, ftc_server, "%s", line);
    conn_list_iterate(game.est_connections, pconn)
    {
      /* Do not tell caller, since he was told above! */
      if (caller != pconn) {
        send_packet_chat_msg(pconn, &packet);
      }
    }
    conn_list_iterate_end;
    event_cache_add_for_all(&packet);

    if (NULL != caller) {
      /* Echo to the console. */
      qInfo("%s", line);
    }
  }
}

/**********************************************************************/ /**
   va_list version which allow embedded newlines, and each line is sent
   separately. 'prefix' is prepended to every line _after_ the first line.
 **************************************************************************/
static void vcmd_reply_prefix(enum command_id cmd, struct connection *caller,
                              enum rfc_status rfc_status, const char *prefix,
                              const char *format, va_list ap)
{
  char buf[4096];
  char *c0, *c1;

  fc_vsnprintf(buf, sizeof(buf), format, ap);

  c0 = buf;
  while ((c1 = strstr(c0, "\n"))) {
    *c1 = '\0';
    cmd_reply_line(cmd, caller, rfc_status, (c0 == buf ? "" : prefix), c0);
    c0 = c1 + 1;
  }

  cmd_reply_line(cmd, caller, rfc_status, (c0 == buf ? "" : prefix), c0);
}

/**********************************************************************/ /**
   var-args version of above
   duplicate declaration required for attribute to work...
 **************************************************************************/
static void cmd_reply_prefix(enum command_id cmd, struct connection *caller,
                             enum rfc_status rfc_status, const char *prefix,
                             const char *format, ...)
    fc__attribute((__format__(__printf__, 5, 6)));
static void cmd_reply_prefix(enum command_id cmd, struct connection *caller,
                             enum rfc_status rfc_status, const char *prefix,
                             const char *format, ...)
{
  va_list ap;
  va_start(ap, format);
  vcmd_reply_prefix(cmd, caller, rfc_status, prefix, format, ap);
  va_end(ap);
}

/**********************************************************************/ /**
   var-args version as above, no prefix
 **************************************************************************/
void cmd_reply(enum command_id cmd, struct connection *caller,
               enum rfc_status rfc_status, const char *format, ...)
{
  va_list ap;
  va_start(ap, format);
  vcmd_reply_prefix(cmd, caller, rfc_status, "", format, ap);
  va_end(ap);
}

/**********************************************************************/ /**
   Command specific argument parsing has detected that player argument
   is invalid. This function is common handling for that situation.
 **************************************************************************/
static void cmd_reply_no_such_player(enum command_id cmd,
                                     struct connection *caller,
                                     const char *name,
                                     enum m_pre_result match_result)
{
  switch (match_result) {
  case M_PRE_EMPTY:
    cmd_reply(cmd, caller, C_SYNTAX,
              _("Name is empty, so cannot be a player."));
    break;
  case M_PRE_LONG:
    cmd_reply(cmd, caller, C_SYNTAX,
              _("Name is too long, so cannot be a player."));
    break;
  case M_PRE_AMBIGUOUS:
    cmd_reply(cmd, caller, C_FAIL,
              _("Player name prefix '%s' is ambiguous."), name);
    break;
  case M_PRE_FAIL:
    cmd_reply(cmd, caller, C_FAIL, _("No player by the name of '%s'."),
              name);
    break;
  default:
    cmd_reply(cmd, caller, C_FAIL,
              _("Unexpected match_result %d (%s) for '%s'."), match_result,
              _(m_pre_description(match_result)), name);
    qCritical("Unexpected match_result %d (%s) for '%s'.", match_result,
              m_pre_description(match_result), name);
  }
}

/**********************************************************************/ /**
   Command specific argument parsing has detected that connection argument
   is invalid. This function is common handling for that situation.
 **************************************************************************/
static void cmd_reply_no_such_conn(enum command_id cmd,
                                   struct connection *caller,
                                   const char *name,
                                   enum m_pre_result match_result)
{
  switch (match_result) {
  case M_PRE_EMPTY:
    cmd_reply(cmd, caller, C_SYNTAX,
              _("Name is empty, so cannot be a connection."));
    break;
  case M_PRE_LONG:
    cmd_reply(cmd, caller, C_SYNTAX,
              _("Name is too long, so cannot be a connection."));
    break;
  case M_PRE_AMBIGUOUS:
    cmd_reply(cmd, caller, C_FAIL,
              _("Connection name prefix '%s' is ambiguous."), name);
    break;
  case M_PRE_FAIL:
    cmd_reply(cmd, caller, C_FAIL, _("No connection by the name of '%s'."),
              name);
    break;
  default:
    cmd_reply(cmd, caller, C_FAIL,
              _("Unexpected match_result %d (%s) for '%s'."), match_result,
              _(m_pre_description(match_result)), name);
    qCritical("Unexpected match_result %d (%s) for '%s'.", match_result,
              m_pre_description(match_result), name);
  }
}

/**********************************************************************/ /**
   Start sending game info to metaserver.
 **************************************************************************/
static void open_metaserver_connection(struct connection *caller,
                                       bool persistent)
{
  server_open_meta(persistent);
  if (send_server_info_to_metaserver(META_INFO)) {
    cmd_reply(CMD_METACONN, caller, C_OK,
              _("Open metaserver connection to [%s]."),
              qUtf8Printable(meta_addr_port()));
  }
}

/**********************************************************************/ /**
   Stop sending game info to metaserver.
 **************************************************************************/
static void close_metaserver_connection(struct connection *caller)
{
  if (send_server_info_to_metaserver(META_GOODBYE)) {
    server_close_meta();
    cmd_reply(CMD_METACONN, caller, C_OK,
              _("Close metaserver connection to [%s]."),
              qUtf8Printable(meta_addr_port()));
  }
}

/**********************************************************************/ /**
   Handle metaconnection command.
 **************************************************************************/
static bool metaconnection_command(struct connection *caller, char *arg,
                                   bool check)
{
  bool persistent = FALSE;

  if ((*arg == '\0') || (!strcmp(arg, "?"))) {
    if (is_metaserver_open()) {
      cmd_reply(CMD_METACONN, caller, C_COMMENT,
                _("Metaserver connection is open."));
    } else {
      cmd_reply(CMD_METACONN, caller, C_COMMENT,
                _("Metaserver connection is closed."));
    }
    return TRUE;
  }

  if (!fc_strcasecmp(arg, "p") || !fc_strcasecmp(arg, "persistent")) {
    persistent = TRUE;
  }

  if (persistent || !fc_strcasecmp(arg, "u") || !fc_strcasecmp(arg, "up")) {
    if (!is_metaserver_open()) {
      if (!check) {
        open_metaserver_connection(caller, persistent);
      }
    } else {
      cmd_reply(CMD_METACONN, caller, C_METAERROR,
                _("Metaserver connection is already open."));
      return FALSE;
    }
  } else if (!fc_strcasecmp(arg, "d") || !fc_strcasecmp(arg, "down")) {
    if (is_metaserver_open()) {
      if (!check) {
        close_metaserver_connection(caller);
      }
    } else {
      cmd_reply(CMD_METACONN, caller, C_METAERROR,
                _("Metaserver connection is already closed."));
      return FALSE;
    }
  } else {
    cmd_reply(CMD_METACONN, caller, C_METAERROR,
              _("Argument must be 'u', 'up', 'd', 'down', 'p', "
                "'persistent', or '?'."));
    return FALSE;
  }
  return TRUE;
}

/**********************************************************************/ /**
   Handle metapatches command.
 **************************************************************************/
static bool metapatches_command(struct connection *caller, char *arg,
                                bool check)
{
  if (check) {
    return TRUE;
  }

  set_meta_patches_string(arg);

  if (is_metaserver_open()) {
    send_server_info_to_metaserver(META_INFO);
    cmd_reply(CMD_METAPATCHES, caller, C_OK,
              _("Metaserver patches string set to '%s'."), arg);
  } else {
    cmd_reply(CMD_METAPATCHES, caller, C_OK,
              _("Metaserver patches string set to '%s', "
                "not reporting to metaserver."),
              arg);
  }

  return TRUE;
}

/**********************************************************************/ /**
   Handle metamessage command.
 **************************************************************************/
static bool metamessage_command(struct connection *caller, char *arg,
                                bool check)
{
  struct setting *pset;

  if (check) {
    return TRUE;
  }

  set_user_meta_message_string(arg);
  if (is_metaserver_open()) {
    send_server_info_to_metaserver(META_INFO);
    cmd_reply(CMD_METAMESSAGE, caller, C_OK,
              _("Metaserver message string set to '%s'."), arg);
  } else {
    cmd_reply(CMD_METAMESSAGE, caller, C_OK,
              _("Metaserver message string set to '%s', "
                "not reporting to metaserver."),
              arg);
  }

  /* Metamessage is also a setting. */
  pset = setting_by_name("metamessage");
  setting_changed(pset);
  send_server_setting(NULL, pset);

  return TRUE;
}

/**********************************************************************/ /**
   Handle metaserver command.
 **************************************************************************/
static bool metaserver_command(struct connection *caller, char *arg,
                               bool check)
{
  if (check) {
    return TRUE;
  }
  close_metaserver_connection(caller);

  srvarg.metaserver_addr = QString::fromUtf8(arg);

  cmd_reply(CMD_METASERVER, caller, C_OK, _("Metaserver is now [%s]."),
            qUtf8Printable(meta_addr_port()));
  return TRUE;
}

/**********************************************************************/ /**
   Returns the serverid
 **************************************************************************/
static bool show_serverid(struct connection *caller, char *arg)
{
  cmd_reply(CMD_SRVID, caller, C_COMMENT, _("Server id: %s"),
            qUtf8Printable(srvarg.serverid));

  return TRUE;
}

/**********************************************************************/ /**
   For command "save foo";
   Save the game, with filename=arg, provided server state is ok.
 **************************************************************************/
static bool save_command(struct connection *caller, char *arg, bool check)
{
  if (is_restricted(caller)) {
    cmd_reply(CMD_SAVE, caller, C_FAIL,
              _("You cannot save games manually on this server."));
    return FALSE;
  }
  if (!check) {
    save_game(arg, "User request", FALSE);
  }
  return TRUE;
}

/**********************************************************************/ /**
   For command "scensave foo";
   Save the game, with filename=arg, provided server state is ok.
 **************************************************************************/
static bool scensave_command(struct connection *caller, char *arg,
                             bool check)
{
  if (is_restricted(caller)) {
    cmd_reply(CMD_SAVE, caller, C_FAIL,
              _("You cannot save games manually on this server."));
    return FALSE;
  }
  if (!check) {
    save_game(arg, "Scenario", TRUE);
  }
  return TRUE;
}

/**********************************************************************/ /**
   Handle ai player ai toggling.
 **************************************************************************/
void toggle_ai_player_direct(struct connection *caller,
                             struct player *pplayer)
{
  fc_assert_ret(pplayer != NULL);

  if (is_human(pplayer)) {
    cmd_reply(CMD_AITOGGLE, caller, C_OK, _("%s is now under AI control."),
              player_name(pplayer));
    player_set_to_ai_mode(pplayer,
                          !ai_level_is_valid(pplayer->ai_common.skill_level)
                              ? ai_level(game.info.skill_level)
                              : ai_level(pplayer->ai_common.skill_level));
    fc_assert(is_ai(pplayer));
  } else {
    cmd_reply(CMD_AITOGGLE, caller, C_OK,
              _("%s is now under human control."), player_name(pplayer));
    player_set_under_human_control(pplayer);
    fc_assert(is_human(pplayer));
  }
}

/**********************************************************************/ /**
   Handle aitoggle command.
 **************************************************************************/
static bool toggle_ai_command(struct connection *caller, char *arg,
                              bool check)
{
  enum m_pre_result match_result;
  struct player *pplayer;

  pplayer = player_by_name_prefix(arg, &match_result);

  if (!pplayer) {
    cmd_reply_no_such_player(CMD_AITOGGLE, caller, arg, match_result);
    return FALSE;
  } else if (!check) {
    toggle_ai_player_direct(caller, pplayer);
    send_player_info_c(pplayer, game.est_connections);
  }
  return TRUE;
}

/**********************************************************************/ /**
   Creates a named AI player. The function can be called before the start
   of the game (see creat_command_pregame()) and for a running game
   (see creat_command_newcomer(). In the later case, first free player slots
   are used before the slots of dead players are (re)used.
 **************************************************************************/
static bool create_command(struct connection *caller, const char *str,
                           bool check)
{
  enum rfc_status status;
  char buf[MAX_LEN_CONSOLE_LINE];

  /* 2 legal arguments, and extra space for stuffing illegal part */
  QStringList arg;
  const char *ai_type_name;

  sz_strlcpy(buf, str);
  arg = QString(buf).split(
      QRegularExpression("\\s+(?=([^\"]*\"[^\"]*\")*[^\"]*$)"));

  if (arg.count() == 1) {
    ai_type_name = default_ai_type_name();
  } else if (arg.count() == 2) {
    ai_type_name = qUtf8Printable(arg.at(1));
  } else {
    cmd_reply(CMD_CREATE, caller, C_SYNTAX,
              _("Wrong number of arguments to create command."));
    return FALSE;
  }

  if (game_was_started()) {
    status = create_command_newcomer(qUtf8Printable(arg.at(0)), ai_type_name,
                                     check, NULL, NULL, buf, sizeof(buf));
  } else {
    status = create_command_pregame(qUtf8Printable(arg.at(0)), ai_type_name,
                                    check, NULL, buf, sizeof(buf));
  }

  if (status != C_OK) {
    /* No player created. */
    cmd_reply(CMD_CREATE, caller, status, "%s", buf);
    return FALSE;
  }

  if (strlen(buf) > 0) {
    /* Send a notification. */
    cmd_reply(CMD_CREATE, caller, C_OK, "%s", buf);
  }

  return TRUE;
}

/**********************************************************************/ /**
   Try to add a player to a running game in the following order:

   1. Try to reuse the slot of a dead player with the username 'name'.
   2. Try to reuse the slot of a dead player.
   3. Try to use an empty player slot.

   If 'pnation' is defined this nation is used for the new player.
 **************************************************************************/
enum rfc_status create_command_newcomer(const char *name, const char *ai,
                                        bool check,
                                        struct nation_type *pnation,
                                        struct player **newplayer, char *buf,
                                        size_t buflen)
{
  struct player *pplayer = NULL;
  struct research *presearch;
  bool new_slot = FALSE;

  /* Check player name. */
  if (!player_name_check(name, buf, buflen)) {
    return C_SYNTAX;
  }

  /* Check first if we can replace a player with
   * [1a] - the same username. */
  pplayer = player_by_user(name);
  if (pplayer && pplayer->is_alive) {
    fc_snprintf(buf, buflen,
                _("A living user already exists by that name."));
    return C_BOUNCE;
  }

  /* [1b] - the same player name. */
  pplayer = player_by_name(name);
  if (pplayer && pplayer->is_alive) {
    fc_snprintf(buf, buflen,
                _("A living player already exists by that name."));
    return C_BOUNCE;
  }

  if (pnation) {
    if (!nation_is_in_current_set(pnation)) {
      fc_snprintf(buf, buflen,
                  _("Can't create player, requested nation %s not in "
                    "current nation set."),
                  nation_plural_translation(pnation));
      return C_FAIL;
    }
    players_iterate(aplayer)
    {
      if (0 > nations_match(pnation, nation_of_player(aplayer), FALSE)) {
        fc_snprintf(buf, buflen,
                    _("Can't create players, nation %s conflicts with %s."),
                    nation_plural_for_player(aplayer),
                    nation_plural_for_player(pplayer));
        return C_FAIL;
      }
    }
    players_iterate_end;
  } else {
    /* Try to find a nation. */
    pnation = pick_a_nation(NULL, FALSE, TRUE, NOT_A_BARBARIAN);
    if (pnation == NO_NATION_SELECTED) {
      fc_snprintf(buf, buflen,
                  _("Can't create players, no nations available."));
      return C_FAIL;
    }
  }

  if (check) {
    /* All code below will change the game state. */

    /* Return an empty string. */
    buf[0] = '\0';

    return C_OK;
  }

  if (pplayer) {
    /* [1] Replace a player. 'pplayer' was set above. */
    fc_snprintf(buf, buflen,
                _("%s is replacing dead player %s as an AI-controlled "
                  "player."),
                name, player_name(pplayer));
    /* remove player and thus free a player slot */
    server_remove_player(pplayer);
    pplayer = NULL;
  } else if (player_count() == player_slot_count()) {
    /* [2] All player slots are used; try to remove a dead player. */
    players_iterate(aplayer)
    {
      if (!aplayer->is_alive) {
        fc_snprintf(buf, buflen,
                    _("%s is replacing dead player %s as an AI-controlled "
                      "player."),
                    name, player_name(aplayer));
        /* remove player and thus free a player slot */
        server_remove_player(aplayer);
      }
    }
    players_iterate_end;
  } else {
    /* [3] An empty player slot must be used for the new player. */
    new_slot = TRUE;
  }

  if (new_slot) {
    if (normal_player_count() == game.server.max_players) {

      fc_assert(game.server.max_players < MAX_NUM_PLAYERS);

      game.server.max_players++;
      log_debug("Increased 'maxplayers' for creation of a new player.");
    }
  }

  /* Create the new player. */
  pplayer = server_create_player(-1, ai, NULL, FALSE);
  if (!pplayer) {
    fc_snprintf(buf, buflen, _("Failed to create new player %s."), name);
    return C_FAIL;
  }

  if (new_slot) {
    /* 'buf' must be set if a new player slot is used. */
    fc_snprintf(buf, buflen, _("New player %s created."), name);
  }

  /* We have a player; now initialise all needed data. */
  (void) aifill(game.info.aifill);

  /* Initialise player. */
  server_player_init(pplayer, TRUE, TRUE);

  player_nation_defaults(pplayer, pnation, FALSE);
  pplayer->government = pplayer->target_government =
      init_government_of_nation(pnation);
  /* Find a color for the new player. */
  assign_player_colors();

  /* TRANS: keep one space at the beginning of the string. */
  cat_snprintf(buf, buflen, _(" Nation of the new player: %s."),
               nation_rule_name(pnation));

  presearch = research_get(pplayer);
  init_tech(presearch, TRUE);
  give_initial_techs(presearch, 0);

  server_player_set_name(pplayer, name);
  sz_strlcpy(pplayer->username, _(ANON_USER_NAME));
  pplayer->unassigned_user = TRUE;

  pplayer->was_created = TRUE; /* must use /remove explicitly to remove */
  set_as_ai(pplayer);
  set_ai_level_directer(pplayer, ai_level(game.info.skill_level));

  CALL_PLR_AI_FUNC(gained_control, pplayer, pplayer);

  send_player_info_c(pplayer, NULL);
  /* Send updated diplstate information to all players. */
  send_player_diplstate_c(NULL, NULL);
  /* Send research info after player info, else the client will complain
   * about invalid team. */
  send_research_info(presearch, NULL);
  (void) send_server_info_to_metaserver(META_INFO);

  if (newplayer != NULL) {
    *newplayer = pplayer;
  }
  return C_OK;
}

/**********************************************************************/ /**
   Create player in pregame.
 **************************************************************************/
enum rfc_status create_command_pregame(const char *name, const char *ai,
                                       bool check, struct player **newplayer,
                                       char *buf, size_t buflen)
{
  char leader_name[MAX_LEN_NAME]; /* Must be in whole function scope */
  struct player *pplayer = NULL;
  bool rand_name = FALSE;

  if (name[0] == '\0') {
    int filled = 1;

    do {
      fc_snprintf(leader_name, sizeof(leader_name), "%s*%d", ai, filled++);
    } while (player_by_name(leader_name));

    name = leader_name;
    rand_name = TRUE;
  }

  if (!player_name_check(name, buf, buflen)) {
    return C_SYNTAX;
  }

  if (NULL != player_by_name(name)) {
    fc_snprintf(buf, buflen, _("A player already exists by that name."));
    return C_BOUNCE;
  }
  if (NULL != player_by_user(name)) {
    fc_snprintf(buf, buflen, _("A user already exists by that name."));
    return C_BOUNCE;
  }

  /* Search for first uncontrolled player */
  pplayer = find_uncontrolled_player();

  if (NULL == pplayer) {
    /* Check that we are not going over max players setting */
    if (normal_player_count() >= game.server.max_players) {
      fc_snprintf(buf, buflen, _("Can't add more players, server is full."));
      return C_FAIL;
    }
    /* Check that we have nations available */
    if (normal_player_count() >= server.playable_nations) {
      if (nation_set_count() > 1) {
        fc_snprintf(buf, buflen,
                    _("Can't add more players, not enough playable nations "
                      "in current nation set (see 'nationset' setting)."));
      } else {
        fc_snprintf(
            buf, buflen,
            _("Can't add more players, not enough playable nations."));
      }
      return C_FAIL;
    }
  }

  if (pplayer) {
    struct ai_type *ait = ai_type_by_name(ai);

    if (ait == NULL) {
      fc_snprintf(buf, buflen, _("There is no AI type %s."), ai);
      return C_FAIL;
    }
  }

  if (check) {
    /* All code below will change the game state. */

    /* Return an empty string. */
    buf[0] = '\0';

    return C_OK;
  }

  if (pplayer) {
    fc_snprintf(buf, buflen,
                /* TRANS: <name> replacing <name> ... */
                _("%s replacing %s as an AI-controlled player."), name,
                player_name(pplayer));

    team_remove_player(pplayer);
    pplayer->ai = ai_type_by_name(ai);
  } else {
    /* add new player */
    pplayer = server_create_player(-1, ai, NULL, FALSE);
    /* pregame so no need to assign_player_colors() */
    if (!pplayer) {
      fc_snprintf(buf, buflen, _("Failed to create new player %s."), name);
      return C_GENFAIL;
    }

    fc_snprintf(buf, buflen,
                _("%s has been added as an AI-controlled player (%s)."),
                name, ai_name(pplayer->ai));
  }
  server_player_init(pplayer, FALSE, TRUE);

  server_player_set_name(pplayer, name);
  sz_strlcpy(pplayer->username, _(ANON_USER_NAME));
  pplayer->unassigned_user = TRUE;

  pplayer->was_created = TRUE; /* must use /remove explicitly to remove */
  pplayer->random_name = rand_name;
  set_as_ai(pplayer);
  set_ai_level_directer(pplayer, ai_level(game.info.skill_level));
  CALL_PLR_AI_FUNC(gained_control, pplayer, pplayer);
  send_player_info_c(pplayer, game.est_connections);

  (void) aifill(game.info.aifill);
  reset_all_start_commands(TRUE);
  (void) send_server_info_to_metaserver(META_INFO);

  if (newplayer != NULL) {
    *newplayer = pplayer;
  }
  return C_OK;
}

/**********************************************************************/ /**
   Handle remove command.
 **************************************************************************/
static bool remove_player_command(struct connection *caller, char *arg,
                                  bool check)
{
  enum m_pre_result match_result;
  struct player *pplayer;
  char name[MAX_LEN_NAME];

  pplayer = player_by_name_prefix(arg, &match_result);

  if (NULL == pplayer) {
    cmd_reply_no_such_player(CMD_REMOVE, caller, arg, match_result);
    return FALSE;
  }

  if (game_was_started() && caller && caller->access_level < ALLOW_ADMIN) {
    cmd_reply(CMD_REMOVE, caller, C_FAIL,
              _("Command level '%s' or greater needed to remove a player "
                "once the game has started."),
              cmdlevel_name(ALLOW_ADMIN));
    return FALSE;
  }
  if (check) {
    return TRUE;
  }

  sz_strlcpy(name, player_name(pplayer));
  server_remove_player(pplayer);
  if (!caller || caller->used) { /* may have removed self */
    cmd_reply(CMD_REMOVE, caller, C_OK,
              _("Removed player %s from the game."), name);
  }
  (void) aifill(game.info.aifill);
  return TRUE;
}

/**********************************************************************/ /**
   Main entry point for the read command.
 **************************************************************************/
static bool read_command(struct connection *caller, char *arg, bool check,
                         int read_recursion)
{
  return read_init_script_real(caller, arg, FALSE, check, read_recursion);
}

/**********************************************************************/ /**
   Main entry point for reading an init script.
 **************************************************************************/
bool read_init_script(struct connection *caller, const char *script_filename,
                      bool from_cmdline, bool check)
{
  return read_init_script_real(caller, script_filename, from_cmdline, check,
                               0);
}

/**********************************************************************/ /**
   Returns FALSE iff there was an error.

   Security: We will look for a file with mandatory extension '.serv',
   and on public servers we will not look outside the data directories.
   As long as the user cannot create files with arbitrary names in the
   root of the data directories, this should ensure that we will not be
   tricked into loading non-approved content. The script is read with the
   permissions of the caller, so it will in any case not lead to elevated
   permissions unless there are other bugs.
 **************************************************************************/
static bool read_init_script_real(struct connection *caller,
                                  const char *script_filename,
                                  bool from_cmdline, bool check,
                                  int read_recursion)
{
  FILE *script_file;
  const char extension[] = ".serv";
  char serv_filename[strlen(extension) + qstrlen(script_filename) + 2];
  char tilde_filename[4096];
  const char *real_filename;

  /* check recursion depth */
  if (read_recursion > GAME_MAX_READ_RECURSION) {
    qCritical("Error: recursive calls to read!");
    return FALSE;
  }

  /* abuse real_filename to find if we already have a .serv extension */
  real_filename = script_filename + qstrlen(script_filename)
                  - MIN(strlen(extension), qstrlen(script_filename));
  if (strcmp(real_filename, extension) != 0) {
    fc_snprintf(serv_filename, sizeof(serv_filename), "%s%s",
                script_filename, extension);
  } else {
    sz_strlcpy(serv_filename, script_filename);
  }

  if (is_restricted(caller) && !from_cmdline) {
    if (!is_safe_filename(serv_filename)) {
      cmd_reply(CMD_READ_SCRIPT, caller, C_FAIL,
                _("Name \"%s\" disallowed for security reasons."),
                serv_filename);
      return FALSE;
    }
    sz_strlcpy(tilde_filename, serv_filename);
  } else {
    interpret_tilde(tilde_filename, sizeof(tilde_filename), serv_filename);
  }

  real_filename = fileinfoname(get_data_dirs(), tilde_filename);
  if (!real_filename) {
    if (is_restricted(caller) && !from_cmdline) {
      cmd_reply(CMD_READ_SCRIPT, caller, C_FAIL,
                _("No command script found by the name \"%s\"."),
                serv_filename);
      return FALSE;
    }
    /* File is outside data directories */
    real_filename = tilde_filename;
  }

  log_testmatic_alt(LOG_NORMAL, _("Loading script file '%s'."),
                    real_filename);

  if (is_reg_file_for_access(real_filename, FALSE)
      && (script_file = fc_fopen(real_filename, "r"))) {
    char buffer[MAX_LEN_CONSOLE_LINE];

    /* the size is set as to not overflow buffer in handle_stdin_input */
    while (fgets(buffer, MAX_LEN_CONSOLE_LINE - 1, script_file)) {
      /* Execute script contents with same permissions as caller */
      handle_stdin_input_real(caller, buffer, check, read_recursion + 1);
    }
    fclose(script_file);

    show_ruleset_info(caller, CMD_READ_SCRIPT, check, read_recursion);

    return TRUE;
  } else {
    cmd_reply(CMD_READ_SCRIPT, caller, C_FAIL,
              _("Cannot read command line scriptfile '%s'."), real_filename);
    if (NULL != caller) {
      qCritical(_("Could not read script file '%s'."), real_filename);
    }
    return FALSE;
  }
}

/**********************************************************************/ /**
   Return a list of init scripts found on the data path.
   Caller should free.
   These are conventionally scripts that load rulesets (generally
   containing just a 'rulesetdir' command).
 **************************************************************************/
struct strvec *get_init_script_choices(void)
{
  return fileinfolist(get_data_dirs(), RULESET_SUFFIX);
}

/**********************************************************************/ /**
   Write current settings to new init script.

   (Should this take a 'caller' argument for output? --dwp)
 **************************************************************************/
static void write_init_script(char *script_filename)
{
  char real_filename[1024], buf[256];
  FILE *script_file;

  interpret_tilde(real_filename, sizeof(real_filename), script_filename);

  if (is_reg_file_for_access(real_filename, TRUE)
      && (script_file = fc_fopen(real_filename, "w"))) {
    fprintf(script_file, "#FREECIV SERVER COMMAND FILE, version %s\n",
            VERSION_STRING);
    fputs(
        "# These are server options saved from a running freeciv-server.\n",
        script_file);

    /* first rulesetdir. Setting rulesetdir resets the settings to their
     * default value, so they would be lost if placed before this.  */
    fprintf(script_file, "rulesetdir %s\n", game.server.rulesetdir);

    /* some state info from commands (we can't save everything) */

    fprintf(script_file, "cmdlevel %s new\n",
            cmdlevel_name(default_access_level));

    fprintf(script_file, "cmdlevel %s first\n",
            cmdlevel_name(first_access_level));

    fprintf(script_file, "%s\n",
            ai_level_cmd(ai_level(game.info.skill_level)));

    if (!srvarg.metaserver_addr.isEmpty()
        && srvarg.metaserver_addr
               != QLatin1String(DEFAULT_META_SERVER_ADDR)) {
      fprintf(script_file, "metaserver %s\n",
              qUtf8Printable(meta_addr_port()));
    }

    if (0
        != strcmp(get_meta_patches_string(),
                  default_meta_patches_string())) {
      fprintf(script_file, "metapatches %s\n", get_meta_patches_string());
    }
    if (0
        != strcmp(get_meta_message_string(),
                  default_meta_message_string())) {
      fprintf(script_file, "metamessage %s\n", get_meta_message_string());
    }

    /* then, the 'set' option settings */

    settings_iterate(SSET_ALL, pset)
    {
      fprintf(script_file, "set %s \"%s\"\n", setting_name(pset),
              setting_value_name(pset, FALSE, buf, sizeof(buf)));
    }
    settings_iterate_end;

    fclose(script_file);

  } else {
    qCritical(_("Could not write script file '%s'."), real_filename);
  }
}

/**********************************************************************/ /**
   Generate init script from settings currently in use
 **************************************************************************/
static bool write_command(struct connection *caller, char *arg, bool check)
{
  if (is_restricted(caller)) {
    cmd_reply(CMD_WRITE_SCRIPT, caller, C_FAIL,
              _("You cannot use the write command on this server"
                " for security reasons."));
    return FALSE;
  } else if (!check) {
    write_init_script(arg);
  }
  return TRUE;
}

/**********************************************************************/ /**
   Set ptarget's cmdlevel to level if caller is allowed to do so
 **************************************************************************/
static bool set_cmdlevel(struct connection *caller,
                         struct connection *ptarget, enum cmdlevel level)
{
  /* Only ever call me for specific connection. */
  fc_assert_ret_val(ptarget != NULL, FALSE);

  if (caller && ptarget->access_level > caller->access_level) {
    /*
     * This command is intended to be used at ctrl access level
     * and thus this if clause is needed.
     * (Imagine a ctrl level access player that wants to change
     * access level of a hack level access player)
     * At the moment it can be used only by hack access level
     * and thus this clause is never used.
     */
    cmd_reply(CMD_CMDLEVEL, caller, C_FAIL,
              _("Cannot decrease command access level '%s' "
                "for connection '%s'; you only have '%s'."),
              cmdlevel_name(ptarget->access_level), ptarget->username,
              cmdlevel_name(caller->access_level));
    return FALSE;
  } else {
    conn_set_access(ptarget, level, TRUE);
    cmd_reply(CMD_CMDLEVEL, caller, C_OK,
              _("Command access level set to '%s' for connection %s."),
              cmdlevel_name(level), ptarget->username);
    return TRUE;
  }
}

/**********************************************************************/ /**
   Returns true if there is at least one established connection.
 **************************************************************************/
static bool a_connection_exists(void)
{
  return conn_list_size(game.est_connections) > 0;
}

/**********************************************************************/ /**
   Return whether first access level is already taken.
 **************************************************************************/
static bool is_first_access_level_taken(void)
{
  conn_list_iterate(game.est_connections, pconn)
  {
    if (pconn->access_level >= first_access_level) {
      return TRUE;
    }
  }
  conn_list_iterate_end;
  return FALSE;
}

/**********************************************************************/ /**
   Return access level for next connection
 **************************************************************************/
enum cmdlevel access_level_for_next_connection(void)
{
  if ((first_access_level > default_access_level)
      && !a_connection_exists()) {
    return first_access_level;
  } else {
    return default_access_level;
  }
}

/**********************************************************************/ /**
   Check if first access level is available and if it is, notify
   connections about it.
 **************************************************************************/
void notify_if_first_access_level_is_available(void)
{
  if (first_access_level > default_access_level
      && !is_first_access_level_taken()) {
    notify_conn(NULL, NULL, E_SETTING, ftc_any,
                _("Anyone can now become game organizer "
                  "'%s' by issuing the 'first' command."),
                cmdlevel_name(first_access_level));
  }
}

/**********************************************************************/ /**
   Change command access level for individual player, or all, or new.
 **************************************************************************/
static bool cmdlevel_command(struct connection *caller, char *str,
                             bool check)
{
  QStringList arg;
  bool ret = FALSE;
  enum m_pre_result match_result;
  enum cmdlevel level;
  struct connection *ptarget;

  arg = QString(str).split(
      QRegularExpression("\\s+(?=([^\"]*\"[^\"]*\")*[^\"]*$)"));

  if (arg.count() == 0) {
    /* No argument supplied; list the levels */
    cmd_reply(CMD_CMDLEVEL, caller, C_COMMENT, horiz_line);
    cmd_reply(CMD_CMDLEVEL, caller, C_COMMENT,
              _("Command access levels in effect:"));
    cmd_reply(CMD_CMDLEVEL, caller, C_COMMENT, horiz_line);
    conn_list_iterate(game.est_connections, pconn)
    {
      const char *lvl_name = cmdlevel_name(conn_get_access(pconn));

      if (lvl_name != NULL) {
        cmd_reply(CMD_CMDLEVEL, caller, C_COMMENT, "cmdlevel %s %s",
                  lvl_name, pconn->username);
      } else {
        fc_assert(lvl_name != NULL); /* Always fails when reached. */
      }
    }
    conn_list_iterate_end;
    cmd_reply(CMD_CMDLEVEL, caller, C_COMMENT,
              _("Command access level for new connections: %s"),
              cmdlevel_name(default_access_level));
    cmd_reply(CMD_CMDLEVEL, caller, C_COMMENT,
              _("Command access level for first player to take it: %s"),
              cmdlevel_name(first_access_level));
    cmd_reply(CMD_CMDLEVEL, caller, C_COMMENT, horiz_line);
    return TRUE;
  }

  /* A level name was supplied; set the level. */
  level = cmdlevel_by_name(qUtf8Printable(arg.at(0)), fc_strcasecmp);
  if (!cmdlevel_is_valid(level)) {
    const char *cmdlevel_names[CMDLEVEL_COUNT];
    struct astring astr = ASTRING_INIT;
    int i = 0;

    for (level = cmdlevel_begin(); level != cmdlevel_end();
         level = cmdlevel_next(level)) {
      cmdlevel_names[i++] = cmdlevel_name(level);
    }
    cmd_reply(CMD_CMDLEVEL, caller, C_SYNTAX,
              /* TRANS: comma and 'or' separated list of access levels */
              _("Command access level must be one of %s."),
              astr_build_or_list(&astr, cmdlevel_names, i));
    astr_free(&astr);
    return ret;
  } else if (caller && level > conn_get_access(caller)) {
    cmd_reply(CMD_CMDLEVEL, caller, C_FAIL,
              _("Cannot increase command access level to '%s';"
                " you only have '%s' yourself."),
              qUtf8Printable(arg.at(0)),
              cmdlevel_name(conn_get_access(caller)));
    return ret;
  }

  if (check) {
    return TRUE; /* looks good */
  }

  if (arg.count() == 1) {
    /* No playername supplied: set for all connections */
    conn_list_iterate(game.est_connections, pconn)
    {
      if (pconn != caller) {
        (void) set_cmdlevel(caller, pconn, level);
      }
    }
    conn_list_iterate_end;

    /* Set the caller access level at last, because it could make the
     * previous operations impossible if set before. */
    if (caller) {
      (void) set_cmdlevel(caller, caller, level);
    }

    /* Set default access for new connections. */
    default_access_level = level;
    cmd_reply(CMD_CMDLEVEL, caller, C_OK,
              _("Command access level set to '%s' for new players."),
              cmdlevel_name(level));
    /* Set default access for first connection. */
    first_access_level = level;
    cmd_reply(CMD_CMDLEVEL, caller, C_OK,
              _("Command access level set to '%s' "
                "for first player to grab it."),
              cmdlevel_name(level));

    ret = TRUE;

  } else if (fc_strcasecmp(qUtf8Printable(arg.at(1)), "new") == 0) {
    default_access_level = level;
    cmd_reply(CMD_CMDLEVEL, caller, C_OK,
              _("Command access level set to '%s' for new players."),
              cmdlevel_name(level));
    if (level > first_access_level) {
      first_access_level = level;
      cmd_reply(CMD_CMDLEVEL, caller, C_OK,
                _("Command access level set to '%s' "
                  "for first player to grab it."),
                cmdlevel_name(level));
    }

    ret = TRUE;

  } else if (fc_strcasecmp(qUtf8Printable(arg.at(1)), "first") == 0) {
    first_access_level = level;
    cmd_reply(CMD_CMDLEVEL, caller, C_OK,
              _("Command access level set to '%s' "
                "for first player to grab it."),
              cmdlevel_name(level));
    if (level < default_access_level) {
      default_access_level = level;
      cmd_reply(CMD_CMDLEVEL, caller, C_OK,
                _("Command access level set to '%s' for new players."),
                cmdlevel_name(level));
    }

    ret = TRUE;

  } else if ((ptarget = conn_by_user_prefix(qUtf8Printable(arg.at(1)),
                                            &match_result))) {
    if (set_cmdlevel(caller, ptarget, level)) {
      ret = TRUE;
    }
  } else {
    cmd_reply_no_such_conn(CMD_CMDLEVEL, caller, qUtf8Printable(arg.at(1)),
                           match_result);
  }

  return ret;
}

/**********************************************************************/ /**
   This special command to set the command access level is not included into
   cmdlevel_command because of its lower access level: it can be used
   to promote one's own connection to 'first come' cmdlevel if that isn't
   already taken.
 **************************************************************************/
static bool firstlevel_command(struct connection *caller, bool check)
{
  if (!caller) {
    cmd_reply(CMD_FIRSTLEVEL, caller, C_FAIL,
              _("The 'first' command makes no sense from the server command "
                "line."));
    return FALSE;
  } else if (caller->access_level >= first_access_level) {
    cmd_reply(CMD_FIRSTLEVEL, caller, C_FAIL,
              _("You already have command access level '%s' or better."),
              cmdlevel_name(first_access_level));
    return FALSE;
  } else if (is_first_access_level_taken()) {
    cmd_reply(CMD_FIRSTLEVEL, caller, C_FAIL,
              _("Someone else is already game organizer."));
    return FALSE;
  } else if (!check) {
    conn_set_access(caller, first_access_level, FALSE);
    cmd_reply(CMD_FIRSTLEVEL, caller, C_OK,
              _("Connection %s has opted to become the game organizer."),
              caller->username);
  }
  return TRUE;
}

/**********************************************************************/ /**
   Adjust default command level on game start.
 **************************************************************************/
void set_running_game_access_level(void)
{
  if (default_access_level > ALLOW_BASIC) {
    notify_conn(NULL, NULL, E_SETTING, ftc_server,
                _("Default cmdlevel lowered to 'basic' on game start."));
    default_access_level = ALLOW_BASIC;
  }
}

/**********************************************************************/ /**
   Returns possible parameters for the commands that take server options
   as parameters (CMD_EXPLAIN and CMD_SET).
 **************************************************************************/
static const char *optname_accessor(int i)
{
  return setting_name(setting_by_number(i));
}

/**********************************************************************/ /**
   Returns possible parameters for the /show command.
 **************************************************************************/
static const char *olvlname_accessor(int i)
{
  if (i == 0) {
    return "rulesetdir";
  } else if (i < OLEVELS_NUM + 1) {
    return sset_level_name(sset_level(i - 1));
  } else {
    return optname_accessor(i - OLEVELS_NUM - 1);
  }
}

/**********************************************************************/ /**
   Set timeout options.
 **************************************************************************/
static bool timeout_command(struct connection *caller, char *str, bool check)
{
  char buf[MAX_LEN_CONSOLE_LINE];
  QStringList arg;
  int i = 0;
  int *timeouts[4];

  timeouts[0] = &game.server.timeoutint;
  timeouts[1] = &game.server.timeoutintinc;
  timeouts[2] = &game.server.timeoutinc;
  timeouts[3] = &game.server.timeoutincmult;

  sz_strlcpy(buf, str);
  arg = QString(buf).split(
      QRegularExpression("\\s+(?=([^\"]*\"[^\"]*\")*[^\"]*$)"));

  for (i = 0; i < arg.count(); i++) {
    if (!str_to_int(qUtf8Printable(arg.at(i)), timeouts[i])) {
      cmd_reply(CMD_TIMEOUT, caller, C_FAIL, _("Invalid argument %d."),
                i + 1);
    }
  }

  if (arg.isEmpty()) {
    cmd_reply(CMD_TIMEOUT, caller, C_SYNTAX, _("Usage:\n%s"),
              command_synopsis(command_by_number(CMD_TIMEOUT)));
    return FALSE;
  } else if (check) {
    return TRUE;
  }

  cmd_reply(CMD_TIMEOUT, caller, C_OK,
            _("Dynamic timeout set to "
              "%d %d %d %d"),
            game.server.timeoutint, game.server.timeoutintinc,
            game.server.timeoutinc, game.server.timeoutincmult);

  /* if we set anything here, reset the counter */
  game.server.timeoutcounter = 1;
  return TRUE;
}

/**********************************************************************/ /**
   Find option level number by name.
 **************************************************************************/
static enum sset_level lookup_option_level(const char *name)
{
  int i;

  for (i = SSET_ALL; i < OLEVELS_NUM; i++) {
    if (0 == fc_strcasecmp(name, sset_level_name(sset_level(i)))) {
      return sset_level(i);
    }
  }

  return SSET_NONE;
}

/* Special return values of lookup options */
#define LOOKUP_OPTION_NO_RESULT (-1)
#define LOOKUP_OPTION_AMBIGUOUS (-2)
#define LOOKUP_OPTION_LEVEL_NAME (-3)
#define LOOKUP_OPTION_RULESETDIR (-4)

/**********************************************************************/ /**
   Find option index by name. Return index (>=0) on success, else returned
   - LOOKUP_OPTION_NO_RESULT   if no suitable options were found
   - LOOKUP_OPTION_AMBIGUOUS   if several matches were found
   - LOOKUP_OPTION_LEVEL_NAME  if it is an option level
   - LOOKUP_OPTION_RULESETDIR  if the argument is rulesetdir (special case)
 **************************************************************************/
static int lookup_option(const char *name)
{
  enum m_pre_result result;
  int ind;

  /* Check for option levels, first off */
  if (lookup_option_level(name) != SSET_NONE) {
    return LOOKUP_OPTION_LEVEL_NAME;
  }

  result = match_prefix(optname_accessor, settings_number(), 0,
                        fc_strncasecmp, NULL, name, &ind);
  if (M_PRE_AMBIGUOUS > result) {
    return ind;
  } else if (M_PRE_AMBIGUOUS == result) {
    return LOOKUP_OPTION_AMBIGUOUS;
  } else if ('\0' != name[0]
             && 0 == fc_strncasecmp("rulesetdir", name, qstrlen(name))) {
    return LOOKUP_OPTION_RULESETDIR;
  } else {
    return LOOKUP_OPTION_NO_RESULT;
  }
}

/**********************************************************************/ /**
   Show the caller detailed help for the single OPTION given by id.
   help_cmd is the command the player used.
   Only show option values for options which the caller can SEE.
 **************************************************************************/
static void show_help_option(struct connection *caller,
                             enum command_id help_cmd, int id)
{
  char val_buf[256], def_buf[256];
  struct setting *pset = setting_by_number(id);
  const char *sethelp;

  if (setting_short_help(pset)) {
    cmd_reply(help_cmd, caller, C_COMMENT,
              /* TRANS: <untranslated name> - translated short help */
              _("Option: %s  -  %s"), setting_name(pset),
              _(setting_short_help(pset)));
  } else {
    cmd_reply(help_cmd, caller, C_COMMENT,
              /* TRANS: <untranslated name> */
              _("Option: %s"), setting_name(pset));
  }

  sethelp = setting_extra_help(pset, FALSE);
  if (strlen(sethelp) > 0) {
    char *help = fc_strdup(sethelp);

    fc_break_lines(help, LINE_BREAK);
    cmd_reply(help_cmd, caller, C_COMMENT, _("Description:"));
    cmd_reply_prefix(help_cmd, caller, C_COMMENT, "  ", "  %s", help);
    FCPP_FREE(help);
  }
  cmd_reply(help_cmd, caller, C_COMMENT, _("Status: %s"),
            (setting_is_changeable(pset, NULL, NULL, 0) ? _("changeable")
                                                        : _("fixed")));

  if (setting_is_visible(pset, caller)) {
    setting_value_name(pset, TRUE, val_buf, sizeof(val_buf));
    setting_default_name(pset, TRUE, def_buf, sizeof(def_buf));

    switch (setting_type(pset)) {
    case SST_INT:
      cmd_reply(help_cmd, caller, C_COMMENT, "%s %s, %s %d, %s %s, %s %d",
                _("Value:"), val_buf, _("Minimum:"), setting_int_min(pset),
                _("Default:"), def_buf, _("Maximum:"),
                setting_int_max(pset));
      break;
    case SST_ENUM: {
      int i;
      const char *value;

      cmd_reply(help_cmd, caller, C_COMMENT, _("Possible values:"));
      for (i = 0; (value = setting_enum_val(pset, i, FALSE)); i++) {
        cmd_reply(help_cmd, caller, C_COMMENT, "- %s: \"%s\"", value,
                  setting_enum_val(pset, i, TRUE));
      }
    }
      /* Fall through. */
    case SST_BOOL:
    case SST_STRING:
      cmd_reply(help_cmd, caller, C_COMMENT, "%s %s, %s %s", _("Value:"),
                val_buf, _("Default:"), def_buf);
      break;
    case SST_BITWISE: {
      int i;
      const char *value;

      cmd_reply(help_cmd, caller, C_COMMENT,
                _("Possible values (option can take any number of these):"));
      for (i = 0; (value = setting_bitwise_bit(pset, i, FALSE)); i++) {
        cmd_reply(help_cmd, caller, C_COMMENT, "- %s: \"%s\"", value,
                  setting_bitwise_bit(pset, i, TRUE));
      }
      cmd_reply(help_cmd, caller, C_COMMENT, "%s %s", _("Value:"), val_buf);
      cmd_reply(help_cmd, caller, C_COMMENT, "%s %s", _("Default:"),
                def_buf);
    } break;
    case SST_COUNT:
      fc_assert(setting_type(pset) != SST_COUNT);
      break;
    }
  }
}

/**********************************************************************/ /**
   Show the caller list of OPTIONS.
   help_cmd is the command the player used.
   Only show options which the caller can SEE.
 **************************************************************************/
static void show_help_option_list(struct connection *caller,
                                  enum command_id help_cmd)
{
  cmd_reply(help_cmd, caller, C_COMMENT, horiz_line);
  cmd_reply(
      help_cmd, caller, C_COMMENT,
      _("Explanations are available for the following server options:"));
  cmd_reply(help_cmd, caller, C_COMMENT, horiz_line);
  if (!caller && con_get_style()) {
    settings_iterate(SSET_ALL, pset)
    {
      cmd_reply(help_cmd, caller, C_COMMENT, "%s", setting_name(pset));
    }
    settings_iterate_end
  } else {
    char buf[MAX_LEN_CONSOLE_LINE];
    int j = 0;
    buf[0] = '\0';

    settings_iterate(SSET_ALL, pset)
    {
      if (setting_is_visible(pset, caller)) {
        cat_snprintf(buf, sizeof(buf), "%-19s", setting_name(pset));
        if ((++j % 4) == 0) {
          cmd_reply(help_cmd, caller, C_COMMENT, "%s", buf);
          buf[0] = '\0';
        }
      }
    }
    settings_iterate_end;

    if (buf[0] != '\0') {
      cmd_reply(help_cmd, caller, C_COMMENT, "%s", buf);
    }
  }
  cmd_reply(help_cmd, caller, C_COMMENT, horiz_line);
}

/**********************************************************************/ /**
   Handle explain command
 **************************************************************************/
static bool explain_option(struct connection *caller, char *str, bool check)
{
  int cmd;

  remove_leading_trailing_spaces(str);

  if (*str != '\0') {
    cmd = lookup_option(str);
    if (cmd >= 0 && cmd < settings_number()) {
      show_help_option(caller, CMD_EXPLAIN, cmd);
    } else if (cmd == LOOKUP_OPTION_NO_RESULT
               || cmd == LOOKUP_OPTION_LEVEL_NAME
               || cmd == LOOKUP_OPTION_RULESETDIR) {
      cmd_reply(CMD_EXPLAIN, caller, C_FAIL,
                _("No explanation for that yet."));
      return FALSE;
    } else if (cmd == LOOKUP_OPTION_AMBIGUOUS) {
      cmd_reply(CMD_EXPLAIN, caller, C_FAIL, _("Ambiguous option name."));
      return FALSE;
    } else {
      qCritical("Unexpected case %d in %s line %d", cmd, __FILE__,
                __FC_LINE__);
      return FALSE;
    }
  } else {
    show_help_option_list(caller, CMD_EXPLAIN);
  }
  return TRUE;
}

/**********************************************************************/ /**
   Send a message to all players
 **************************************************************************/
static bool wall(char *str, bool check)
{
  if (!check) {
    notify_conn(NULL, NULL, E_MESSAGE_WALL, ftc_server_prompt,
                _("Server Operator: %s"), str);
  }
  return TRUE;
}

/**********************************************************************/ /**
   Set message to send to all new connections
 **************************************************************************/
static bool connectmsg_command(struct connection *caller, char *str,
                               bool check)
{
  unsigned int bufsize = sizeof(game.server.connectmsg);

  if (is_restricted(caller)) {
    return FALSE;
  }
  if (!check) {
    int i;
    int c = 0;

    for (i = 0; c < bufsize - 1 && str[i] != '\0'; i++) {
      if (str[i] == '\\') {
        i++;

        if (str[i] == 'n') {
          game.server.connectmsg[c++] = '\n';
        } else {
          game.server.connectmsg[c++] = str[i];
        }
      } else {
        game.server.connectmsg[c++] = str[i];
      }
    }

    game.server.connectmsg[c++] = '\0';

    if (c == bufsize) {
      /* Truncated */
      cmd_reply(CMD_CONNECTMSG, caller, C_WARNING,
                _("Connectmsg truncated to %u bytes."), bufsize);
    }
  }
  return TRUE;
}

/**********************************************************************/ /**
   Translate an AI level back to its CMD_* value.
   If we just used /set ailevel <num> we wouldn't have to do this - rp
 **************************************************************************/
static enum command_id cmd_of_level(enum ai_level level)
{
  switch (level) {
  case AI_LEVEL_AWAY:
    return CMD_AWAY;
  case AI_LEVEL_HANDICAPPED:
    return CMD_HANDICAPPED;
  case AI_LEVEL_NOVICE:
    return CMD_NOVICE;
  case AI_LEVEL_EASY:
    return CMD_EASY;
  case AI_LEVEL_NORMAL:
    return CMD_NORMAL;
  case AI_LEVEL_HARD:
    return CMD_HARD;
  case AI_LEVEL_CHEATING:
    return CMD_CHEATING;
#ifdef FREECIV_DEBUG
  case AI_LEVEL_EXPERIMENTAL:
    return CMD_EXPERIMENTAL;
#endif /* FREECIV_DEBUG */
  case AI_LEVEL_COUNT:
    return CMD_NORMAL;
  }
  qCritical("Unknown AI level variant: %d.", level);
  return CMD_NORMAL;
}

/**********************************************************************/ /**
   Set an AI level from the server prompt.
 **************************************************************************/
void set_ai_level_direct(struct player *pplayer, enum ai_level level)
{
  set_ai_level_directer(pplayer, level);
  send_player_info_c(pplayer, NULL);
  cmd_reply(cmd_of_level(level), NULL, C_OK,
            _("Player '%s' now has AI skill level '%s'."),
            player_name(pplayer), ai_level_translated_name(level));
}

/**********************************************************************/ /**
   Handle a user command to set an AI level.
 **************************************************************************/
static bool set_ai_level_named(struct connection *caller, const char *name,
                               const char *level_name, bool check)
{
  enum ai_level level = ai_level_by_name(level_name, fc_strcasecmp);

  return set_ai_level(caller, name, level, check);
}

/**********************************************************************/ /**
   Set AI level
 **************************************************************************/
static bool set_ai_level(struct connection *caller, const char *name,
                         enum ai_level level, bool check)
{
  enum m_pre_result match_result;
  struct player *pplayer;

  fc_assert_ret_val(level > 0 && level < 11, FALSE);

  pplayer = player_by_name_prefix(name, &match_result);

  if (pplayer) {
    if (is_ai(pplayer)) {
      if (check) {
        return TRUE;
      }
      set_ai_level_directer(pplayer, level);
      send_player_info_c(pplayer, NULL);
      cmd_reply(cmd_of_level(level), caller, C_OK,
                _("Player '%s' now has AI skill level '%s'."),
                player_name(pplayer), ai_level_translated_name(level));
    } else {
      cmd_reply(cmd_of_level(level), caller, C_FAIL,
                _("%s is not controlled by the AI."), player_name(pplayer));
      return FALSE;
    }
  } else if (match_result == M_PRE_EMPTY) {
    if (check) {
      return TRUE;
    }
    players_iterate(cplayer)
    {
      if (is_ai(cplayer)) {
        set_ai_level_directer(cplayer, level);
        send_player_info_c(cplayer, NULL);
        cmd_reply(cmd_of_level(level), caller, C_OK,
                  _("Player '%s' now has AI skill level '%s'."),
                  player_name(cplayer), ai_level_translated_name(level));
      }
    }
    players_iterate_end;
    game.info.skill_level = level;
    send_game_info(NULL);
    cmd_reply(cmd_of_level(level), caller, C_OK,
              _("Default AI skill level set to '%s'."),
              ai_level_translated_name(level));
  } else {
    cmd_reply_no_such_player(cmd_of_level(level), caller, name,
                             match_result);
    return FALSE;
  }
  return TRUE;
}

/**********************************************************************/ /**
   Set user to away mode.
 **************************************************************************/
static bool away_command(struct connection *caller, bool check)
{
  struct player *pplayer;

  if (caller == NULL) {
    cmd_reply(CMD_AWAY, caller, C_FAIL, _("This command is client only."));
    return FALSE;
  }

  if (!conn_controls_player(caller)) {
    /* This happens for detached or observer connections. */
    cmd_reply(CMD_AWAY, caller, C_FAIL,
              _("Only players may use the away command."));
    return FALSE;
  }

  if (check) {
    return TRUE;
  }

  pplayer = conn_get_player(caller);
  if (is_human(pplayer)) {
    cmd_reply(CMD_AWAY, caller, C_OK, _("%s set to away mode."),
              player_name(pplayer));
    player_set_to_ai_mode(pplayer, AI_LEVEL_AWAY);
    fc_assert(!is_human(pplayer));
  } else {
    cmd_reply(CMD_AWAY, caller, C_OK, _("%s returned to game."),
              player_name(pplayer));
    player_set_under_human_control(pplayer);
    fc_assert(is_human(pplayer));
  }

  send_player_info_c(caller->playing, game.est_connections);

  return TRUE;
}

/**********************************************************************/ /**
   Show changed settings and ruleset summary.
 **************************************************************************/
static void show_ruleset_info(struct connection *caller, enum command_id cmd,
                              bool check, int read_recursion)
{
  char *show_arg;

  /* show changed settings only at the top level of recursion */
  if (read_recursion != 0) {
    return;
  }
  show_arg = strdup("changed");
  show_settings(caller, cmd, show_arg, check);

  if (game.ruleset_summary != NULL) {
    char *translated = fc_strdup(_(game.ruleset_summary));

    fc_break_lines(translated, LINE_BREAK);
    cmd_reply(cmd, caller, C_COMMENT, "%s", translated);
    cmd_reply(cmd, caller, C_COMMENT, horiz_line);
    delete[] translated;
  }

  free(show_arg);
}

/**********************************************************************/ /**
   /show command: show settings and their values.
 **************************************************************************/
static bool show_command(struct connection *caller, char *str, bool check)
{
  return show_settings(caller, CMD_SHOW, str, check);
}

/**********************************************************************/ /**
   Print a summary of the settings and their values. Note that most values
   are at most 4 digits, except seeds, which we let overflow their columns,
   plus a sign character. Only show options which the caller can SEE.
 **************************************************************************/
static bool show_settings(struct connection *caller,
                          enum command_id called_as, char *str, bool check)
{
  int cmd;
  enum sset_level level = SSET_ALL;
  size_t clen = 0;

  remove_leading_trailing_spaces(str);
  if (str[0] != '\0') {
    /* In "/show forests", figure out that it's the forests option we're
     * looking at. */
    cmd = lookup_option(str);
    if (cmd >= 0) {
      /* Ignore levels when a particular option is specified. */
      level = SSET_NONE;

      if (!setting_is_visible(setting_by_number(cmd), caller)) {
        cmd_reply(called_as, caller, C_FAIL,
                  _("Sorry, you do not have access to view option '%s'."),
                  str);
        return FALSE;
      }
    }

    /* Valid negative values for 'cmd' are defined as LOOKUP_OPTION_*. */
    switch (cmd) {
    case LOOKUP_OPTION_NO_RESULT:
      cmd_reply(called_as, caller, C_FAIL, _("Unknown option '%s'."), str);
      return FALSE;
    case LOOKUP_OPTION_AMBIGUOUS:
      /* Allow ambiguous: show all matching. */
      clen = qstrlen(str);
      break;
    case LOOKUP_OPTION_LEVEL_NAME:
      /* Option level. */
      level = lookup_option_level(str);
      break;
    case LOOKUP_OPTION_RULESETDIR:
      /* Ruleset. */
      cmd_reply(called_as, caller, C_COMMENT,
                _("Current ruleset directory is \"%s\""),
                game.server.rulesetdir);
      return TRUE;
    }
  } else {
    /* to indicate that no command was specified */
    cmd = LOOKUP_OPTION_NO_RESULT;
    /* Use vital level by default. */
    level = SSET_VITAL;
  }

  fc_assert_ret_val(cmd >= 0 || cmd == LOOKUP_OPTION_AMBIGUOUS
                        || cmd == LOOKUP_OPTION_LEVEL_NAME
                        || cmd == LOOKUP_OPTION_NO_RESULT,
                    FALSE);

#define cmd_reply_show(string)                                              \
  cmd_reply(called_as, caller, C_COMMENT, "%s", string)

  {
    const char *heading = NULL;
    switch (level) {
    case SSET_NONE:
      break;
    case SSET_CHANGED:
      heading = _("All options with non-default values");
      break;
    case SSET_ALL:
      heading = _("All options");
      break;
    case SSET_VITAL:
      heading = _("Vital options");
      break;
    case SSET_SITUATIONAL:
      heading = _("Situational options");
      break;
    case SSET_RARE:
      heading = _("Rarely used options");
      break;
    case SSET_LOCKED:
      heading = _("Options locked by the ruleset");
      break;
    case OLEVELS_NUM:
      /* nothing */
      break;
    }
    if (heading) {
      cmd_reply_show(horiz_line);
      cmd_reply_show(heading);
    }
  }
  cmd_reply_show(horiz_line);
  cmd_reply_show(_("In the column '##' the status of the option is shown:"));
  cmd_reply_show(_(" - a '!' means the option is locked by the ruleset."));
  cmd_reply_show(_(" - a '+' means you may change the option."));
  cmd_reply_show(_(" - a '~' means that option follows default value."));
  cmd_reply_show(_(" - a '=' means the value is same as default."));
  cmd_reply_show(horiz_line);
  cmd_reply(called_as, caller, C_COMMENT, _("%-*s ## value (min, max)"),
            OPTION_NAME_SPACE, _("Option"));
  cmd_reply_show(horiz_line);

  /* Update changed and locked levels. */
  settings_list_update();

  switch (level) {
  case SSET_NONE:
    /* Show _one_ setting. */
    fc_assert_ret_val(0 <= cmd, FALSE);
    {
      struct setting *pset = setting_by_number(cmd);

      show_settings_one(caller, called_as, pset);
    }
    break;
  case SSET_CHANGED:
  case SSET_ALL:
  case SSET_VITAL:
  case SSET_SITUATIONAL:
  case SSET_RARE:
  case SSET_LOCKED:
    settings_iterate(level, pset)
    {
      if (!setting_is_visible(pset, caller)) {
        continue;
      }

      if (LOOKUP_OPTION_AMBIGUOUS == cmd
          && 0 != fc_strncasecmp(setting_name(pset), str, clen)) {
        continue;
      }

      show_settings_one(caller, called_as, pset);
    }
    settings_iterate_end;
    break;
  case OLEVELS_NUM:
    /* nothing */
    break;
  }

  cmd_reply_show(horiz_line);
  /* Only emit this additional help for bona fide 'show' command */
  if (called_as == CMD_SHOW) {
    cmd_reply_show(_("A help text for each option is available via 'help "
                     "<option>'."));
    cmd_reply_show(horiz_line);
    if (level == SSET_VITAL) {
      cmd_reply_show(_("Try 'show situational' or 'show rare' to show "
                       "more options.\n"
                       "Try 'show changed' to show settings with "
                       "non-default values.\n"
                       "Try 'show locked' to show settings locked "
                       "by the ruleset."));
      cmd_reply_show(horiz_line);
    }
  }
  return TRUE;
#undef cmd_reply_show
}

/**********************************************************************/ /**
   Show one setting.

   Each option value will be displayed as:

   [OPTION_NAME_SPACE length for name] ## [value] ([min], [max])

   where '##' is a combination of ' ', '!' or '+' followed by ' ', '*', or
 '=' with
    - '!': the option is locked by the ruleset
    - '+': you may change the option
    - '~': the option follows default value
    - '=': the value is same as default
 **************************************************************************/
static void show_settings_one(struct connection *caller, enum command_id cmd,
                              struct setting *pset)
{
  char buf[MAX_LEN_CONSOLE_LINE] = "", value[MAX_LEN_CONSOLE_LINE] = "";
  bool is_changed;
  static char prefix[OPTION_NAME_SPACE + 4 + 1] = "";
  char defaultness;

  fc_assert_ret(pset != NULL);

  is_changed = setting_non_default(pset);
  setting_value_name(pset, TRUE, value, sizeof(value));

  /* Wrap long option values, such as bitwise options */
  fc_break_lines(value, LINE_BREAK - (sizeof(prefix) - 1));

  if (prefix[0] == '\0') {
    memset(prefix, ' ', sizeof(prefix) - 1);
  }

  if (is_changed) {
    /* Emphasizes the changed option. */
    /* Apply tags to each line fragment. */
    size_t startpos = 0;
    char *nl;
    do {
      nl = strchr(value + startpos, '\n');
      featured_text_apply_tag(value, buf, sizeof(buf), TTT_COLOR, startpos,
                              nl ? nl - value : FT_OFFSET_UNSET,
                              ftc_changed);
      sz_strlcpy(value, buf);
      if (nl) {
        char *p = strchr(nl, '\n');
        fc_assert_action(p != NULL, break);
        startpos = p + 1 - value;
      }
    } while (nl);
  }

  if (SST_INT == setting_type(pset)) {
    /* Add the range. */
    cat_snprintf(value, sizeof(value), " (%d, %d)", setting_int_min(pset),
                 setting_int_max(pset));
  }

  if (setting_get_setdef(pset) == SETDEF_INTERNAL) {
    defaultness = '~';
  } else if (is_changed) {
    defaultness = ' ';
  } else {
    defaultness = '=';
  }

  cmd_reply_prefix(cmd, caller, C_COMMENT, prefix, "%-*s %c%c %s",
                   OPTION_NAME_SPACE, setting_name(pset),
                   setting_status(caller, pset), defaultness, value);
}

/**********************************************************************/ /**
   Handle team command
 **************************************************************************/
static bool team_command(struct connection *caller, char *str, bool check)
{
  struct player *pplayer;
  enum m_pre_result match_result;
  char buf[MAX_LEN_CONSOLE_LINE];
  QStringList arg;
  bool res = FALSE;
  struct team_slot *tslot;

  if (game_was_started()) {
    cmd_reply(CMD_TEAM, caller, C_SYNTAX,
              _("Cannot change teams once game has begun."));
    return FALSE;
  }

  if (str != NULL || qstrlen(str) > 0) {
    sz_strlcpy(buf, str);
    arg = QString(buf).split(
        QRegularExpression("\\s+(?=([^\"]*\"[^\"]*\")*[^\"]*$)"));
    remove_quotes(arg);
    for (auto a : arg) {
      qInfo() << a;
    }
  }
  if (arg.count() != 2) {
    cmd_reply(CMD_TEAM, caller, C_SYNTAX,
              _("Undefined argument.  Usage:\n%s"),
              command_synopsis(command_by_number(CMD_TEAM)));
    return res;
  }

  pplayer = player_by_name_prefix(qUtf8Printable(arg.at(0)), &match_result);
  if (pplayer == NULL) {
    cmd_reply_no_such_player(CMD_TEAM, caller, qUtf8Printable(arg.at(0)),
                             match_result);
    return res;
  }

  tslot = team_slot_by_rule_name(qUtf8Printable(arg.at(1)));
  if (NULL == tslot) {
    int teamno;

    if (str_to_int(qUtf8Printable(arg.at(1)), &teamno)) {
      tslot = team_slot_by_number(teamno);
    }
  }
  if (NULL == tslot) {
    cmd_reply(CMD_TEAM, caller, C_SYNTAX,
              _("No such team %s.  Please give a "
                "valid team name or number."),
              qUtf8Printable(arg.at(1)));
    return res;
  }

  if (is_barbarian(pplayer)) {
    /* This can happen if we change team settings on a loaded game. */
    cmd_reply(CMD_TEAM, caller, C_SYNTAX, _("Cannot team a barbarian."));
    return res;
  }
  if (!check) {
    team_add_player(pplayer, team_new(tslot));
    send_player_info_c(pplayer, NULL);
    cmd_reply(CMD_TEAM, caller, C_OK, _("Player %s set to team %s."),
              player_name(pplayer), team_slot_name_translation(tslot));
  }
  res = TRUE;

  return res;
}

/**********************************************************************/ /**
   List all running votes. Moved from /vote command.
 **************************************************************************/
static void show_votes(struct connection *caller)
{
  int count = 0;
  const char *title;

  if (vote_list != NULL) {
    vote_list_iterate(vote_list, pvote)
    {
      if (NULL != caller && !conn_can_see_vote(caller, pvote)) {
        continue;
      }
      /* TRANS: "Vote" or "Teamvote" is voting-as-a-process. Used as
       * part of a sentence. */
      title = vote_is_team_only(pvote) ? _("Teamvote") : _("Vote");
      cmd_reply(
          CMD_VOTE, caller, C_COMMENT,
          /* TRANS: "[Vote|Teamvote] 3 \"proposed change\" (needs ..." */
          _("%s %d \"%s\" (needs %0.0f%%%s): %d for, "
            "%d against, and %d abstained out of %d players."),
          title, pvote->vote_no, pvote->cmdline,
          MIN(100, pvote->need_pc * 100 + 1),
          /* TRANS: preserve leading space */
          pvote->flags & VCF_NODISSENT ? _(" no dissent") : "", pvote->yes,
          pvote->no, pvote->abstain, count_voters(pvote));
      count++;
    }
    vote_list_iterate_end;
  }

  if (count == 0) {
    cmd_reply(CMD_VOTE, caller, C_COMMENT,
              _("There are no votes going on."));
  }
}

/**********************************************************************/ /**
   Vote command argument definitions.
 **************************************************************************/
static const char *const vote_args[] = {"yes", "no", "abstain", NULL};
static const char *vote_arg_accessor(int i) { return vote_args[i]; }

/**********************************************************************/ /**
   Make or participate in a vote.
 **************************************************************************/
static bool vote_command(struct connection *caller, char *str, bool check)
{
  char buf[MAX_LEN_CONSOLE_LINE];
  QStringList arg;
  int i = 0, which = -1;
  enum m_pre_result match_result;
  struct vote *pvote = NULL;
  bool res = FALSE;

  if (check) {
    /* This should never happen, since /vote must always be
     * set to ALLOW_BASIC or less. But just in case... */
    return FALSE;
  }

  sz_strlcpy(buf, str);
  arg = QString(buf).split(
      QRegularExpression("\\s+(?=([^\"]*\"[^\"]*\")*[^\"]*$)"));
  remove_quotes(arg);
  if (arg.isEmpty()) {
    show_votes(caller);
    return res;
  } else if (!conn_can_vote(caller, NULL)) {
    cmd_reply(CMD_VOTE, caller, C_FAIL,
              _("You are not allowed to use this command."));
    return res;
  }

  match_result = match_prefix(vote_arg_accessor, VOTE_NUM, 0, fc_strncasecmp,
                              NULL, qUtf8Printable(arg.at(0)), &i);

  if (match_result == M_PRE_AMBIGUOUS) {
    cmd_reply(CMD_VOTE, caller, C_SYNTAX,
              _("The argument \"%s\" is ambiguous."),
              qUtf8Printable(arg.at(0)));
    return res;
  } else if (match_result > M_PRE_AMBIGUOUS) {
    /* Failed */
    cmd_reply(CMD_VOTE, caller, C_SYNTAX,
              _("Undefined argument.  Usage:\n%s"),
              command_synopsis(command_by_number(CMD_VOTE)));
    return res;
  }

  if (arg.count() == 1) {
    /* Applies to last vote */
    if (vote_number_sequence > 0 && get_vote_by_no(vote_number_sequence)) {
      which = vote_number_sequence;
    } else {
      int num_votes = vote_list_size(vote_list);
      if (num_votes == 0) {
        cmd_reply(CMD_VOTE, caller, C_FAIL,
                  _("There are no votes running."));
      } else {
        /* TRANS: "vote" as a process */
        cmd_reply(
            CMD_VOTE, caller, C_FAIL, _("No legal last vote (%d %s)."),
            num_votes,
            PL_("other vote running", "other votes running", num_votes));
      }
      return res;
    }
  } else {
    if (!str_to_int(qUtf8Printable(arg.at(1)), &which)) {
      cmd_reply(CMD_VOTE, caller, C_SYNTAX, _("Value must be an integer."));
      return res;
    }
  }

  if (!(pvote = get_vote_by_no(which))) {
    /* TRANS: "vote" as a process */
    cmd_reply(CMD_VOTE, caller, C_FAIL, _("No such vote (%d)."), which);
    return res;
  }

  if (!conn_can_vote(caller, pvote)) {
    cmd_reply(CMD_VOTE, caller, C_FAIL,
              _("You are not allowed to vote on that."));
    return res;
  }

  if (i == VOTE_YES) {
    cmd_reply(CMD_VOTE, caller, C_COMMENT, _("You voted for \"%s\""),
              pvote->cmdline);
    connection_vote(caller, pvote, VOTE_YES);
  } else if (i == VOTE_NO) {
    cmd_reply(CMD_VOTE, caller, C_COMMENT, _("You voted against \"%s\""),
              pvote->cmdline);
    connection_vote(caller, pvote, VOTE_NO);
  } else if (i == VOTE_ABSTAIN) {
    cmd_reply(CMD_VOTE, caller, C_COMMENT,
              _("You abstained from voting on \"%s\""), pvote->cmdline);
    connection_vote(caller, pvote, VOTE_ABSTAIN);
  }

  res = TRUE;

  return res;
}

/**********************************************************************/ /**
   Cancel a vote... /cancelvote <vote number>|all.
 **************************************************************************/
static bool cancelvote_command(struct connection *caller, char *arg,
                               bool check)
{
  struct vote *pvote = NULL;
  int vote_no;

  if (check) {
    /* This should never happen anyway, since /cancelvote
     * is set to ALLOW_BASIC in both pregame and while the
     * game is running. */
    return FALSE;
  }

  remove_leading_trailing_spaces(arg);

  if (arg[0] == '\0') {
    if (caller == NULL) {
      /* Server prompt */
      cmd_reply(CMD_CANCELVOTE, caller, C_SYNTAX,
                /* TRANS: "vote" as a process */
                _("Missing argument <vote number> or "
                  "the string \"all\"."));
      return FALSE;
    }
    /* The caller cancel his/her own vote. */
    if (!(pvote = get_vote_by_caller(caller))) {
      cmd_reply(CMD_CANCELVOTE, caller, C_FAIL,
                _("You don't have any vote going on."));
      return FALSE;
    }
  } else if (fc_strcasecmp(arg, "all") == 0) {
    /* Cancel all votes (needs some privileges). */
    if (vote_list_size(vote_list) == 0) {
      cmd_reply(CMD_CANCELVOTE, caller, C_FAIL,
                _("There isn't any vote going on."));
      return FALSE;
    } else if (!caller || conn_get_access(caller) >= ALLOW_ADMIN) {
      clear_all_votes();
      notify_conn(NULL, NULL, E_VOTE_ABORTED, ftc_server,
                  /* TRANS: "votes" as a process */
                  _("All votes have been removed."));
      return TRUE;
    } else {
      cmd_reply(CMD_CANCELVOTE, caller, C_FAIL,
                _("You are not allowed to use this command."));
      return FALSE;
    }
  } else if (str_to_int(arg, &vote_no)) {
    /* Cancel one particular vote (needs some privileges if the vote
     * is not owned). */
    if (!(pvote = get_vote_by_no(vote_no))) {
      cmd_reply(CMD_CANCELVOTE, caller, C_FAIL,
                /* TRANS: "vote" as a process */
                _("No such vote (%d)."), vote_no);
      return FALSE;
    } else if (caller && conn_get_access(caller) < ALLOW_ADMIN
               && caller->id != pvote->caller_id) {
      cmd_reply(CMD_CANCELVOTE, caller, C_FAIL,
                /* TRANS: "vote" as a process */
                _("You are not allowed to cancel this vote (%d)."), vote_no);
      return FALSE;
    }
  } else {
    cmd_reply(CMD_CANCELVOTE, caller, C_SYNTAX,
              /* TRANS: "vote" as a process */
              _("Usage: /cancelvote [<vote number>|all]"));
    return FALSE;
  }

  fc_assert_ret_val(NULL != pvote, FALSE);

  if (caller) {
    notify_team(conn_get_player(vote_get_caller(pvote)), NULL,
                E_VOTE_ABORTED, ftc_server,
                /* TRANS: "vote" as a process */
                _("%s has canceled the vote \"%s\" (number %d)."),
                caller->username, pvote->cmdline, pvote->vote_no);
  } else {
    /* Server prompt */
    notify_team(conn_get_player(vote_get_caller(pvote)), NULL,
                E_VOTE_ABORTED, ftc_server,
                /* TRANS: "vote" as a process */
                _("The vote \"%s\" (number %d) has been canceled."),
                pvote->cmdline, pvote->vote_no);
  }
  /* Make it after, prevent crashs about a free pointer (pvote). */
  remove_vote(pvote);

  return TRUE;
}

/**********************************************************************/ /**
   Turn on selective debugging.
 **************************************************************************/
static bool debug_command(struct connection *caller, char *str, bool check)
{
  char buf[MAX_LEN_CONSOLE_LINE];
  QStringList arg;

  if (game.info.is_new_game) {
    cmd_reply(CMD_DEBUG, caller, C_SYNTAX,
              _("Can only use this command once game has begun."));
    return FALSE;
  }
  if (check) {
    return TRUE; /* whatever! */
  }

  if (str != NULL && qstrlen(str) > 0) {
    sz_strlcpy(buf, str);
    arg = QString(buf).split(
        QRegularExpression("\\s+(?=([^\"]*\"[^\"]*\")*[^\"]*$)"));
    remove_quotes(arg);
  }

  if (!arg.isEmpty()
      && strcmp(qUtf8Printable(arg.at(0)), "diplomacy") == 0) {
    struct player *pplayer;
    enum m_pre_result match_result;

    if (arg.count() != 2) {
      cmd_reply(CMD_DEBUG, caller, C_SYNTAX,
                _("Undefined argument.  Usage:\n%s"),
                command_synopsis(command_by_number(CMD_DEBUG)));
      return TRUE;
    }
    pplayer =
        player_by_name_prefix(qUtf8Printable(arg.at(1)), &match_result);
    if (pplayer == NULL) {
      cmd_reply_no_such_player(CMD_DEBUG, caller, qUtf8Printable(arg.at(1)),
                               match_result);
      return TRUE;
    }
    if (BV_ISSET(pplayer->server.debug, PLAYER_DEBUG_DIPLOMACY)) {
      BV_CLR(pplayer->server.debug, PLAYER_DEBUG_DIPLOMACY);
      cmd_reply(CMD_DEBUG, caller, C_OK,
                _("%s diplomacy no longer debugged"), player_name(pplayer));
    } else {
      BV_SET(pplayer->server.debug, PLAYER_DEBUG_DIPLOMACY);
      cmd_reply(CMD_DEBUG, caller, C_OK, _("%s diplomacy debugged"),
                player_name(pplayer));
      /* TODO: print some info about the player here */
    }
  } else if (arg.count() > 0
             && strcmp(qUtf8Printable(arg.at(0)), "tech") == 0) {
    struct player *pplayer;
    enum m_pre_result match_result;

    if (arg.count() != 2) {
      cmd_reply(CMD_DEBUG, caller, C_SYNTAX,
                _("Undefined argument.  Usage:\n%s"),
                command_synopsis(command_by_number(CMD_DEBUG)));
      return TRUE;
    }
    pplayer =
        player_by_name_prefix(qUtf8Printable(arg.at(1)), &match_result);
    if (pplayer == NULL) {
      cmd_reply_no_such_player(CMD_DEBUG, caller, qUtf8Printable(arg.at(1)),
                               match_result);
      return TRUE;
    }
    if (BV_ISSET(pplayer->server.debug, PLAYER_DEBUG_TECH)) {
      BV_CLR(pplayer->server.debug, PLAYER_DEBUG_TECH);
      cmd_reply(CMD_DEBUG, caller, C_OK, _("%s tech no longer debugged"),
                player_name(pplayer));
    } else {
      BV_SET(pplayer->server.debug, PLAYER_DEBUG_TECH);
      cmd_reply(CMD_DEBUG, caller, C_OK, _("%s tech debugged"),
                player_name(pplayer));
      /* TODO: print some info about the player here */
    }
  } else if (arg.count() && strcmp(qUtf8Printable(arg.at(0)), "info") == 0) {
    int cities = 0, players = 0, units = 0, citizen_count = 0;

    players_iterate(plr)
    {
      players++;
      city_list_iterate(plr->cities, pcity)
      {
        cities++;
        citizen_count += city_size_get(pcity);
      }
      city_list_iterate_end;
      units += unit_list_size(plr->units);
    }
    players_iterate_end;
    qInfo(_("players=%d cities=%d citizens=%d units=%d"), players, cities,
          citizen_count, units);
    notify_conn(game.est_connections, NULL, E_AI_DEBUG, ftc_log,
                _("players=%d cities=%d citizens=%d units=%d"), players,
                cities, citizen_count, units);
  } else if (arg.count() && strcmp(qUtf8Printable(arg.at(0)), "city") == 0) {
    int x, y;
    struct tile *ptile;
    struct city *pcity;

    if (arg.count() != 3) {
      cmd_reply(CMD_DEBUG, caller, C_SYNTAX,
                _("Undefined argument.  Usage:\n%s"),
                command_synopsis(command_by_number(CMD_DEBUG)));
      return TRUE;
    }
    if (!str_to_int(qUtf8Printable(arg.at(1)), &x)
        || !str_to_int(qUtf8Printable(arg.at(2)), &y)) {
      cmd_reply(CMD_DEBUG, caller, C_SYNTAX,
                _("Value 2 & 3 must be integer."));
      return TRUE;
    }
    if (!(ptile = map_pos_to_tile(&(wld.map), x, y))) {
      cmd_reply(CMD_DEBUG, caller, C_SYNTAX, _("Bad map coordinates."));
      return TRUE;
    }
    pcity = tile_city(ptile);
    if (!pcity) {
      cmd_reply(CMD_DEBUG, caller, C_SYNTAX,
                _("No city at this coordinate."));
      return TRUE;
    }
    if (pcity->server.debug) {
      pcity->server.debug = FALSE;
      cmd_reply(CMD_DEBUG, caller, C_OK, _("%s no longer debugged"),
                city_name_get(pcity));
    } else {
      pcity->server.debug = TRUE;
      CITY_LOG(LOG_NORMAL, pcity, "debugged");
    }
  } else if (arg.count()
             && strcmp(qUtf8Printable(arg.at(0)), "units") == 0) {
    int x, y;
    struct tile *ptile;

    if (arg.count() != 3) {
      cmd_reply(CMD_DEBUG, caller, C_SYNTAX,
                _("Undefined argument.  Usage:\n%s"),
                command_synopsis(command_by_number(CMD_DEBUG)));
      return TRUE;
    }
    if (!str_to_int(qUtf8Printable(arg.at(1)), &x)
        || !str_to_int(qUtf8Printable(arg.at(2)), &y)) {
      cmd_reply(CMD_DEBUG, caller, C_SYNTAX,
                _("Value 2 & 3 must be integer."));
      return TRUE;
    }
    if (!(ptile = map_pos_to_tile(&(wld.map), x, y))) {
      cmd_reply(CMD_DEBUG, caller, C_SYNTAX, _("Bad map coordinates."));
      return TRUE;
    }
    unit_list_iterate(ptile->units, punit)
    {
      if (punit->server.debug) {
        punit->server.debug = FALSE;
        cmd_reply(CMD_DEBUG, caller, C_OK, _("%s %s no longer debugged."),
                  nation_adjective_for_player(unit_owner(punit)),
                  unit_name_translation(punit));
      } else {
        punit->server.debug = TRUE;
        UNIT_LOG(LOG_NORMAL, punit, "%s %s debugged.",
                 nation_rule_name(nation_of_unit(punit)),
                 unit_name_translation(punit));
      }
    }
    unit_list_iterate_end;
  } else if (arg.count()
             && strcmp(qUtf8Printable(arg.at(0)), "timing") == 0) {
    TIMING_RESULTS();
  } else if (arg.count() > 0
             && strcmp(qUtf8Printable(arg.at(0)), "ferries") == 0) {
    if (game.server.debug[DEBUG_FERRIES]) {
      game.server.debug[DEBUG_FERRIES] = FALSE;
      cmd_reply(CMD_DEBUG, caller, C_OK,
                _("Ferry system is no longer "
                  "in debug mode."));
    } else {
      game.server.debug[DEBUG_FERRIES] = TRUE;
      cmd_reply(CMD_DEBUG, caller, C_OK, _("Ferry system in debug mode."));
    }
  } else if (arg.count() > 0
             && strcmp(qUtf8Printable(arg.at(0)), "unit") == 0) {
    int id;
    struct unit *punit;

    if (arg.count() != 2) {
      cmd_reply(CMD_DEBUG, caller, C_SYNTAX,
                _("Undefined argument.  Usage:\n%s"),
                command_synopsis(command_by_number(CMD_DEBUG)));
      return TRUE;
    }
    if (!str_to_int(qUtf8Printable(arg.at(1)), &id)) {
      cmd_reply(CMD_DEBUG, caller, C_SYNTAX, _("Value 2 must be integer."));
      return TRUE;
    }
    if (!(punit = game_unit_by_number(id))) {
      cmd_reply(CMD_DEBUG, caller, C_SYNTAX, _("Unit %d does not exist."),
                id);
      return TRUE;
    }
    if (punit->server.debug) {
      punit->server.debug = FALSE;
      cmd_reply(CMD_DEBUG, caller, C_OK, _("%s %s no longer debugged."),
                nation_adjective_for_player(unit_owner(punit)),
                unit_name_translation(punit));
    } else {
      punit->server.debug = TRUE;
      UNIT_LOG(LOG_NORMAL, punit, "%s %s debugged.",
               nation_rule_name(nation_of_unit(punit)),
               unit_name_translation(punit));
    }
  } else {
    cmd_reply(CMD_DEBUG, caller, C_SYNTAX,
              _("Undefined argument.  Usage:\n%s"),
              command_synopsis(command_by_number(CMD_DEBUG)));
  }
  return TRUE;
}

/**********************************************************************/ /**
   Helper to validate an argument referring to a server setting.
   Sends error message and returns NULL on failure.
 **************************************************************************/
static struct setting *validate_setting_arg(enum command_id cmd,
                                            struct connection *caller,
                                            char *arg)
{
  int opt = lookup_option(arg);

  if (opt < 0) {
    switch (opt) {
    case LOOKUP_OPTION_NO_RESULT:
    case LOOKUP_OPTION_LEVEL_NAME:
      cmd_reply(cmd, caller, C_SYNTAX, _("Option '%s' not recognized."),
                arg);
      break;
    case LOOKUP_OPTION_AMBIGUOUS:
      cmd_reply(cmd, caller, C_SYNTAX, _("Ambiguous option name."));
      break;
    case LOOKUP_OPTION_RULESETDIR:
      cmd_reply(cmd, caller, C_SYNTAX,
                /* TRANS: 'rulesetdir' is the command. Do not translate. */
                _("Use the '%srulesetdir' command to change the ruleset "
                  "directory."),
                caller ? "/" : "");
      break;
    default:
      fc_assert(opt >= LOOKUP_OPTION_RULESETDIR);
      break;
    }
    return NULL;
  }

  return setting_by_number(opt);
}

/**********************************************************************/ /**
   Handle set command
 **************************************************************************/
static bool set_command(struct connection *caller, char *str, bool check)
{
  QStringList args;
  int val;
  struct setting *pset;
  bool do_update;
  char reject_msg[256] = "";
  bool ret = FALSE;

  /* '=' is also a valid delimiter for this function. */
  args = QString(str).split(
      QRegularExpression("\\s+(?=([^\"]*\"[^\"]*\")*[^\"]*$)"));
  remove_quotes(args);

  if (args.count() < 2) {
    cmd_reply(CMD_SET, caller, C_SYNTAX,
              _("Undefined argument.  Usage:\n%s"),
              command_synopsis(command_by_number(CMD_SET)));
    return ret;
  }

  pset = validate_setting_arg(CMD_SET, caller,
                              (char *) qUtf8Printable(args.at(0)));

  if (!pset) {
    /* Reason already reported. */
    return ret;
  }

  if (!setting_is_changeable(pset, caller, reject_msg, sizeof(reject_msg))
      && !check) {
    cmd_reply(CMD_SET, caller, C_FAIL, "%s", reject_msg);
    return ret;
  }

  do_update = FALSE;

  switch (setting_type(pset)) {
  case SST_BOOL:
    if (check) {
      if (!setting_is_changeable(pset, caller, reject_msg,
                                 sizeof(reject_msg))
          || (!setting_bool_validate(pset, qUtf8Printable(args.at(1)),
                                     caller, reject_msg,
                                     sizeof(reject_msg)))) {
        cmd_reply(CMD_SET, caller, C_FAIL, "%s", reject_msg);
        return ret;
      }
    } else if (setting_bool_set(pset, qUtf8Printable(args.at(1)), caller,
                                reject_msg, sizeof(reject_msg))) {
      do_update = TRUE;
    } else {
      cmd_reply(CMD_SET, caller, C_FAIL, "%s", reject_msg);
      return ret;
    }
    break;

  case SST_INT:
    if (!str_to_int(qUtf8Printable(args.at(1)), &val)) {
      cmd_reply(CMD_SET, caller, C_SYNTAX,
                _("The parameter %s should only contain +- and 0-9."),
                setting_name(pset));
      return ret;
    }
    if (check) {
      if (!setting_is_changeable(pset, caller, reject_msg,
                                 sizeof(reject_msg))
          || !setting_int_validate(pset, val, caller, reject_msg,
                                   sizeof(reject_msg))) {
        cmd_reply(CMD_SET, caller, C_FAIL, "%s", reject_msg);
        return ret;
      }
    } else {
      if (setting_int_set(pset, val, caller, reject_msg,
                          sizeof(reject_msg))) {
        do_update = TRUE;
      } else {
        cmd_reply(CMD_SET, caller, C_FAIL, "%s", reject_msg);
        return ret;
      }
    }
    break;

  case SST_STRING:
    if (check) {
      if (!setting_is_changeable(pset, caller, reject_msg,
                                 sizeof(reject_msg))
          || !setting_str_validate(pset, qUtf8Printable(args.at(1)), caller,
                                   reject_msg, sizeof(reject_msg))) {
        cmd_reply(CMD_SET, caller, C_FAIL, "%s", reject_msg);
        return ret;
      }
    } else {
      if (setting_str_set(pset, qUtf8Printable(args.at(1)), caller,
                          reject_msg, sizeof(reject_msg))) {
        do_update = TRUE;
      } else {
        cmd_reply(CMD_SET, caller, C_FAIL, "%s", reject_msg);
        return ret;
      }
    }
    break;

  case SST_ENUM:
    if (check) {
      if (!setting_is_changeable(pset, caller, reject_msg,
                                 sizeof(reject_msg))
          || (!setting_enum_validate(pset, qUtf8Printable(args.at(1)),
                                     caller, reject_msg,
                                     sizeof(reject_msg)))) {
        cmd_reply(CMD_SET, caller, C_FAIL, "%s", reject_msg);
        return ret;
      }
    } else if (setting_enum_set(pset, qUtf8Printable(args.at(1)), caller,
                                reject_msg, sizeof(reject_msg))) {
      do_update = TRUE;
    } else {
      cmd_reply(CMD_SET, caller, C_FAIL, "%s", reject_msg);
      return ret;
    }
    break;

  case SST_BITWISE:
    if (check) {
      if (!setting_is_changeable(pset, caller, reject_msg,
                                 sizeof(reject_msg))
          || (!setting_bitwise_validate(pset, qUtf8Printable(args.at(1)),
                                        caller, reject_msg,
                                        sizeof(reject_msg)))) {
        cmd_reply(CMD_SET, caller, C_FAIL, "%s", reject_msg);
        return ret;
      }
    } else if (setting_bitwise_set(pset, qUtf8Printable(args.at(1)), caller,
                                   reject_msg, sizeof(reject_msg))) {
      do_update = TRUE;
    } else {
      cmd_reply(CMD_SET, caller, C_FAIL, "%s", reject_msg);
      return ret;
    }
    break;

  case SST_COUNT:
    fc_assert(setting_type(pset) != SST_COUNT);
    return ret;
  }

  ret = TRUE; /* Looks like a success. */

  if (!check && do_update) {
    /* Send only to connections able to see that. */
    char buf[256];
    struct packet_chat_msg packet;

    package_event(&packet, NULL, E_SETTING, ftc_server,
                  _("Console: '%s' has been set to %s."), setting_name(pset),
                  setting_value_name(pset, TRUE, buf, sizeof(buf)));
    conn_list_iterate(game.est_connections, pconn)
    {
      if (setting_is_visible(pset, pconn)) {
        send_packet_chat_msg(pconn, &packet);
      }
    }
    conn_list_iterate_end;
    /* Notify the console. */
    con_write(C_OK, "%s", packet.message);

    setting_changed(pset);
    setting_action(pset);
    send_server_setting(NULL, pset);
    /*
     * send any modified game parameters to the clients -- if sent
     * before S_S_RUNNING, triggers a popdown_races_dialog() call
     * in client/packhand.c#handle_game_info()
     */
    send_game_info(NULL);
    reset_all_start_commands(FALSE);
    send_server_info_to_metaserver(META_INFO);
  }

  return ret;
}

/**********************************************************************/ /**
   Check game.allow_take and fcdb if enabled for permission to take or
   observe a player.

   NB: If this function returns FALSE, then callers expect that 'msg' will
   be filled in with a NULL-terminated string containing the reason.
 **************************************************************************/
static bool is_allowed_to_take(struct connection *requester,
                               struct connection *taker,
                               struct player *pplayer, bool will_obs,
                               char *msg, size_t msg_len)
{
  const char *allow;

  if (!pplayer && !will_obs) {
    /* Auto-taking a new player */

    if (game_was_started()) {
      fc_strlcpy(msg, _("You cannot take a new player at this time."),
                 msg_len);
      return FALSE;
    }

    if (normal_player_count() >= game.server.max_players) {
      fc_snprintf(msg, msg_len,
                  /* TRANS: Do not translate "maxplayers". */
                  PL_("You cannot take a new player because "
                      "the maximum of %d player has already "
                      "been reached (maxplayers setting).",
                      "You cannot take a new player because "
                      "the maximum of %d players has already "
                      "been reached (maxplayers setting).",
                      game.server.max_players),
                  game.server.max_players);
      return FALSE;
    }

    if (player_count() >= player_slot_count()) {
      fc_strlcpy(msg,
                 _("You cannot take a new player because there "
                   "are no free player slots."),
                 msg_len);
      return FALSE;
    }

    return TRUE;
  }

#ifdef HAVE_FCDB
  if (srvarg.fcdb_enabled) {
    bool ok = FALSE;

    if (script_fcdb_call("user_take", requester, taker, pplayer, will_obs,
                         &ok)
        && ok) {
      return TRUE;
    }
  }
#endif

  if (!pplayer && will_obs) {
    /* Global observer. */
    if (!(allow = strchr(game.server.allow_take,
                         (game.info.is_new_game ? 'O' : 'o')))) {
      fc_strlcpy(msg, _("Sorry, one can't observe globally in this game."),
                 msg_len);
      return FALSE;
    }
  } else if (is_barbarian(pplayer)) {
    if (!(allow = strchr(game.server.allow_take, 'b'))) {
      if (will_obs) {
        fc_strlcpy(msg,
                   _("Sorry, one can't observe barbarians in this game."),
                   msg_len);
      } else {
        fc_strlcpy(msg, _("Sorry, one can't take barbarians in this game."),
                   msg_len);
      }
      return FALSE;
    }
  } else if (!pplayer->is_alive) {
    if (!(allow = strchr(game.server.allow_take, 'd'))) {
      if (will_obs) {
        fc_strlcpy(msg,
                   _("Sorry, one can't observe dead players in this game."),
                   msg_len);
      } else {
        fc_strlcpy(msg,
                   _("Sorry, one can't take dead players in this game."),
                   msg_len);
      }
      return FALSE;
    }
  } else if (is_ai(pplayer)) {
    if (!(allow = strchr(game.server.allow_take,
                         (game.info.is_new_game ? 'A' : 'a')))) {
      if (will_obs) {
        fc_strlcpy(msg,
                   _("Sorry, one can't observe AI players in this game."),
                   msg_len);
      } else {
        fc_strlcpy(msg, _("Sorry, one can't take AI players in this game."),
                   msg_len);
      }
      return FALSE;
    }
  } else {
    if (!(allow = strchr(game.server.allow_take,
                         (game.info.is_new_game ? 'H' : 'h')))) {
      if (will_obs) {
        fc_strlcpy(msg,
                   _("Sorry, one can't observe human players in this game."),
                   msg_len);
      } else {
        fc_strlcpy(msg,
                   _("Sorry, one can't take human players in this game."),
                   msg_len);
      }
      return FALSE;
    }
  }

  allow++;

  if (will_obs && (*allow == '2' || *allow == '3')) {
    fc_strlcpy(msg, _("Sorry, one can't observe in this game."), msg_len);
    return FALSE;
  }

  if (!will_obs && *allow == '4') {
    fc_strlcpy(msg, _("Sorry, one can't take players in this game."),
               MAX_LEN_MSG);
    return FALSE;
  }

  if (!will_obs && pplayer->is_connected
      && (*allow == '1' || *allow == '3')) {
    fc_strlcpy(msg,
               _("Sorry, one can't take players already "
                 "connected in this game."),
               msg_len);
    return FALSE;
  }

  return TRUE;
}

/**********************************************************************/ /**
   Observe another player. If we were already attached, detach
   (see connection_detach()). The console and those with ALLOW_HACK can
   use the two-argument command and force others to observe.
 **************************************************************************/
static bool observe_command(struct connection *caller, char *str, bool check)
{
  QStringList arg;
  char buf[MAX_LEN_CONSOLE_LINE], msg[MAX_LEN_MSG];
  bool is_newgame = !game_was_started();
  enum m_pre_result result;
  struct connection *pconn = NULL;
  struct player *pplayer = NULL;
  bool res = FALSE;

  /******** PART I: fill pconn and pplayer ********/

  sz_strlcpy(buf, str);
  arg = QString(buf).split(
      QRegularExpression("\\s+(?=([^\"]*\"[^\"]*\")*[^\"]*$)"));
  remove_quotes(arg);

  /* check syntax, only certain syntax if allowed depending on the caller */
  if (!caller && arg.isEmpty()) {
    cmd_reply(CMD_OBSERVE, caller, C_SYNTAX, _("Usage:\n%s"),
              command_synopsis(command_by_number(CMD_OBSERVE)));
    return res;
  }

  if (arg.count() == 2 && (caller && caller->access_level != ALLOW_HACK)) {
    cmd_reply(CMD_OBSERVE, caller, C_SYNTAX,
              _("Only the player name form is allowed."));
    return res;
  }

  /* match connection if we're console, match a player if we're not */
  if (arg.count() == 1) {
    if (!caller
        && !(pconn =
                 conn_by_user_prefix(qUtf8Printable(arg.at(0)), &result))) {
      cmd_reply_no_such_conn(CMD_OBSERVE, caller, qUtf8Printable(arg.at(0)),
                             result);
      return res;
    } else if (caller
               && !(pplayer = player_by_name_prefix(
                        qUtf8Printable(arg.at(0)), &result))) {
      cmd_reply_no_such_player(CMD_OBSERVE, caller,
                               qUtf8Printable(arg.at(0)), result);
      return res;
    }
  }

  /* get connection name then player name */
  if (arg.count() == 2) {
    if (!(pconn = conn_by_user_prefix(qUtf8Printable(arg.at(0)), &result))) {
      cmd_reply_no_such_conn(CMD_OBSERVE, caller, qUtf8Printable(arg.at(0)),
                             result);
      return res;
    }
    if (!(pplayer =
              player_by_name_prefix(qUtf8Printable(arg.at(1)), &result))) {
      cmd_reply_no_such_player(CMD_OBSERVE, caller,
                               qUtf8Printable(arg.at(1)), result);
      return res;
    }
  }

  /* if we can't force other connections to observe, assign us to be pconn.
   */
  if (!pconn) {
    pconn = caller;
  }

  /* if we have no pplayer, it means that we want to be a global observer */

  /******** PART II: do the observing ********/

  /* check allowtake for permission */
  if (!is_allowed_to_take(caller, pconn, pplayer, TRUE, msg, sizeof(msg))) {
    cmd_reply(CMD_OBSERVE, caller, C_FAIL, "%s", msg);
    return res;
  }

  /* observing your own player (during pregame) makes no sense. */
  if (NULL != pplayer && pplayer == pconn->playing && !pconn->observer
      && is_newgame && !pplayer->was_created) {
    cmd_reply(CMD_OBSERVE, caller, C_FAIL,
              _("%s already controls %s. Using 'observe' would remove %s"),
              pconn->username, player_name(pplayer), player_name(pplayer));
    return res;
  }

  /* attempting to observe a player you're already observing should fail. */
  if (pplayer == pconn->playing && pconn->observer) {
    if (pplayer) {
      cmd_reply(CMD_OBSERVE, caller, C_FAIL,
                _("%s is already observing %s."), pconn->username,
                player_name(pplayer));
    } else {
      cmd_reply(CMD_OBSERVE, caller, C_FAIL, _("%s is already observing."),
                pconn->username);
    }
    return res;
  }

  res = TRUE; /* all tests passed */
  if (check) {
    return res;
  }

  /* if the connection is already attached to a player,
   * unattach and cleanup old player (rename, remove, etc) */
  if (TRUE) {
    char name[MAX_LEN_NAME];

    if (pplayer) {
      /* if pconn->playing is removed, we'll lose pplayer */
      sz_strlcpy(name, player_name(pplayer));
    }

    connection_detach(pconn, TRUE);

    if (pplayer) {
      /* find pplayer again, the pointer might have been changed */
      pplayer = player_by_name(name);
    }
  }

  /* attach pconn to new player as an observer or as global observer */
  if ((res = connection_attach(pconn, pplayer, TRUE))) {
    if (pplayer) {
      cmd_reply(CMD_OBSERVE, caller, C_OK, _("%s now observes %s"),
                pconn->username, player_name(pplayer));
    } else {
      cmd_reply(CMD_OBSERVE, caller, C_OK, _("%s now observes"),
                pconn->username);
    }
  }

  return res;
}

/**********************************************************************/ /**
   Take over a player. If a connection already has control of that player,
   disallow it.

   If there are two arguments, treat the first as the connection name and the
   second as the player name (only hack and the console can do this).
   Otherwise, there should be one argument, that being the player that the
   caller wants to take.
 **************************************************************************/
static bool take_command(struct connection *caller, char *str, bool check)
{
  int i = 0;
  QStringList arg;
  char buf[MAX_LEN_CONSOLE_LINE], msg[MAX_LEN_MSG];
  bool is_newgame = !game_was_started();
  enum m_pre_result match_result;
  struct connection *pconn = caller;
  struct player *pplayer = NULL;
  bool res = FALSE;

  /******** PART I: fill pconn and pplayer ********/

  sz_strlcpy(buf, str);
  arg = QString(buf).split(
      QRegularExpression("\\s+(?=([^\"]*\"[^\"]*\")*[^\"]*$)"));
  remove_quotes(arg);

  /* check syntax */
  if (!caller && arg.count() != 2) {
    cmd_reply(CMD_TAKE, caller, C_SYNTAX, _("Usage:\n%s"),
              command_synopsis(command_by_number(CMD_TAKE)));
    return res;
  }

  if (caller && caller->access_level != ALLOW_HACK && arg.count() != 1) {
    cmd_reply(CMD_TAKE, caller, C_SYNTAX,
              _("Only the player name form is allowed."));
    return res;
  }

  if (arg.count() == 0) {
    cmd_reply(CMD_TAKE, caller, C_SYNTAX, _("Usage:\n%s"),
              command_synopsis(command_by_number(CMD_TAKE)));
    return res;
  }

  if (arg.count() == 2) {
    if (!(pconn = conn_by_user_prefix(qUtf8Printable(arg.at(i)),
                                      &match_result))) {
      cmd_reply_no_such_conn(CMD_TAKE, caller, qUtf8Printable(arg.at(i)),
                             match_result);
      return res;
    }
    i++; /* found a conn, now reference the second argument */
  }

  if (strcmp(qUtf8Printable(arg.at(i)), "-") == 0) {
    if (!is_newgame) {
      cmd_reply(CMD_TAKE, caller, C_FAIL,
                _("You cannot issue \"/take -\" when "
                  "the game has already started."));
      return res;
    }

    /* Find first uncontrolled player. This will return NULL if there is
     * no free players at the moment. Later call to
     * connection_attach() will create new player for such NULL
     * cases. */
    pplayer = find_uncontrolled_player();
    if (pplayer) {
      /* Make it human! */
      set_as_human(pplayer);
    }
  } else if (!(pplayer = player_by_name_prefix(qUtf8Printable(arg.at(i)),
                                               &match_result))) {
    cmd_reply_no_such_player(CMD_TAKE, caller, qUtf8Printable(arg.at(i)),
                             match_result);
    return res;
  }

  /******** PART II: do the attaching ********/

  /* Take not possible if the player is involved in a delegation (either
   * it's being controlled, or it's been put aside by the delegate). */
  if (player_delegation_active(pplayer)) {
    cmd_reply(CMD_TAKE, caller, C_FAIL,
              _("A delegation is active for player "
                "'%s'. /take not possible."),
              player_name(pplayer));
    return res;
  }

  /* check allowtake for permission */
  if (!is_allowed_to_take(caller, pconn, pplayer, FALSE, msg, sizeof(msg))) {
    cmd_reply(CMD_TAKE, caller, C_FAIL, "%s", msg);
    return res;
  }

  /* taking your own player makes no sense. */
  if ((NULL != pplayer && !pconn->observer && pplayer == pconn->playing)
      || (NULL == pplayer && !pconn->observer && NULL != pconn->playing)) {
    cmd_reply(CMD_TAKE, caller, C_FAIL, _("%s already controls %s."),
              pconn->username, player_name(pconn->playing));
    return res;
  }

  /* Make sure there is free player slot if there is need to
   * create new player. This is necessary for previously
   * detached connections only. Others can reuse the slot
   * they first release. */
  if (!pplayer && !pconn->playing
      && (normal_player_count() >= game.server.max_players
          || normal_player_count() >= server.playable_nations)) {
    cmd_reply(CMD_TAKE, caller, C_FAIL,
              _("There is no free player slot for %s."), pconn->username);
    return res;
  }
  fc_assert_action(player_count() <= player_slot_count(), return false);

  res = TRUE;
  if (check) {
    return res;
  }

  /* If the player is controlled by another user, forcibly detach
   * the user. */
  if (pplayer && pplayer->is_connected) {
    if (NULL == caller) {
      notify_conn(NULL, NULL, E_CONNECTION, ftc_server,
                  _("Reassigned nation to %s by server console."),
                  pconn->username);
    } else {
      notify_conn(NULL, NULL, E_CONNECTION, ftc_server,
                  _("Reassigned nation to %s by %s."), pconn->username,
                  caller->username);
    }

    /* We are reassigning this nation, so we need to detach the current
     * user to set a new one. */
    conn_list_iterate(pplayer->connections, aconn)
    {
      if (!aconn->observer) {
        connection_detach(aconn, FALSE);
      }
    }
    conn_list_iterate_end;
  }

  /* if the connection is already attached to another player,
   * unattach and cleanup old player (rename, remove, etc)
   * We may have been observing the player we now want to take */
  if (NULL != pconn->playing || pconn->observer) {
    char name[MAX_LEN_NAME];

    if (pplayer) {
      /* if pconn->playing is removed, we'll lose pplayer */
      sz_strlcpy(name, player_name(pplayer));
    }

    connection_detach(pconn, TRUE);

    if (pplayer) {
      /* find pplayer again; the pointer might have been changed */
      pplayer = player_by_name(name);
    }
  }

  /* Now attach to new player */
  if ((res = connection_attach(pconn, pplayer, FALSE))) {
    /* Successfully attached */
    pplayer = pconn->playing; /* In case pplayer was NULL. */

    /* inform about the status before changes */
    cmd_reply(CMD_TAKE, caller, C_OK, _("%s now controls %s (%s, %s)."),
              pconn->username, player_name(pplayer),
              is_barbarian(pplayer) ? _("Barbarian")
                                    : is_ai(pplayer) ? _("AI") : _("Human"),
              pplayer->is_alive ? _("Alive") : _("Dead"));
  } else {
    cmd_reply(CMD_TAKE, caller, C_FAIL,
              _("%s failed to attach to any player."), pconn->username);
  }

  return res;
}

/**********************************************************************/ /**
   Detach from a player. if that player wasn't /created and you were
   controlling the player, remove it (and then detach any observers as well).

   If called for a global observer connection (where pconn->playing is NULL)
   then it will correctly detach from observing mode.
 **************************************************************************/
static bool detach_command(struct connection *caller, char *str, bool check)
{
  QStringList arg;
  char buf[MAX_LEN_CONSOLE_LINE];
  enum m_pre_result match_result;
  struct connection *pconn = NULL;
  struct player *pplayer = NULL;
  bool res = FALSE;

  sz_strlcpy(buf, str);
  arg = QString(buf).split(
      QRegularExpression("\\s+(?=([^\"]*\"[^\"]*\")*[^\"]*$)"));
  remove_quotes(arg);

  if (!caller && arg.count() == 0) {
    cmd_reply(CMD_DETACH, caller, C_SYNTAX, _("Usage:\n%s"),
              command_synopsis(command_by_number(CMD_DETACH)));
    return res;
  }

  /* match the connection if the argument was given */
  if (arg.count() == 1
      && !(pconn = conn_by_user_prefix(qUtf8Printable(arg.at(0)),
                                       &match_result))) {
    cmd_reply_no_such_conn(CMD_DETACH, caller, qUtf8Printable(arg.at(0)),
                           match_result);
    return res;
  }

  /* if no argument is given, the caller wants to detach himself */
  if (!pconn) {
    pconn = caller;
  }

  /* if pconn and caller are not the same, only continue
   * if we're console, or we have ALLOW_HACK */
  if (pconn != caller && caller && caller->access_level != ALLOW_HACK) {
    cmd_reply(CMD_DETACH, caller, C_FAIL,
              _("You can not detach other users."));
    return res;
  }

  pplayer = pconn->playing;

  /* must have someone to detach from... */
  if (!pplayer && !pconn->observer) {
    cmd_reply(CMD_DETACH, caller, C_FAIL,
              _("%s is not attached to any player."), pconn->username);
    return res;
  }

  res = TRUE;
  if (check) {
    return res;
  }

  if (pplayer) {
    cmd_reply(CMD_DETACH, caller, C_OK, _("%s detaching from %s"),
              pconn->username, player_name(pplayer));
  } else {
    cmd_reply(CMD_DETACH, caller, C_OK, _("%s no longer observing."),
              pconn->username);
  }

  /* Actually do the detaching. */
  connection_detach(pconn, TRUE);

  /* The user explicitly wanted to detach, so if a player is marked for him,
   * reset its username. */
  players_iterate(aplayer)
  {
    if (0 == strncmp(aplayer->username, pconn->username, MAX_LEN_NAME)) {
      sz_strlcpy(aplayer->username, _(ANON_USER_NAME));
      aplayer->unassigned_user = TRUE;
      send_player_info_c(aplayer, NULL);
    }
  }
  players_iterate_end;

  check_for_full_turn_done();

  return res;
}

/**********************************************************************/ /**
   Loads a file, complete with access checks and error messages sent back
   to the caller on failure.

   * caller is the connection requesting the load, or NULL for a
     command-line load.  Error messages are sent back to the caller and
     an access check is done to make sure they are allowed to load.

   * filename is simply the name of the file to be loaded.  This may be
     approximate; the function will look for appropriate suffixes and will
     check in the various directories to see if the file is found.

   * if check is set then only a test run is done and no actual loading
     is attempted.

   * The return value is true if the load succeeds, or would succeed;
     false if there's an error in the file or file name.  Some errors
     in loading however could be unrecoverable (if the save game is
     legitimate but has inconsistencies) and would lead to a broken server
     afterwards.
 **************************************************************************/
bool load_command(struct connection *caller, const char *filename,
                  bool check, bool cmdline_load)
{
  civtimer *loadtimer, *uloadtimer;
  struct section_file *file;
  char arg[MAX_LEN_PATH];
  struct conn_list *global_observers;

  if (!filename || filename[0] == '\0') {
    cmd_reply(CMD_LOAD, caller, C_FAIL, _("Usage:\n%s"),
              command_synopsis(command_by_number(CMD_LOAD)));
    return FALSE;
  }
  if (S_S_INITIAL != server_state()) {
    cmd_reply(CMD_LOAD, caller, C_FAIL,
              _("Cannot load a game while another is running."));
    dlsend_packet_game_load(game.est_connections, TRUE, filename);
    return FALSE;
  }
  if (!is_safe_filename(filename) && is_restricted(caller)) {
    cmd_reply(CMD_LOAD, caller, C_FAIL,
              _("Name \"%s\" disallowed for security reasons."), filename);
    return FALSE;
  }

  {
    /* it is a normal savegame or maybe a scenario */
    char testfile[MAX_LEN_PATH];
    const struct strvec *pathes[] = {get_save_dirs(), get_scenario_dirs(),
                                     NULL};
    const char *exts[] = {"sav",    "gz",      "bz2",    "xz",
                          "sav.gz", "sav.bz2", "sav.xz", NULL};
    const char **ext, *found = NULL;
    const struct strvec **path;

    if (cmdline_load) {
      /* Allow plain names being loaded with '--file' option, but not
       * otherwise (no loading of arbitrary files by unauthorized users)
       * Iterate through ALL paths to check for file with plain name before
       * looking any path with an extension, i.e., prefer plain name file
       * in later directory over file with extension in name in earlier
       * directory. */
      for (path = pathes; !found && *path; path++) {
        found = fileinfoname(*path, filename);
        if (found != NULL) {
          sz_strlcpy(arg, found);
        }
      }
    }

    for (path = pathes; !found && *path; path++) {
      for (ext = exts; !found && *ext; ext++) {
        fc_snprintf(testfile, sizeof(testfile), "%s.%s", filename, *ext);
        found = fileinfoname(*path, testfile);
        if (found != NULL) {
          sz_strlcpy(arg, found);
        }
      }
    }

    if (is_restricted(caller) && !found) {
      cmd_reply(CMD_LOAD, caller, C_FAIL,
                _("Cannot find savegame or "
                  "scenario with the name \"%s\"."),
                filename);
      return FALSE;
    }

    if (!found) {
      sz_strlcpy(arg, filename);
    }
  }

  /* attempt to parse the file */

  if (!(file = secfile_load(arg, FALSE))) {
    qCritical("Error loading savefile '%s': %s", arg, secfile_error());
    cmd_reply(CMD_LOAD, caller, C_FAIL, _("Could not load savefile: %s"),
              arg);
    dlsend_packet_game_load(game.est_connections, TRUE, arg);
    return FALSE;
  }

  if (check) {
    free(file);
    return TRUE;
  }

  /* Detach current players, before we blow them away. */
  global_observers = conn_list_new();
  conn_list_iterate(game.est_connections, pconn)
  {
    if (pconn->playing != NULL) {
      connection_detach(pconn, TRUE);
    } else if (pconn->observer) {
      conn_list_append(global_observers, pconn);
      connection_detach(pconn, TRUE);
    }
  }
  conn_list_iterate_end;

  player_info_freeze();

  /* Now free all game data. */
  server_game_free();

  /* Keep old ruleset value. Scenario file will either use the old value,
   * or to initialize new value itself. */
  server_game_init(TRUE);

  loadtimer = timer_new(TIMER_CPU, TIMER_ACTIVE);
  timer_start(loadtimer);
  uloadtimer = timer_new(TIMER_USER, TIMER_ACTIVE);
  timer_start(uloadtimer);

  srvarg.load_filename = QString::fromUtf8(arg);

  savegame_load(file);
  secfile_check_unused(file);
  secfile_destroy(file);

  qDebug("Load time: %g seconds (%g apparent)",
         timer_read_seconds(loadtimer), timer_read_seconds(uloadtimer));
  timer_destroy(loadtimer);
  timer_destroy(uloadtimer);

  sanity_check();

  qDebug("load_command() does send_rulesets()");
  conn_list_compression_freeze(game.est_connections);
  send_rulesets(game.est_connections);
  send_server_settings(game.est_connections);
  send_scenario_info(game.est_connections);
  send_scenario_description(game.est_connections);
  send_game_info(game.est_connections);
  conn_list_compression_thaw(game.est_connections);

  /* Send information about the new players. */
  player_info_thaw();
  send_player_diplstate_c(NULL, NULL);

  /* Everything seemed to load ok; spread the good news. */
  dlsend_packet_game_load(game.est_connections, TRUE,
                          qUtf8Printable(srvarg.load_filename));

  /* Attach connections to players. Currently, this applies only
   * to connections that have the same username as a player. */
  conn_list_iterate(game.est_connections, pconn)
  {
    players_iterate(pplayer)
    {
      if (strcmp(pconn->username, pplayer->username) == 0) {
        connection_attach(pconn, pplayer, FALSE);
        break;
      }
    }
    players_iterate_end;
  }
  conn_list_iterate_end;

  /* Reattach global observers. */
  conn_list_iterate(global_observers, pconn)
  {
    if (NULL == pconn->playing) {
      /* May have been assigned to a player before. */
      connection_attach(pconn, NULL, TRUE);
    }
  }
  conn_list_iterate_end;
  conn_list_destroy(global_observers);

  (void) aifill(game.info.aifill);

  achievements_iterate(pach)
  {
    players_iterate(pplayer)
    {
      struct packet_achievement_info pack;

      pack.id = achievement_index(pach);
      pack.gained = achievement_player_has(pach, pplayer);
      pack.first = (pach->first == pplayer);

      lsend_packet_achievement_info(pplayer->connections, &pack);
    }
    players_iterate_end;
  }
  achievements_iterate_end;

  return TRUE;
}

/**********************************************************************/ /**
   Load rulesets from a given ruleset directory.

   Security: There are some rudimentary checks in load_rulesets() to see
   if this directory really is a viable ruleset directory. For public
   servers, we check against directory redirection (is_safe_filename) and
   other bad stuff in the directory name, and will only use directories
   inside the data directories.
 **************************************************************************/
static bool set_rulesetdir(struct connection *caller, char *str, bool check,
                           int read_recursion)
{
  char filename[512];
  const char *pfilename;

  if (NULL == str || '\0' == str[0]) {
    cmd_reply(CMD_RULESETDIR, caller, C_SYNTAX,
              _("You must provide a ruleset name. Use \"/show ruleset\" to "
                "see what is the current ruleset."));
    return FALSE;
  }
  if (game_was_started() || !map_is_empty()) {
    cmd_reply(
        CMD_RULESETDIR, caller, C_FAIL,
        _("This setting can't be modified after the game has started."));
    return FALSE;
  }

  if (strcmp(str, game.server.rulesetdir) == 0) {
    cmd_reply(CMD_RULESETDIR, caller, C_COMMENT,
              _("Ruleset directory is already \"%s\""), str);
    return FALSE;
  }

  if (is_restricted(caller)
      && (!is_safe_filename(str) || strchr(str, '.'))) {
    cmd_reply(CMD_RULESETDIR, caller, C_SYNTAX,
              _("Name \"%s\" disallowed for security reasons."), str);
    return FALSE;
  }

  fc_snprintf(filename, sizeof(filename), "%s", str);
  pfilename = fileinfoname(get_data_dirs(), filename);
  if (!pfilename) {
    cmd_reply(CMD_RULESETDIR, caller, C_SYNTAX,
              _("Ruleset directory \"%s\" not found"), str);
    return FALSE;
  }

  if (!check) {
    bool success = TRUE;
    char old[512];

    sz_strlcpy(old, game.server.rulesetdir);
    qDebug("set_rulesetdir() does load_rulesets() with \"%s\"", str);
    sz_strlcpy(game.server.rulesetdir, str);

    /* load the ruleset (and game settings defined in the ruleset) */
    player_info_freeze();
    if (!load_rulesets(old, NULL, FALSE, NULL, TRUE, FALSE, TRUE)) {
      success = FALSE;

      /* While loading of the requested ruleset failed, we might
       * have changed ruleset from third one to default. Handle
       * rest of the ruleset changing accordingly. */
    }

    if (game.est_connections) {
      /* Now that the rulesets are loaded we immediately send updates to any
       * connected clients. */
      send_rulesets(game.est_connections);
    }
    /* show ruleset summary and list changed values */
    show_ruleset_info(caller, CMD_RULESETDIR, check, read_recursion);
    player_info_thaw();

    if (success) {
      cmd_reply(CMD_RULESETDIR, caller, C_OK,
                _("Ruleset directory set to \"%s\""), str);
    } else {
      cmd_reply(
          CMD_RULESETDIR, caller, C_SYNTAX,
          _("Failed loading rulesets from directory \"%s\", using \"%s\""),
          str, game.server.rulesetdir);
    }

    return success;
  }

  return TRUE;
}

/**********************************************************************/ /**
   /ignore command handler.
 **************************************************************************/
static bool ignore_command(struct connection *caller, char *str, bool check)
{
  char buf[128];
  struct conn_pattern *ppattern;

  if (NULL == caller) {
    cmd_reply(CMD_IGNORE, caller, C_FAIL,
              _("That would be rather silly, since you are not a player."));
    return FALSE;
  }

  ppattern = conn_pattern_from_string(str, CPT_USER, buf, sizeof(buf));
  if (NULL == ppattern) {
    cmd_reply(CMD_IGNORE, caller, C_SYNTAX, _("%s. Try /help ignore"), buf);
    return FALSE;
  }

  if (check) {
    conn_pattern_destroy(ppattern);
    return TRUE;
  }

  conn_pattern_to_string(ppattern, buf, sizeof(buf));
  conn_pattern_list_append(caller->server.ignore_list, ppattern);
  cmd_reply(CMD_IGNORE, caller, C_COMMENT,
            _("Added pattern %s as entry %d to your ignore list."), buf,
            conn_pattern_list_size(caller->server.ignore_list));

  return TRUE;
}

/**********************************************************************/ /**
   /unignore command handler.
 **************************************************************************/
static bool unignore_command(struct connection *caller, char *str,
                             bool check)
{
  char buf[128], *c;
  int first, last, n;

  if (!caller) {
    cmd_reply(CMD_IGNORE, caller, C_FAIL,
              _("That would be rather silly, since you are not a player."));
    return FALSE;
  }

  sz_strlcpy(buf, str);
  remove_leading_trailing_spaces(buf);

  n = conn_pattern_list_size(caller->server.ignore_list);
  if (n == 0) {
    cmd_reply(CMD_UNIGNORE, caller, C_FAIL, _("Your ignore list is empty."));
    return FALSE;
  }

  /* Parse the range. */
  if ('\0' == buf[0]) {
    cmd_reply(CMD_UNIGNORE, caller, C_SYNTAX,
              _("Missing range. Try /help unignore."));
    return FALSE;
  } else if ((c = strchr(buf, '-'))) {
    *c++ = '\0';
    if ('\0' == buf[0]) {
      first = 1;
    } else if (!str_to_int(buf, &first)) {
      *--c = '-';
      cmd_reply(CMD_UNIGNORE, caller, C_SYNTAX,
                _("\"%s\" is not a valid range. Try /help unignore."), buf);
      return FALSE;
    }
    if ('\0' == *c) {
      last = n;
    } else if (!str_to_int(c, &last)) {
      *--c = '-';
      cmd_reply(CMD_UNIGNORE, caller, C_SYNTAX,
                _("\"%s\" is not a valid range. Try /help unignore."), buf);
      return FALSE;
    }
  } else {
    if (!str_to_int(buf, &first)) {
      cmd_reply(CMD_UNIGNORE, caller, C_SYNTAX,
                _("\"%s\" is not a valid range. Try /help unignore."), buf);
      return FALSE;
    }
    last = first;
  }

  if (!(1 <= first && first <= last && last <= n)) {
    if (first == last) {
      cmd_reply(CMD_UNIGNORE, caller, C_FAIL, _("Invalid entry number: %d."),
                first);
    } else {
      cmd_reply(CMD_UNIGNORE, caller, C_FAIL, _("Invalid range: %d to %d."),
                first, last);
    }
    return FALSE;
  }

  if (check) {
    return TRUE;
  }

  n = 1;
  conn_pattern_list_iterate(caller->server.ignore_list, ppattern)
  {
    if (first <= n) {
      conn_pattern_to_string(ppattern, buf, sizeof(buf));
      cmd_reply(CMD_UNIGNORE, caller, C_COMMENT,
                _("Removed pattern %s (entry %d) from your ignore list."),
                buf, n);
      conn_pattern_list_remove(caller->server.ignore_list, ppattern);
    }
    n++;
    if (n > last) {
      break;
    }
  }
  conn_pattern_list_iterate_end;

  return TRUE;
}

/**********************************************************************/ /**
   /playercolor command handler.
 **************************************************************************/
static bool playercolor_command(struct connection *caller, char *str,
                                bool check)
{
  enum m_pre_result match_result;
  struct player *pplayer;
  struct rgbcolor *prgbcolor = NULL;
  QStringList token;
  bool ret = TRUE;

  token = QString(str).split(
      QRegularExpression("\\s+(?=([^\"]*\"[^\"]*\")*[^\"]*$)"));
  remove_quotes(token);

  if (token.count() != 2) {
    cmd_reply(CMD_PLAYERCOLOR, caller, C_SYNTAX,
              _("Two arguments needed. See '/help playercolor'."));
    rgbcolor_destroy(prgbcolor);
    return FALSE;
  }

  pplayer =
      player_by_name_prefix(qUtf8Printable(token.at(0)), &match_result);

  if (!pplayer) {
    cmd_reply_no_such_player(CMD_PLAYERCOLOR, caller,
                             qUtf8Printable(token.at(0)), match_result);
    rgbcolor_destroy(prgbcolor);
    return FALSE;
  }

  {
    const char *reason;
    if (!player_color_changeable(pplayer, &reason)) {
      cmd_reply(CMD_PLAYERCOLOR, caller, C_FAIL, "%s", reason);
      rgbcolor_destroy(prgbcolor);
      return FALSE;
    }
  }

  if (0 == fc_strcasecmp(qUtf8Printable(token.at(1)), "reset")) {
    if (!game_was_started()) {
      prgbcolor = NULL;
    } else {
      cmd_reply(CMD_PLAYERCOLOR, caller, C_FAIL,
                _("Can only unset player color before game starts."));
      ret = FALSE;
      rgbcolor_destroy(prgbcolor);
      return ret;
    }
  } else if (!rgbcolor_from_hex(&prgbcolor, qUtf8Printable(token.at(1)))) {
    cmd_reply(
        CMD_PLAYERCOLOR, caller, C_SYNTAX,
        _("Invalid player color definition. See '/help playercolor'."));
    ret = FALSE;
    rgbcolor_destroy(prgbcolor);
    return ret;
  }

  if (prgbcolor != NULL) {
    players_iterate(pother)
    {
      if (pother != pplayer && pother->rgb != NULL
          && rgbcolors_are_equal(pother->rgb, prgbcolor)) {
        cmd_reply(CMD_PLAYERCOLOR, caller, C_WARNING,
                  /* TRANS: "... [c0ffee] for Caesar ... to Hammurabi." */
                  _("Warning: new color [%s] for %s is identical to %s."),
                  player_color_ftstr(pother), player_name(pplayer),
                  player_name(pother));
      }
    }
    players_iterate_end;
  }

  if (check) {
    rgbcolor_destroy(prgbcolor);
    return ret;
  }

  server_player_set_color(pplayer, prgbcolor);
  cmd_reply(CMD_PLAYERCOLOR, caller, C_OK,
            _("Color of player %s set to [%s]."), player_name(pplayer),
            player_color_ftstr(pplayer));

  rgbcolor_destroy(prgbcolor);
  return ret;
}

/**********************************************************************/ /**
   /playernation command handler.
 **************************************************************************/
static bool playernation_command(struct connection *caller, char *str,
                                 bool check)
{
  enum m_pre_result match_result;
  struct player *pplayer;
  struct nation_type *pnation;
  struct nation_style *pstyle;
  bool is_male = FALSE;
  QStringList token;

  token = QString(str).split(
      QRegularExpression("\\s+(?=([^\"]*\"[^\"]*\")*[^\"]*$)"));
  remove_quotes(token);

  if (token.count() == 0) {
    cmd_reply(CMD_PLAYERNATION, caller, C_SYNTAX,
              _("At least one argument needed. See '/help playernation'."));
    return FALSE;
  }

  if (game_was_started()) {
    cmd_reply(CMD_PLAYERNATION, caller, C_FAIL,
              _("Can only set player nation before game starts."));
    return FALSE;
  }

  pplayer =
      player_by_name_prefix(qUtf8Printable(token.at(0)), &match_result);
  if (!pplayer) {
    cmd_reply_no_such_player(CMD_PLAYERNATION, caller,
                             qUtf8Printable(token.at(0)), match_result);
    return FALSE;
  }

  if (token.count() == 1) {
    if (!check) {
      player_set_nation(pplayer, NO_NATION_SELECTED);

      cmd_reply(CMD_PLAYERNATION, caller, C_OK,
                _("Nation of player %s reset."), player_name(pplayer));
      send_player_info_c(pplayer, game.est_connections);
    }
  } else {
    pnation = nation_by_rule_name(qUtf8Printable(token.at(1)));
    if (pnation == NO_NATION_SELECTED) {
      cmd_reply(CMD_PLAYERNATION, caller, C_FAIL,
                _("Unrecognized nation: %s."), qUtf8Printable(token.at(1)));
      return FALSE;
    }

    if (!client_can_pick_nation(pnation)) {
      cmd_reply(CMD_PLAYERNATION, caller, C_FAIL,
                _("%s nation is not available for user selection."),
                qUtf8Printable(token.at(1)));
      return FALSE;
    }

    if (pnation->player && pnation->player != pplayer) {
      cmd_reply(CMD_PLAYERNATION, caller, C_FAIL,
                _("%s nation is already in use."),
                qUtf8Printable(token.at(1)));
      return FALSE;
    }

    if (token.count() < 3) {
      cmd_reply(CMD_PLAYERNATION, caller, C_FAIL,
                /* TRANS: Nation resetting form of /playernation does not
                   require sex */
                _("Player sex must be given when setting nation."));
      return FALSE;
    }

    if (!strcmp(qUtf8Printable(token.at(2)), "0")) {
      is_male = FALSE;
    } else if (!strcmp(qUtf8Printable(token.at(2)), "1")) {
      is_male = TRUE;
    } else {
      cmd_reply(CMD_PLAYERNATION, caller, C_FAIL,
                _("Unrecognized gender: %s, expecting 1 or 0."),
                qUtf8Printable(token.at(2)));
      return FALSE;
    }

    if (token.count() > 4) {
      pstyle = style_by_rule_name(qUtf8Printable(token.at(4)));
      if (!pstyle) {
        cmd_reply(CMD_PLAYERNATION, caller, C_FAIL,
                  _("Unrecognized style: %s."), qUtf8Printable(token.at(4)));
        return FALSE;
      }
    } else {
      pstyle = style_of_nation(pnation);
    }

    if (!check) {
      char error_buf[256];

      player_set_nation(pplayer, pnation);
      pplayer->style = pstyle;
      pplayer->is_male = is_male;

      if (token.count() > 3) {
        if (!server_player_set_name_full(caller, pplayer, pnation,
                                         qUtf8Printable(token.at(3)),
                                         error_buf, sizeof(error_buf))) {
          cmd_reply(CMD_PLAYERNATION, caller, C_WARNING, "%s", error_buf);
        }
      } else {
        server_player_set_name(pplayer, qUtf8Printable(token.at(0)));
      }
      cmd_reply(CMD_PLAYERNATION, caller, C_OK,
                _("Nation of player %s set to [%s]."), player_name(pplayer),
                nation_rule_name(pnation));
      send_player_info_c(pplayer, game.est_connections);
    }
  }

  return TRUE;
}

/**************************************************************************
  Handle quit command
**************************************************************************/
static bool quit_game(struct connection *caller, bool check)
{
  if (!check) {
    cmd_reply(CMD_QUIT, caller, C_OK, _("Goodbye."));
    QCoreApplication::quit();
  }
  return TRUE;
}

/**********************************************************************/ /**
   Main entry point for "command input".
 **************************************************************************/
bool handle_stdin_input(struct connection *caller, char *str)
{
  return handle_stdin_input_real(caller, str, FALSE, 0);
}

/**********************************************************************/ /**
   Handle "command input", which could really come from stdin on console,
   or from client chat command, or read from file with -r, etc.
   caller == NULL means console, str is the input, which may optionally
   start with SERVER_COMMAND_PREFIX character.

   If check is TRUE, then do nothing, just check syntax.
 **************************************************************************/
static bool handle_stdin_input_real(struct connection *caller, char *str,
                                    bool check, int read_recursion)
{
  char full_command[MAX_LEN_CONSOLE_LINE];
  char command[MAX_LEN_CONSOLE_LINE], arg[MAX_LEN_CONSOLE_LINE];
  char *cptr_s, *cptr_d;
  enum command_id cmd;
  enum cmdlevel level;

  /* Remove leading and trailing spaces, and server command prefix. */
  cptr_s = str = skip_leading_spaces(str);
  if ('\0' == *cptr_s || '#' == *cptr_s) {
    /* This appear to be a comment or blank line. */
    return FALSE;
  }

  if (SERVER_COMMAND_PREFIX == *cptr_s) {
    /* Commands may be prefixed with SERVER_COMMAND_PREFIX, even when
     * given on the server command line. */
    cptr_s++;
    remove_leading_spaces(cptr_s);
    if ('\0' == *cptr_s) {
      /* This appear to be a blank line. */
      return FALSE;
    }
  }
  remove_trailing_spaces(cptr_s);

  /* notify to the server console */
  if (!check && caller) {
    con_write(C_COMMENT, "%s: '%s'", caller->username, str);
  }

  /* if the caller may not use any commands at all, don't waste any time */
  if (may_use_nothing(caller)) {
    cmd_reply(CMD_HELP, caller, C_FAIL,
              _("Sorry, you are not allowed to use server commands."));
    return FALSE;
  }

  /* copy the full command, in case we need it for voting purposes. */
  sz_strlcpy(full_command, cptr_s);

  /*
   * cptr_s points now to the beginning of the real command. It has
   * skipped leading whitespace, the SERVER_COMMAND_PREFIX and any
   * other non-alphanumeric characters.
   */
  for (cptr_d = command; *cptr_s != '\0' && QChar::isLetterOrNumber(*cptr_s)
                         && cptr_d < command + sizeof(command) - 1;
       cptr_s++, cptr_d++) {
    *cptr_d = *cptr_s;
  }
  *cptr_d = '\0';

  /* cptr_s now contains the arguments. */
  sz_strlcpy(arg, skip_leading_spaces(cptr_s));

  cmd = command_named(command, FALSE);
  if (cmd == CMD_AMBIGUOUS) {
    cmd = command_named(command, TRUE);
    cmd_reply(cmd, caller, C_SYNTAX,
              _("Warning: '%s' interpreted as '%s', but it is ambiguous."
                "  Try '%shelp'."),
              command, command_name_by_number(cmd), caller ? "/" : "");
  } else if (cmd == CMD_UNRECOGNIZED) {
    cmd_reply(cmd, caller, C_SYNTAX,
              _("Unknown command '%s%s'. "
                " Try '%shelp'."),
              caller ? "/" : "", command, caller ? "/" : "");
    return FALSE;
  }

  level = command_level(command_by_number(cmd));

  if (conn_can_vote(caller, NULL) && level == ALLOW_CTRL
      && conn_get_access(caller) == ALLOW_BASIC && !check
      && !vote_would_pass_immediately(caller, cmd)) {
    struct vote *vote;
    bool caller_had_vote = (NULL != get_vote_by_caller(caller));

    /* Check if the vote command would succeed. If we already have a vote
     * going, cancel it in favour of the new vote command. You can only
     * have one vote at a time. This is done by vote_new(). */
    if (handle_stdin_input_real(caller, full_command, TRUE,
                                read_recursion + 1)
        && (vote = vote_new(caller, arg, cmd))) {
      char votedesc[MAX_LEN_CONSOLE_LINE];
      const struct player *teamplr;
      const char *what;
      struct ft_color color;

      if (caller_had_vote) {
        cmd_reply(CMD_VOTE, caller, C_COMMENT,
                  /* TRANS: "vote" as a process */
                  _("Your new vote canceled your previous vote."));
      }

      describe_vote(vote, votedesc, sizeof(votedesc));

      if (vote_is_team_only(vote)) {
        /* TRANS: "vote" as a process */
        what = _("New teamvote");
        teamplr = conn_get_player(caller);
        color = ftc_vote_team;
      } else {
        /* TRANS: "vote" as a process */
        what = _("New vote");
        teamplr = NULL;
        color = ftc_vote_public;
      }
      notify_team(teamplr, NULL, E_VOTE_NEW, color,
                  /* TRANS: "[New vote|New teamvote] (number 3)
                   * by fred: proposed change" */
                  _("%s (number %d) by %s: %s"), what, vote->vote_no,
                  caller->username, votedesc);

      /* Vote on your own suggestion. */
      connection_vote(caller, vote, VOTE_YES);
      return TRUE;

    } else {
      cmd_reply(CMD_VOTE, caller, C_FAIL,
                /* TRANS: "vote" as a process */
                _("Your new vote (\"%s\") was not "
                  "legal or was not recognized."),
                full_command);
      return FALSE;
    }
  }

  if (caller
      && !((check || vote_would_pass_immediately(caller, cmd))
           && conn_get_access(caller) >= ALLOW_BASIC && level == ALLOW_CTRL)
      && conn_get_access(caller) < level) {
    cmd_reply(cmd, caller, C_FAIL,
              _("You are not allowed to use this command."));
    return FALSE;
  }

  if (!check) {
    struct conn_list *echo_list = NULL;
    bool echo_list_allocated = FALSE;

    switch (command_echo(command_by_number(cmd))) {
    case CMD_ECHO_NONE:
      break;
    case CMD_ECHO_ADMINS:
      conn_list_iterate(game.est_connections, pconn)
      {
        if (ALLOW_ADMIN <= conn_get_access(pconn)) {
          if (NULL == echo_list) {
            echo_list = conn_list_new();
            echo_list_allocated = TRUE;
          }
          conn_list_append(echo_list, pconn);
        }
      }
      conn_list_iterate_end;
      break;
    case CMD_ECHO_ALL:
      echo_list = game.est_connections;
      break;
    }

    if (NULL != echo_list) {
      if (caller) {
        notify_conn(echo_list, NULL, E_SETTING, ftc_any, "%s: '%s %s'",
                    caller->username, command, arg);
      } else {
        notify_conn(echo_list, NULL, E_SETTING, ftc_server_prompt,
                    "%s: '%s %s'", _("(server prompt)"), command, arg);
      }
      if (echo_list_allocated) {
        conn_list_destroy(echo_list);
      }
    }
  }

  switch (cmd) {
  case CMD_REMOVE:
    return remove_player_command(caller, arg, check);
  case CMD_SAVE:
    return save_command(caller, arg, check);
  case CMD_SCENSAVE:
    return scensave_command(caller, arg, check);
  case CMD_LOAD:
    return load_command(caller, arg, check, FALSE);
  case CMD_METAPATCHES:
    return metapatches_command(caller, arg, check);
  case CMD_METAMESSAGE:
    return metamessage_command(caller, arg, check);
  case CMD_METACONN:
    return metaconnection_command(caller, arg, check);
  case CMD_METASERVER:
    return metaserver_command(caller, arg, check);
  case CMD_HELP:
    return show_help(caller, arg);
  case CMD_SRVID:
    return show_serverid(caller, arg);
  case CMD_LIST:
    return show_list(caller, arg);
  case CMD_AITOGGLE:
    return toggle_ai_command(caller, arg, check);
  case CMD_TAKE:
    return take_command(caller, arg, check);
  case CMD_OBSERVE:
    return observe_command(caller, arg, check);
  case CMD_DETACH:
    return detach_command(caller, arg, check);
  case CMD_CREATE:
    return create_command(caller, arg, check);
  case CMD_AWAY:
    return away_command(caller, check);
  case CMD_HANDICAPPED:
  case CMD_NOVICE:
  case CMD_EASY:
  case CMD_NORMAL:
  case CMD_HARD:
  case CMD_CHEATING:
#ifdef FREECIV_DEBUG
  case CMD_EXPERIMENTAL:
#endif
    return set_ai_level_named(caller, arg, command_name_by_number(cmd),
                              check);
  case CMD_QUIT:
    return quit_game(caller, check);
  case CMD_CUT:
    return cut_client_connection(caller, arg, check);
  case CMD_SHOW:
    return show_command(caller, arg, check);
  case CMD_EXPLAIN:
    return explain_option(caller, arg, check);
  case CMD_DEBUG:
    return debug_command(caller, arg, check);
  case CMD_SET:
    return set_command(caller, arg, check);
  case CMD_TEAM:
    return team_command(caller, arg, check);
  case CMD_RULESETDIR:
    return set_rulesetdir(caller, arg, check, read_recursion);
  case CMD_WALL:
    return wall(arg, check);
  case CMD_CONNECTMSG:
    return connectmsg_command(caller, arg, check);
  case CMD_VOTE:
    return vote_command(caller, arg, check);
  case CMD_CANCELVOTE:
    return cancelvote_command(caller, arg, check);
  case CMD_READ_SCRIPT:
    return read_command(caller, arg, check, read_recursion);
  case CMD_WRITE_SCRIPT:
    return write_command(caller, arg, check);
  case CMD_RESET:
    return reset_command(caller, arg, check, read_recursion);
  case CMD_DEFAULT:
    return default_command(caller, arg, check);
  case CMD_LUA:
    return lua_command(caller, arg, check, read_recursion);
  case CMD_KICK:
    return kick_command(caller, arg, check);
  case CMD_DELEGATE:
    return delegate_command(caller, arg, check);
  case CMD_AICMD:
    return aicmd_command(caller, arg, check);
  case CMD_FCDB:
    return fcdb_command(caller, arg, check);
  case CMD_MAPIMG:
    return mapimg_command(caller, arg, check);
  case CMD_RFCSTYLE: /* see console.h for an explanation */
    if (!check) {
      con_set_style(!con_get_style());
    }
    return TRUE;
  case CMD_CMDLEVEL:
    return cmdlevel_command(caller, arg, check);
  case CMD_FIRSTLEVEL:
    return firstlevel_command(caller, check);
  case CMD_TIMEOUT:
    return timeout_command(caller, arg, check);
  case CMD_START_GAME:
    return start_command(caller, check, FALSE);
  case CMD_END_GAME:
    return end_command(caller, arg, check);
  case CMD_SURRENDER:
    return surrender_command(caller, arg, check);
  case CMD_IGNORE:
    return ignore_command(caller, arg, check);
  case CMD_UNIGNORE:
    return unignore_command(caller, arg, check);
  case CMD_PLAYERCOLOR:
    return playercolor_command(caller, arg, check);
  case CMD_PLAYERNATION:
    return playernation_command(caller, arg, check);
  case CMD_NUM:
  case CMD_UNRECOGNIZED:
  case CMD_AMBIGUOUS:
    break;
  }
  /* should NEVER happen! */
  qCritical("Unknown command variant: %d.", cmd);
  return FALSE;
}

/**********************************************************************/ /**
   End the game immediately in a draw.
 **************************************************************************/
static bool end_command(struct connection *caller, char *str, bool check)
{
  if (S_S_RUNNING == server_state()) {
    if (check) {
      return TRUE;
    }
    notify_conn(game.est_connections, NULL, E_GAME_END, ftc_server,
                _("Game is over."));
    set_server_state(S_S_OVER);
    force_end_of_sniff = TRUE;
    cmd_reply(CMD_END_GAME, caller, C_OK,
              _("Ending the game. The server will restart once all clients "
                "have disconnected."));
    return TRUE;
  } else {
    cmd_reply(CMD_END_GAME, caller, C_FAIL,
              _("Cannot end the game: no game running."));
    return FALSE;
  }
}

/**********************************************************************/ /**
   Concede the game.  You still continue playing until all but one player
   or team remains un-conceded.
 **************************************************************************/
static bool surrender_command(struct connection *caller, char *str,
                              bool check)
{
  struct player *pplayer;

  if (caller == NULL || !conn_controls_player(caller)) {
    cmd_reply(CMD_SURRENDER, caller, C_FAIL,
              _("You are not allowed to use this command."));
    return FALSE;
  }

  if (S_S_RUNNING != server_state()) {
    cmd_reply(CMD_SURRENDER, caller, C_FAIL, _("You cannot surrender now."));
    return FALSE;
  }

  pplayer = conn_get_player(caller);
  if (player_status_check(pplayer, PSTATUS_SURRENDER)) {
    cmd_reply(CMD_SURRENDER, caller, C_FAIL,
              _("You have already conceded the game."));
    return FALSE;
  }

  if (check) {
    return TRUE;
  }

  notify_conn(game.est_connections, NULL, E_GAME_END, ftc_server,
              _("%s has conceded the game and can no longer win."),
              player_name(pplayer));
  player_status_add(pplayer, PSTATUS_SURRENDER);
  return TRUE;
}

/* Define the possible arguments to the reset command */
#define SPECENUM_NAME reset_args
#define SPECENUM_VALUE0 RESET_GAME
#define SPECENUM_VALUE0NAME "game"
#define SPECENUM_VALUE1 RESET_RULESET
#define SPECENUM_VALUE1NAME "ruleset"
#define SPECENUM_VALUE2 RESET_SCRIPT
#define SPECENUM_VALUE2NAME "script"
#define SPECENUM_VALUE3 RESET_DEFAULT
#define SPECENUM_VALUE3NAME "default"
#include "specenum_gen.h"

/**********************************************************************/ /**
   Returns possible parameters for the reset command.
 **************************************************************************/
static const char *reset_accessor(int i)
{
  i = CLIP(0, i, reset_args_max());
  return reset_args_name((enum reset_args) i);
}

/**********************************************************************/ /**
   Reload the game settings from the ruleset and reload the init script if
   one was used.
 **************************************************************************/
static bool reset_command(struct connection *caller, char *arg, bool check,
                          int read_recursion)
{
  enum m_pre_result result;
  int ind;

  /* match the argument */
  result = match_prefix(reset_accessor, reset_args_max() + 1, 0,
                        fc_strncasecmp, NULL, arg, &ind);

  switch (result) {
  case M_PRE_EXACT:
  case M_PRE_ONLY:
    /* we have a match */
    break;
  case M_PRE_AMBIGUOUS:
  case M_PRE_EMPTY:
    /* use 'ruleset' [1] if the game was not started; else use 'game' [2] */
    if (S_S_INITIAL == server_state() && game.info.is_new_game) {
      cmd_reply(CMD_RESET, caller, C_WARNING,
                _("Guessing argument 'ruleset'."));
      ind = RESET_RULESET;
    } else {
      cmd_reply(CMD_RESET, caller, C_WARNING,
                _("Guessing argument 'game'."));
      ind = RESET_GAME;
    }
    break;
  case M_PRE_LONG:
  case M_PRE_FAIL:
  case M_PRE_LAST:
    cmd_reply(CMD_RESET, caller, C_FAIL,
              _("The valid arguments are: 'game', 'ruleset', 'script' "
                "or 'default'."));
    return FALSE;
    break;
  }

  if (check) {
    return TRUE;
  }

  switch (ind) {
  case RESET_GAME:
    if (!game.info.is_new_game) {
      if (settings_game_reset()) {
        cmd_reply(CMD_RESET, caller, C_OK,
                  _("Reset all settings to the values at the game start."));
      } else {
        cmd_reply(CMD_RESET, caller, C_FAIL,
                  _("No saved settings from the game start available."));
        return FALSE;
      }
    } else {
      cmd_reply(CMD_RESET, caller, C_FAIL, _("No game started..."));
      return FALSE;
    }
    break;

  case RESET_RULESET:
    /* Restore game settings save in game.ruleset. */
    if (reload_rulesets_settings()) {
      cmd_reply(CMD_RESET, caller, C_OK,
                _("Reset all settings to ruleset values."));
    } else {
      cmd_reply(CMD_RESET, caller, C_FAIL,
                _("Failed to reset settings to ruleset values."));
    }
    break;

  case RESET_SCRIPT:
    cmd_reply(CMD_RESET, caller, C_OK,
              _("Reset all settings and rereading the server start "
                "script."));
    settings_reset();
    /* load initial script */
    if (NULL != srvarg.script_filename
        && !read_init_script_real(NULL,
                                  qUtf8Printable(srvarg.script_filename),
                                  TRUE, FALSE, read_recursion + 1)) {
      if (NULL != caller) {
        cmd_reply(CMD_RESET, caller, C_FAIL,
                  _("Could not read script file '%s'."),
                  qUtf8Printable(srvarg.script_filename));
      }
      return FALSE;
    }
    break;

  case RESET_DEFAULT:
    cmd_reply(CMD_RESET, caller, C_OK,
              _("Reset all settings to default values."));
    settings_reset();
    break;
  }

  send_server_settings(game.est_connections);
  cmd_reply(CMD_RESET, caller, C_OK, _("Settings re-initialized."));

  /* show ruleset summary and list changed values */
  show_ruleset_info(caller, CMD_RESET, check, read_recursion);

  return TRUE;
}

/**********************************************************************/ /**
   Set a setting to its default value
 **************************************************************************/
static bool default_command(struct connection *caller, char *arg, bool check)
{
  struct setting *pset;
  char reject_msg[256] = "";

  pset = validate_setting_arg(CMD_DEFAULT, caller, arg);

  if (!pset) {
    /* Reason already reported. */
    return FALSE;
  }

  if (!setting_is_changeable(pset, caller, reject_msg, sizeof(reject_msg))) {
    cmd_reply(CMD_DEFAULT, caller, C_FAIL, "%s", reject_msg);

    return FALSE;
  }

  if (!check) {
    setting_set_to_default(pset);
    cmd_reply(CMD_DEFAULT, caller, C_OK,
              _("Option '%s' reset to default value, and will track any "
                "default changes."),
              arg);
  }

  return TRUE;
}

/* Define the possible arguments to the delegation command */
#define SPECENUM_NAME lua_args
#define SPECENUM_VALUE0 LUA_CMD
#define SPECENUM_VALUE0NAME "cmd"
#define SPECENUM_VALUE1 LUA_FILE
#define SPECENUM_VALUE1NAME "file"
#define SPECENUM_VALUE2 LUA_UNSAFE_CMD
#define SPECENUM_VALUE2NAME "unsafe-cmd"
#define SPECENUM_VALUE3 LUA_UNSAFE_FILE
#define SPECENUM_VALUE3NAME "unsafe-file"
#include "specenum_gen.h"

/**********************************************************************/ /**
   Returns possible parameters for the reset command.
 **************************************************************************/
static const char *lua_accessor(int i)
{
  i = CLIP(0, i, lua_args_max());
  return lua_args_name((enum lua_args) i);
}

/**********************************************************************/ /**
   Evaluate a line of lua script or a lua script file.
 **************************************************************************/
static bool lua_command(struct connection *caller, char *arg, bool check,
                        int read_recursion)
{
  FILE *script_file;
  const char extension[] = ".lua", *real_filename = NULL;
  char luafile[4096], tilde_filename[4096];
  char *luaarg = NULL;
  QStringList tokens;
  int ind;
  enum m_pre_result result;
  bool ret = FALSE;

  tokens = QString(arg).split(
      QRegularExpression("\\s+(?=([^\"]*\"[^\"]*\")*[^\"]*$)"));
  remove_quotes(tokens);

  if (tokens.count() > 0) {
    /* match the argument */
    result =
        match_prefix(lua_accessor, lua_args_max() + 1, 0, fc_strncasecmp,
                     NULL, qUtf8Printable(tokens.at(0)), &ind);

    switch (result) {
    case M_PRE_EXACT:
    case M_PRE_ONLY:
      /* We have a match */
      luaarg = arg + qstrlen(lua_args_name(lua_args(ind)));
      luaarg = skip_leading_spaces(luaarg);
      break;
    case M_PRE_EMPTY:
      /* Nothing. */
      break;
    case M_PRE_AMBIGUOUS:
    case M_PRE_LONG:
    case M_PRE_FAIL:
    case M_PRE_LAST:
      /* Fall back to depreciated 'lua <script command>' syntax. */
      cmd_reply(CMD_LUA, caller, C_SYNTAX,
                _("Fall back to old syntax '%slua <script command>'."),
                caller ? "/" : "");
      ind = LUA_CMD;
      luaarg = arg;
      break;
    }
  }

  if (luaarg == NULL) {
    cmd_reply(CMD_LUA, caller, C_FAIL,
              _("No lua command or lua script file. See '%shelp lua'."),
              caller ? "/" : "");
    return true;
  }

  switch (ind) {
  case LUA_CMD:
    /* Nothing to check. */
    break;
  case LUA_UNSAFE_CMD:
    if (read_recursion > 0) {
      cmd_reply(CMD_LUA, caller, C_FAIL,
                _("Unsafe Lua code can only be run by explicit command."));
      return false;
    } else if (is_restricted(caller)) {
      cmd_reply(CMD_LUA, caller, C_FAIL,
                _("You aren't allowed to run unsafe Lua code."));
      return false;
    }
    break;
  case LUA_UNSAFE_FILE:
    if (read_recursion > 0) {
      cmd_reply(CMD_LUA, caller, C_FAIL,
                _("Unsafe Lua code can only be run by explicit command."));
      return false;
    } else if (is_restricted(caller)) {
      cmd_reply(CMD_LUA, caller, C_FAIL,
                _("You aren't allowed to run unsafe Lua code."));
      return false;
    }
    /* Fall through. */
  case LUA_FILE:
    /* Abuse real_filename to find if we already have a .lua extension. */
    real_filename =
        luaarg + qstrlen(luaarg) - MIN(strlen(extension), qstrlen(luaarg));
    if (strcmp(real_filename, extension) != 0) {
      fc_snprintf(luafile, sizeof(luafile), "%s%s", luaarg, extension);
    } else {
      sz_strlcpy(luafile, luaarg);
    }

    if (is_restricted(caller)) {
      if (!is_safe_filename(luafile)) {
        cmd_reply(CMD_LUA, caller, C_FAIL,
                  _("Freeciv script '%s' disallowed for security reasons."),
                  luafile);
        return false;
        ;
      }
      sz_strlcpy(tilde_filename, luafile);
    } else {
      interpret_tilde(tilde_filename, sizeof(tilde_filename), luafile);
    }

    real_filename = fileinfoname(get_data_dirs(), tilde_filename);
    if (!real_filename) {
      if (is_restricted(caller)) {
        cmd_reply(CMD_LUA, caller, C_FAIL,
                  _("No Freeciv script found by the name '%s'."),
                  tilde_filename);
        return false;
      }
      /* File is outside data directories */
      real_filename = tilde_filename;
    }
    break;
  }

  if (check) {
    return TRUE;
  }

  switch (ind) {
  case LUA_CMD:
    ret = script_server_do_string(caller, luaarg);
    break;
  case LUA_UNSAFE_CMD:
    ret = script_server_unsafe_do_string(caller, luaarg);
    break;
  case LUA_FILE:
    cmd_reply(CMD_LUA, caller, C_COMMENT,
              _("Loading Freeciv script file '%s'."), real_filename);

    if (is_reg_file_for_access(real_filename, FALSE)
        && (script_file = fc_fopen(real_filename, "r"))) {
      ret = script_server_do_file(caller, real_filename);
      return ret;
    } else {
      cmd_reply(CMD_LUA, caller, C_FAIL,
                _("Cannot read Freeciv script '%s'."), real_filename);
      return false;
    }
    break;
  case LUA_UNSAFE_FILE:
    cmd_reply(CMD_LUA, caller, C_COMMENT,
              _("Loading Freeciv script file '%s'."), real_filename);

    if (is_reg_file_for_access(real_filename, FALSE)
        && (script_file = fc_fopen(real_filename, "r"))) {
      ret = script_server_unsafe_do_file(caller, real_filename);
      return ret;
    } else {
      cmd_reply(CMD_LUA, caller, C_FAIL,
                _("Cannot read Freeciv script '%s'."), real_filename);
      return false;
    }
    break;
  }

  return ret;
}

/* Define the possible arguments to the delegation command */
#define SPECENUM_NAME delegate_args
#define SPECENUM_VALUE0 DELEGATE_CANCEL
#define SPECENUM_VALUE0NAME "cancel"
#define SPECENUM_VALUE1 DELEGATE_RESTORE
#define SPECENUM_VALUE1NAME "restore"
#define SPECENUM_VALUE2 DELEGATE_SHOW
#define SPECENUM_VALUE2NAME "show"
#define SPECENUM_VALUE3 DELEGATE_TAKE
#define SPECENUM_VALUE3NAME "take"
#define SPECENUM_VALUE4 DELEGATE_TO
#define SPECENUM_VALUE4NAME "to"
#include "specenum_gen.h"

/**********************************************************************/ /**
   Returns possible parameters for the 'delegate' command.
 **************************************************************************/
static const char *delegate_accessor(int i)
{
  i = CLIP(0, i, delegate_args_max());
  return delegate_args_name((enum delegate_args) i);
}

/**********************************************************************/ /**
   Handle delegation of control.
 **************************************************************************/
static bool delegate_command(struct connection *caller, char *arg,
                             bool check)
{
  QStringList tokens;
  int ind = delegate_args_invalid();
  enum m_pre_result result;
  bool player_specified = FALSE; /* affects messages only */
  bool ret = FALSE;
  const char *username = NULL;
  struct player *dplayer = NULL;

  if (!game_was_started()) {
    cmd_reply(CMD_DELEGATE, caller, C_FAIL,
              _("Game not started - "
                "cannot delegate yet."));
    return FALSE;
  }

  tokens = QString(arg).split(
      QRegularExpression("\\s+(?=([^\"]*\"[^\"]*\")*[^\"]*$)"));
  remove_quotes(tokens);

  if (tokens.count() > 0) {
    /* match the argument */
    result = match_prefix(delegate_accessor, delegate_args_max() + 1, 0,
                          fc_strncasecmp, NULL, qUtf8Printable(tokens.at(0)),
                          &ind);

    switch (result) {
    case M_PRE_EXACT:
    case M_PRE_ONLY:
      /* we have a match */
      break;
    case M_PRE_EMPTY:
      if (caller) {
        /* Use 'delegate show' as default. */
        ind = DELEGATE_SHOW;
      }
      break;
    case M_PRE_AMBIGUOUS:
    case M_PRE_LONG:
    case M_PRE_FAIL:
    case M_PRE_LAST:
      ind = delegate_args_invalid();
      break;
    }
  } else {
    if (caller) {
      /* Use 'delegate show' as default. */
      ind = DELEGATE_SHOW;
    }
  }

  if (!delegate_args_is_valid(delegate_args(ind))) {
    char buf[256] = "";
    enum delegate_args valid_args;

    for (valid_args = delegate_args_begin();
         valid_args != delegate_args_end();
         valid_args = delegate_args_next(valid_args)) {
      const char *name = delegate_args_name(valid_args);

      if (name != NULL) {
        cat_snprintf(buf, sizeof(buf), "'%s'", name);
        if (valid_args != delegate_args_max()) {
          cat_snprintf(buf, sizeof(buf), ", ");
        }
      }
    }

    cmd_reply(CMD_DELEGATE, caller, C_SYNTAX,
              /* TRANS: do not translate the command 'delegate'. */
              _("Valid arguments for 'delegate' are: %s."), buf);
    return false;
  }

  /* Get the data (player, username for delegation) and validate it. */
  switch (ind) {
  case DELEGATE_CANCEL:
    /* delegate cancel [player] */
    if (tokens.count() > 1) {
      if (!caller || conn_get_access(caller) >= ALLOW_ADMIN) {
        player_specified = TRUE;
        dplayer =
            player_by_name_prefix(qUtf8Printable(tokens.at(1)), &result);
        if (!dplayer) {
          cmd_reply_no_such_player(CMD_DELEGATE, caller,
                                   qUtf8Printable(tokens.at(1)), result);
          return false;
        }
      } else {
        cmd_reply(CMD_DELEGATE, caller, C_SYNTAX,
                  _("Command level '%s' or greater needed to modify "
                    "others' delegations."),
                  cmdlevel_name(ALLOW_ADMIN));
        return false;
      }
    } else {
      dplayer = conn_get_player(caller);
      if (!dplayer) {
        cmd_reply(CMD_DELEGATE, caller, C_SYNTAX,
                  _("Please specify a player for whom delegation should "
                    "be canceled."));
        return false;
      }
    }
    break;
  case DELEGATE_RESTORE:
    /* delegate restore */
    if (!caller) {
      cmd_reply(CMD_DELEGATE, caller, C_FAIL,
                _("You can't switch players from the console."));
      return false;
    }
    break;
  case DELEGATE_SHOW:
    /* delegate show [player] */
    if (tokens.count() > 1) {
      player_specified = TRUE;
      dplayer = player_by_name_prefix(qUtf8Printable(tokens.at(1)), &result);
      if (!dplayer) {
        cmd_reply_no_such_player(CMD_DELEGATE, caller,
                                 qUtf8Printable(tokens.at(1)), result);
        return false;
      }
    } else {
      dplayer = conn_get_player(caller);
      if (!dplayer) {
        cmd_reply(CMD_DELEGATE, caller, C_SYNTAX,
                  _("Please specify a player for whom the delegation should "
                    "be shown."));
        return false;
      }
    }
    break;
  case DELEGATE_TAKE:
    /* delegate take <player> */
    if (!caller) {
      cmd_reply(CMD_DELEGATE, caller, C_FAIL,
                _("You can't switch players from the console."));
      return false;
    }
    if (tokens.count() > 1) {
      player_specified = TRUE;
      dplayer = player_by_name_prefix(qUtf8Printable(tokens.at(1)), &result);
      if (!dplayer) {
        cmd_reply_no_such_player(CMD_DELEGATE, caller,
                                 qUtf8Printable(tokens.at(1)), result);
        return false;
      }
    } else {
      cmd_reply(CMD_DELEGATE, caller, C_SYNTAX,
                _("Please specify a player to take control of."));
      return false;
    }
    break;
  case DELEGATE_TO:
    break;
  }
  /* All checks done to this point will give pretty much the same result at
   * any time. Checks after this point are more likely to vary over time. */
  if (check) {
    return true;
  }

  switch (ind) {
  case DELEGATE_TO:
    /* delegate to <username> [player] */
    if (tokens.count() > 1) {
      username = qUtf8Printable(tokens.at(1));
    } else {
      cmd_reply(
          CMD_DELEGATE, caller, C_SYNTAX,
          _("Please specify a user to whom control is to be delegated."));
      ret = FALSE;
      break;
    }
    if (tokens.count() > 2) {
      player_specified = TRUE;
      dplayer = player_by_name_prefix(qUtf8Printable(tokens.at(2)), &result);
      if (!dplayer) {
        cmd_reply_no_such_player(CMD_DELEGATE, caller,
                                 qUtf8Printable(tokens.at(2)), result);
        ret = FALSE;
        break;
      }
#ifndef HAVE_FCDB
      if (caller && conn_get_access(caller) < ALLOW_ADMIN) {
#else
      if (caller && conn_get_access(caller) < ALLOW_ADMIN
          && !(srvarg.fcdb_enabled
               && script_fcdb_call("user_delegate_to", caller, dplayer,
                                   username, &ret)
               && ret)) {
#endif
        cmd_reply(CMD_DELEGATE, caller, C_SYNTAX,
                  _("Command level '%s' or greater or special permission "
                    "needed to modify others' delegations."),
                  cmdlevel_name(ALLOW_ADMIN));
        ret = FALSE;
        break;
      }
    } else {
      dplayer =
          conn_controls_player(caller) ? conn_get_player(caller) : NULL;
      if (!dplayer) {
        cmd_reply(CMD_DELEGATE, caller, C_FAIL,
                  _("You do not control a player."));
        ret = FALSE;
        break;
      }
    }

    /* Delegate control of player to another user. */
    fc_assert_ret_val(dplayer, FALSE);
    fc_assert_ret_val(username != NULL, FALSE);

    /* Forbid delegation of players already controlled by a delegate, and
     * those 'put aside' by a delegate.
     * For the former, if player is already under active delegate control,
     * we wouldn't handle the revocation that would be necessary if their
     * delegation changed; and the authority granted to delegates does not
     * include the ability to sub-delegate.
     * For the latter, allowing control of the 'put aside' player to be
     * delegated would break the invariant that whenever a user is connected,
     * they are attached to 'their' player. */
    if (player_delegation_active(dplayer)) {
      if (!player_delegation_get(dplayer)) {
        /* Attempting to change a 'put aside' player. Must be admin
         * or console. */
        fc_assert(player_specified);
        cmd_reply(CMD_DELEGATE, caller, C_FAIL,
                  _("Can't delegate control of '%s' belonging to %s while "
                    "they are controlling another player."),
                  player_name(dplayer), dplayer->username);
      } else if (player_specified) {
        /* Admin or console attempting to change a controlled player. */
        cmd_reply(CMD_DELEGATE, caller, C_FAIL,
                  _("Can't change delegation of '%s' while controlled by "
                    "delegate %s."),
                  player_name(dplayer), dplayer->username);
      } else {
        /* Caller must be the delegate. Give more specific message.
         * (We don't know if they thought they were delegating their
         * original or delegated player, but we don't allow either.) */
        cmd_reply(CMD_DELEGATE, caller, C_FAIL,
                  _("You can't delegate control while you are controlling "
                    "a delegated player yourself."));
      }
      ret = FALSE;
      break;
    }

    /* Forbid delegation to player's original owner
     * (from above test we know that dplayer->username is the original now)
     */
    if (fc_strcasecmp(dplayer->username, username) == 0) {
      if (player_specified) {
        /* Probably admin or console. */
        cmd_reply(CMD_DELEGATE, caller, C_FAIL,
                  /* TRANS: don't translate 'delegate cancel' */
                  _("%s already owns '%s', so cannot also be delegate. "
                    "Use '%sdelegate cancel' to cancel an existing "
                    "delegation."),
                  username, player_name(dplayer), caller ? "/" : "");
      } else {
        /* Player not specified on command line, so they must have been
         * trying to delegate control to themself. Give more specific
         * message. */
        cmd_reply(CMD_DELEGATE, caller, C_FAIL,
                  /* TRANS: don't translate '/delegate cancel' */
                  _("You can't delegate control to yourself. "
                    "Use '/delegate cancel' to cancel an existing "
                    "delegation."));
      }
      ret = FALSE;
      break;
    }

    /* FIXME: if control was already delegated to someone else, that
     * delegation is implicitly canceled. Perhaps we should tell someone. */

    player_delegation_set(dplayer, username);
    cmd_reply(CMD_DELEGATE, caller, C_OK,
              _("Control of player '%s' delegated to user %s."),
              player_name(dplayer), username);
    ret = TRUE;
    break;

  case DELEGATE_SHOW:
    /* Show delegations. */
    fc_assert_ret_val(dplayer, FALSE);

    if (player_delegation_get(dplayer) == NULL) {
      /* No delegation set. */
      cmd_reply(CMD_DELEGATE, caller, C_COMMENT,
                _("No delegation defined for '%s'."), player_name(dplayer));
    } else {
      cmd_reply(CMD_DELEGATE, caller, C_COMMENT,
                _("Control of player '%s' delegated to user %s."),
                player_name(dplayer), player_delegation_get(dplayer));
    }
    ret = TRUE;
    break;

  case DELEGATE_CANCEL:
    if (player_delegation_get(dplayer) == NULL) {
      /* No delegation set. */
      cmd_reply(CMD_DELEGATE, caller, C_FAIL,
                _("No delegation defined for '%s'."), player_name(dplayer));
      ret = FALSE;
      break;
    }

    if (player_delegation_active(dplayer)) {
      /* Delegation is currently in use. Forcibly break connection. */
      struct connection *pdelegate;
      /* (Can only happen if admin/console issues this command, as owner
       * will end use by their mere presence.) */
      fc_assert(player_specified);
      pdelegate = conn_by_user(player_delegation_get(dplayer));
      fc_assert_ret_val(pdelegate != NULL, FALSE);
      if (!connection_delegate_restore(pdelegate)) {
        /* Should never happen. Generic failure message. */
        qCritical(
            "Failed to restore %s's connection as %s during "
            "'delegate cancel'.",
            pdelegate->username,
            delegate_player_str(pdelegate->server.delegation.playing,
                                pdelegate->server.delegation.observer));
        cmd_reply(CMD_DELEGATE, caller, C_FAIL, _("Unexpected failure."));
        ret = FALSE;
        break;
      }
      notify_conn(pdelegate->self, NULL, E_CONNECTION, ftc_server,
                  _("Your delegated control of player '%s' was canceled."),
                  player_name(dplayer));
    }

    player_delegation_set(dplayer, NULL);
    cmd_reply(CMD_DELEGATE, caller, C_OK, _("Delegation of '%s' canceled."),
              player_name(dplayer));
    ret = TRUE;
    break;

  case DELEGATE_TAKE:
    /* Try to take another player. */
    fc_assert_ret_val(dplayer, FALSE);
    fc_assert_ret_val(caller, FALSE);

    if (caller->server.delegation.status) {
      cmd_reply(CMD_DELEGATE, caller, C_FAIL,
                /* TRANS: don't translate '/delegate restore'. */
                _("You are already controlling a delegated player. "
                  "Use '/delegate restore' to relinquish control of your "
                  "current player first."));
      ret = FALSE;
      break;
    }

    /* Don't allow 'put aside' players to be delegated; the invariant is
     * that while the owning user is connected to the server, they are
     * in sole control of 'their' player. */
    if (conn_controls_player(caller)
        && player_delegation_get(conn_get_player(caller)) != NULL) {
      cmd_reply(CMD_DELEGATE, caller, C_FAIL,
                /* TRANS: don't translate '/delegate cancel'. */
                _("Can't take player while you have delegated control "
                  "yourself. Use '/delegate cancel' to cancel your own "
                  "delegation first."));
      ret = FALSE;
      break;
    }

    /* Taking your own player makes no sense. */
    if (conn_controls_player(caller) && dplayer == conn_get_player(caller)) {
      cmd_reply(CMD_DELEGATE, caller, C_FAIL, _("You already control '%s'."),
                player_name(conn_get_player(caller)));
      ret = FALSE;
      break;
    }

    if (!player_delegation_get(dplayer)
        || fc_strcasecmp(player_delegation_get(dplayer), caller->username)
               != 0) {
      cmd_reply(CMD_DELEGATE, caller, C_FAIL,
                _("Control of player '%s' has not been delegated to you."),
                player_name(dplayer));
      ret = FALSE;
      break;
    }

    /* If the player is controlled by another user, fail. */
    if (dplayer->is_connected) {
      cmd_reply(CMD_DELEGATE, caller, C_FAIL,
                _("Another user already controls player '%s'."),
                player_name(dplayer));
      ret = FALSE;
      break;
    }

    if (!connection_delegate_take(caller, dplayer)) {
      /* Should never happen. Generic failure message. */
      qCritical("%s failed to take control of '%s' during 'delegate take'.",
                caller->username, player_name(dplayer));
      cmd_reply(CMD_DELEGATE, caller, C_FAIL, _("Unexpected failure."));
      ret = FALSE;
      break;
    }

    cmd_reply(CMD_DELEGATE, caller, C_OK,
              _("%s is now controlling player '%s'."), caller->username,
              player_name(conn_get_player(caller)));
    ret = TRUE;
    break;

  case DELEGATE_RESTORE:
    /* Delegate user relinquishes control of delegated player, returning to
     * previous view (e.g. observer) if any. */
    fc_assert_ret_val(caller, FALSE);

    if (!caller->server.delegation.status) {
      cmd_reply(CMD_DELEGATE, caller, C_FAIL,
                _("You are not currently controlling a delegated player."));
      ret = FALSE;
      break;
    }

    if (!connection_delegate_restore(caller)) {
      /* Should never happen. Generic failure message. */
      qCritical("Failed to restore %s's connection as %s during "
                "'delegate restore'.",
                caller->username,
                delegate_player_str(caller->server.delegation.playing,
                                    caller->server.delegation.observer));
      cmd_reply(CMD_DELEGATE, caller, C_FAIL, _("Unexpected failure."));
      ret = FALSE;
      break;
    }

    cmd_reply(
        CMD_DELEGATE, caller, C_OK,
        /* TRANS: "<user> is now connected to <player>" where <player>
         * can also be "global observer" or "nothing" */
        _("%s is now connected as %s."), caller->username,
        delegate_player_str(conn_get_player(caller), caller->observer));
    ret = TRUE;
    break;
  }

  return ret;
}

/**********************************************************************/ /**
   Return static string describing what a connection is connected to.
 **************************************************************************/
static const char *delegate_player_str(struct player *pplayer, bool observer)
{
  static struct astring buf;

  if (pplayer) {
    if (observer) {
      astr_set(&buf, _("%s (observer)"), player_name(pplayer));
    } else {
      astr_set(&buf, "%s", player_name(pplayer));
    }
  } else if (observer) {
    astr_set(&buf, "%s", _("global observer"));
  } else {
    /* TRANS: in place of player name or "global observer" */
    astr_set(&buf, "%s", _("nothing"));
  }

  return astr_str(&buf);
}

/* Define the possible arguments to the mapimg command */
/* map image layers */
#define SPECENUM_NAME mapimg_args
#define SPECENUM_VALUE0 MAPIMG_COLORTEST
#define SPECENUM_VALUE0NAME "colortest"
#define SPECENUM_VALUE1 MAPIMG_CREATE
#define SPECENUM_VALUE1NAME "create"
#define SPECENUM_VALUE2 MAPIMG_DEFINE
#define SPECENUM_VALUE2NAME "define"
#define SPECENUM_VALUE3 MAPIMG_DELETE
#define SPECENUM_VALUE3NAME "delete"
#define SPECENUM_VALUE4 MAPIMG_SHOW
#define SPECENUM_VALUE4NAME "show"
#define SPECENUM_COUNT MAPIMG_COUNT
#include "specenum_gen.h"

/**********************************************************************/ /**
   Returns possible parameters for the mapimg command.
 **************************************************************************/
static const char *mapimg_accessor(int i)
{
  i = CLIP(0, i, mapimg_args_max());
  return mapimg_args_name((enum mapimg_args) i);
}

/**********************************************************************/ /**
   Handle mapimg command
 **************************************************************************/
static bool mapimg_command(struct connection *caller, char *arg, bool check)
{
  enum m_pre_result result;
  int ind, id;
  QStringList token;
  bool ret = TRUE;

  token = QString(arg).split(
      QRegularExpression("\\s+(?=([^\"]*\"[^\"]*\")*[^\"]*$)"));
  remove_quotes(token);
  if (token.count() > 0) {
    /* match the argument */
    result = match_prefix(mapimg_accessor, MAPIMG_COUNT, 0, fc_strncasecmp,
                          NULL, qUtf8Printable(token.at(0)), &ind);

    switch (result) {
    case M_PRE_EXACT:
    case M_PRE_ONLY:
      /* we have a match */
      break;
    case M_PRE_AMBIGUOUS:
      cmd_reply(CMD_MAPIMG, caller, C_FAIL,
                _("Ambiguous 'mapimg' command."));
      return false;
      break;
    case M_PRE_EMPTY:
      /* use 'show' as default */
      ind = MAPIMG_SHOW;
      break;
    case M_PRE_LONG:
    case M_PRE_FAIL:
    case M_PRE_LAST: {
      char buf[256] = "";
      enum mapimg_args valid_args;

      for (valid_args = mapimg_args_begin(); valid_args != mapimg_args_end();
           valid_args = mapimg_args_next(valid_args)) {
        cat_snprintf(buf, sizeof(buf), "'%s'", mapimg_args_name(valid_args));
        if (valid_args != mapimg_args_max()) {
          cat_snprintf(buf, sizeof(buf), ", ");
        }
      }

      cmd_reply(CMD_MAPIMG, caller, C_FAIL,
                _("The valid arguments are: %s."), buf);
      return false;
    } break;
    }
  } else {
    /* use 'show' as default */
    ind = MAPIMG_SHOW;
  }

  switch (ind) {
  case MAPIMG_DEFINE:
    if (token.count() == 1) {
      cmd_reply(CMD_MAPIMG, caller, C_FAIL,
                _("Missing argument for 'mapimg define'."));
      ret = FALSE;
    } else {
      /* 'mapimg define <mapstr>' */
      if (!mapimg_define(qUtf8Printable(token.at(1)), check)) {
        cmd_reply(CMD_MAPIMG, caller, C_FAIL, _("Can't use definition: %s."),
                  mapimg_error());
        ret = FALSE;
      } else if (check) {
        /* Validated OK, bail out now */
        return ret;
      } else if (game_was_started()
                 && mapimg_isvalid(mapimg_count() - 1) == NULL) {
        /* game was started - error in map image definition check */
        cmd_reply(CMD_MAPIMG, caller, C_FAIL, _("Can't use definition: %s."),
                  mapimg_error());
        ret = FALSE;
      } else {
        char str[MAX_LEN_MAPDEF];

        id = mapimg_count() - 1;

        mapimg_id2str(id, str, sizeof(str));
        cmd_reply(CMD_MAPIMG, caller, C_OK,
                  _("Defined as map image "
                    "definition %d: '%s'."),
                  id, str);
      }
    }
    break;

  case MAPIMG_DELETE:
    if (token.count() == 1) {
      cmd_reply(CMD_MAPIMG, caller, C_FAIL,
                _("Missing argument for 'mapimg delete'."));
      ret = FALSE;
    } else if (token.count() == 2
               && strcmp(qUtf8Printable(token.at(1)), "all") == 0) {
      /* 'mapimg delete all' */
      if (check) {
        return ret;
      }

      while (mapimg_count() > 0) {
        mapimg_delete(0);
      }
      cmd_reply(CMD_MAPIMG, caller, C_OK,
                _("All map image definitions "
                  "deleted."));
    } else if (token.count() == 2
               && sscanf(qUtf8Printable(token.at(1)), "%d", &id) != 0) {
      /* 'mapimg delete <id>' */
      if (check) {
        return ret;
      }

      if (!mapimg_delete(id)) {
        cmd_reply(CMD_MAPIMG, caller, C_FAIL,
                  _("Couldn't delete definition: %s."), mapimg_error());
        ret = FALSE;
      } else {
        cmd_reply(CMD_MAPIMG, caller, C_OK,
                  _("Map image definition %d "
                    "deleted."),
                  id);
      }
    } else {
      cmd_reply(CMD_MAPIMG, caller, C_FAIL,
                _("Bad argument for 'mapimg delete': '%s'."),
                qUtf8Printable(token.at(1)));
      ret = FALSE;
    }
    break;

  case MAPIMG_SHOW:
    if (token.count() < 2
        || (token.count() == 2
            && strcmp(qUtf8Printable(token.at(1)), "all") == 0)) {
      /* 'mapimg show' or 'mapimg show all' */
      if (check) {
        return ret;
      }
      show_mapimg(caller, CMD_MAPIMG);
    } else if (token.count() == 2
               && sscanf(qUtf8Printable(token.at(1)), "%d", &id) != 0) {
      char str[2048];
      /* 'mapimg show <id>' */
      if (check) {
        return ret;
      }

      if (mapimg_show(id, str, sizeof(str), TRUE)) {
        cmd_reply(CMD_MAPIMG, caller, C_OK, "%s", str);
      } else {
        cmd_reply(CMD_MAPIMG, caller, C_FAIL,
                  _("Couldn't show definition: %s."), mapimg_error());
        ret = FALSE;
      }
    } else {
      cmd_reply(CMD_MAPIMG, caller, C_FAIL,
                _("Bad argument for 'mapimg show': '%s'."),
                qUtf8Printable(token.at(1)));
      ret = FALSE;
    }
    break;

  case MAPIMG_COLORTEST:
    if (check) {
      return ret;
    }

    mapimg_colortest(game.server.save_name, NULL);
    cmd_reply(CMD_MAPIMG, caller, C_OK, _("Map color test images saved."));
    break;

  case MAPIMG_CREATE:
    if (token.count() < 2) {
      cmd_reply(CMD_MAPIMG, caller, C_FAIL,
                _("Missing argument for 'mapimg create'."));
      return false;
    }

    if (strcmp(qUtf8Printable(token.at(1)), "all") == 0) {
      /* 'mapimg create all' */
      if (check) {
        return ret;
      }

      for (id = 0; id < mapimg_count(); id++) {
        struct mapdef *pmapdef = mapimg_isvalid(id);

        if (pmapdef == NULL
            || !mapimg_create(pmapdef, TRUE, game.server.save_name,
                              qUtf8Printable(srvarg.saves_pathname))) {
          cmd_reply(CMD_MAPIMG, caller, C_FAIL,
                    _("Error saving map image %d: %s."), id, mapimg_error());
          ret = FALSE;
        }
      }
    } else if (sscanf(qUtf8Printable(token.at(1)), "%d", &id) != 0) {
      struct mapdef *pmapdef;

      /* 'mapimg create <id>' */
      if (check) {
        return ret;
      }

      pmapdef = mapimg_isvalid(id);
      if (pmapdef == NULL
          || !mapimg_create(pmapdef, TRUE, game.server.save_name,
                            qUtf8Printable(srvarg.saves_pathname))) {
        cmd_reply(CMD_MAPIMG, caller, C_FAIL,
                  _("Error saving map image %d: %s."), id, mapimg_error());
        ret = FALSE;
      }
    } else {
      cmd_reply(CMD_MAPIMG, caller, C_FAIL,
                _("Bad argument for 'mapimg create': '%s'."),
                qUtf8Printable(token.at(1)));
      ret = FALSE;
    }
    break;
  }

  return ret;
}

/**********************************************************************/ /**
   Execute a command in the context of the AI of the player.
 **************************************************************************/
static bool aicmd_command(struct connection *caller, char *arg, bool check)
{
  enum m_pre_result match_result;
  struct player *pplayer;
  QStringList tokens;
  char *cmd = NULL;
  bool ret = FALSE;

  tokens = QString(arg).split(
      QRegularExpression("\\s+(?=([^\"]*\"[^\"]*\")*[^\"]*$)"));
  remove_quotes(tokens);

  if (tokens.count() < 1) {
    cmd_reply(CMD_AICMD, caller, C_FAIL, _("No player given for aicmd."));
    return ret;
  }

  pplayer =
      player_by_name_prefix(qUtf8Printable(tokens.at(0)), &match_result);

  if (NULL == pplayer) {
    cmd_reply_no_such_player(CMD_AICMD, caller, qUtf8Printable(tokens.at(0)),
                             match_result);
    return ret;
  }

  /* We have a player - extract the command. */
<<<<<<< HEAD
  cmd = arg + qstrlen(tokens[0]);
=======
  cmd = arg + strlen(qUtf8Printable(tokens.at(0)));
>>>>>>> 5988f88e
  cmd = skip_leading_spaces(cmd);

  if (strlen(cmd) == 0) {
    cmd_reply(CMD_AICMD, caller, C_FAIL,
              _("No command for the AI console defined."));
    return ret;
  }

  if (check) {
    return true;
  }

  /* This check is needed to return a message if the function is not defined
   * for the AI of the player. */
  if (pplayer && pplayer->ai) {
    if (pplayer->ai->funcs.player_console) {
      cmd_reply(CMD_AICMD, caller, C_OK,
                _("AI console for player %s. Command: '%s'."),
                player_name(pplayer), cmd);
      CALL_PLR_AI_FUNC(player_console, pplayer, pplayer, cmd);
      ret = TRUE;
    } else {
      cmd_reply(CMD_AICMD, caller, C_FAIL,
                _("No AI console defined for the AI '%s' of player %s."),
                ai_name(pplayer->ai), player_name(pplayer));
    }
  } else {
    cmd_reply(CMD_AICMD, caller, C_FAIL, _("No AI defined for player %s."),
              player_name(pplayer));
  }

  return ret;
}

/* Define the possible arguments to the fcdb command */
#define SPECENUM_NAME fcdb_args
#define SPECENUM_VALUE0 FCDB_RELOAD
#define SPECENUM_VALUE0NAME "reload"
#define SPECENUM_VALUE1 FCDB_LUA
#define SPECENUM_VALUE1NAME "lua"
#define SPECENUM_COUNT FCDB_COUNT
#include "specenum_gen.h"

/**********************************************************************/ /**
   Returns possible parameters for the fcdb command.
 **************************************************************************/
static const char *fcdb_accessor(int i)
{
  i = CLIP(0, i, fcdb_args_max());
  return fcdb_args_name((enum fcdb_args) i);
}

/**********************************************************************/ /**
   Handle the freeciv database script module.
 **************************************************************************/
static bool fcdb_command(struct connection *caller, char *arg, bool check)
{
  enum m_pre_result result;
  int ind;
  QStringList token;
  bool ret = TRUE;
  bool usage = FALSE;

#ifndef HAVE_FCDB
  cmd_reply(CMD_FCDB, caller, C_FAIL,
            _("Freeciv database script deactivated at compile time."));
  return FALSE;
#endif

  if (!srvarg.fcdb_enabled) {
    /* Not supposed to be used. It isn't initialized. */
    cmd_reply(CMD_FCDB, caller, C_FAIL,
              _("Freeciv database script not activated at server start. "
                "See the Freeciv server's --auth command line option."));
    return FALSE;
  }

  token = QString(arg).split(
      QRegularExpression("\\s+(?=([^\"]*\"[^\"]*\")*[^\"]*$)"));
  remove_quotes(token);

  if (token.count() > 0) {
    /* match the argument */
    result = match_prefix(fcdb_accessor, FCDB_COUNT, 0, fc_strncasecmp, NULL,
                          qUtf8Printable(token.at(0)), &ind);

    switch (result) {
    case M_PRE_EXACT:
    case M_PRE_ONLY:
      /* we have a match */
      break;
    case M_PRE_AMBIGUOUS:
      cmd_reply(CMD_FCDB, caller, C_FAIL, _("Ambiguous fcdb command."));
      return false;
      break;
    case M_PRE_EMPTY:
    case M_PRE_LONG:
    case M_PRE_FAIL:
    case M_PRE_LAST:
      usage = TRUE;
      break;
    }
  } else {
    usage = TRUE;
  }

  if (usage) {
    char buf[256] = "";
    enum fcdb_args valid_args;

    for (valid_args = fcdb_args_begin(); valid_args != fcdb_args_end();
         valid_args = fcdb_args_next(valid_args)) {
      cat_snprintf(buf, sizeof(buf), "'%s'", fcdb_args_name(valid_args));
      if (valid_args != fcdb_args_max()) {
        cat_snprintf(buf, sizeof(buf), ", ");
      }
    }

    cmd_reply(CMD_FCDB, caller, C_FAIL, _("The valid arguments are: %s."),
              buf);
    return false;
  }

  if (check) {
    return true;
  }

  switch (ind) {
  case FCDB_RELOAD:
    /* Reload database lua script. */
    script_fcdb_free();
    script_fcdb_init(NULL);
    break;

  case FCDB_LUA:
    /* Skip whitespaces. */
    arg = skip_leading_spaces(arg);
    /* Skip the base argument 'lua'. */
    arg += 3;
    /* Now execute the scriptlet. */
    ret = script_fcdb_do_string(caller, arg);
    break;
  }

  return ret;
}

/**********************************************************************/ /**
   Send start command related message
 **************************************************************************/
static void start_cmd_reply(struct connection *caller, bool notify,
                            const char *msg)
{
  cmd_reply(CMD_START_GAME, caller, C_FAIL, "%s", msg);
  if (notify) {
    notify_conn(NULL, NULL, E_SETTING, ftc_server, "%s", msg);
  }
}

/**********************************************************************/ /**
   Handle start command. Notify all players about errors if notify set.
 **************************************************************************/
bool start_command(struct connection *caller, bool check, bool notify)
{
  int human_players;

  switch (server_state()) {
  case S_S_INITIAL:
    /* Sanity check scenario */
    if (game.info.is_new_game && !check) {
      if (0 < map_startpos_count()
          && game.server.max_players > map_startpos_count()) {
        /* If we load a pre-generated map (i.e., a scenario) it is possible
         * to increase the number of players beyond the number supported by
         * the scenario. The solution is a hack: cut the extra players
         * when the game starts. */
        qDebug("Reduced maxplayers from %d to %d to fit "
               "to the number of start positions.",
               game.server.max_players, map_startpos_count());
        game.server.max_players = map_startpos_count();
      }

      if (normal_player_count() > game.server.max_players) {
        int i;
        struct player *pplayer;

        for (i = player_slot_count() - 1; i >= 0; i--) {
          pplayer = player_by_number(i);
          if (pplayer) {
            server_remove_player(pplayer);
          }
          if (normal_player_count() <= game.server.max_players) {
            break;
          }
        }

        qDebug("Had to cut down the number of players to the "
               "number of map start positions, there must be "
               "something wrong with the savegame or you "
               "adjusted the maxplayers value.");
      }
    }

    human_players = 0;
    players_iterate(plr)
    {
      if (is_human(plr)) {
        human_players++;
      }
    }
    players_iterate_end;

    /* check min_players.
     * Allow continuing of savegames where some of the original
     * players have died */
    if (game.info.is_new_game && human_players < game.server.min_players) {
      char buf[512] = "";

      fc_snprintf(buf, sizeof(buf),
                  _("Not enough human players ('minplayers' server setting "
                    "has value %d); game will not start."),
                  game.server.min_players);
      start_cmd_reply(caller, notify, buf);
      return FALSE;
    } else if (player_count() < 1) {
      /* At least one player required */
      start_cmd_reply(caller, notify, _("No players; game will not start."));
      return FALSE;
    } else if (normal_player_count() > server.playable_nations) {
      if (nation_set_count() > 1) {
        start_cmd_reply(caller, notify,
                        _("Not enough nations in the current nation set "
                          "for all players; game will not start. "
                          "(See 'nationset' setting.)"));
      } else {
        start_cmd_reply(caller, notify,
                        _("Not enough nations for all players; game will "
                          "not start."));
      }
      return FALSE;
    } else if (strlen(game.server.start_units) == 0
               && !game.server.start_city) {
      start_cmd_reply(caller, notify,
                      _("Neither 'startcity' nor 'startunits' setting gives "
                        "players anything to start game with; game will "
                        "not start."));
      return FALSE;
    } else if (check) {
      return TRUE;
    } else if (!caller) {
      if (notify) {
        /* Called from handle_player_ready()
         * Last player just toggled ready-status. */
        notify_conn(NULL, NULL, E_SETTING, ftc_game_start,
                    _("All players are ready; starting game."));
      }
      start_game();
      return TRUE;
    } else if (NULL == caller->playing || caller->observer) {
      /* A detached or observer player can't do /start. */
      return TRUE;
    } else {
      /* This might trigger recursive call to start_command() if this is
       * last player who gets ready. In that case caller is NULL. */
      handle_player_ready(caller->playing, player_number(caller->playing),
                          TRUE);
      return TRUE;
    }
  case S_S_OVER:
    start_cmd_reply(
        caller, notify,
        /* TRANS: given when /start is invoked during gameover. */
        _("Cannot start the game: the game is waiting for all clients "
          "to disconnect."));
    return FALSE;
  case S_S_RUNNING:
    start_cmd_reply(caller, notify,
                    /* TRANS: given when /start is invoked while the game
                     * is running. */
                    _("Cannot start the game: it is already running."));
    return FALSE;
  }
  qCritical("Unknown server state variant: %d.", server_state());
  return FALSE;
}

/**********************************************************************/ /**
   Handle cut command
 **************************************************************************/
static bool cut_client_connection(struct connection *caller, char *name,
                                  bool check)
{
  enum m_pre_result match_result;
  struct connection *ptarget;

  ptarget = conn_by_user_prefix(name, &match_result);

  if (!ptarget) {
    cmd_reply_no_such_conn(CMD_CUT, caller, name, match_result);
    return FALSE;
  } else if (check) {
    return TRUE;
  }

  if (conn_controls_player(ptarget)) {
    /* If we cut the connection, unassign the login name.*/
    sz_strlcpy(ptarget->playing->username, _(ANON_USER_NAME));
    ptarget->playing->unassigned_user = TRUE;
  }

  cmd_reply(CMD_CUT, caller, C_DISCONNECTED, _("Cutting connection %s."),
            ptarget->username);
  connection_close_server(ptarget, _("connection cut"));

  return TRUE;
}

/**********************************************************************/ /**
   Returns FALSE if the connection isn't kicked and can connect the server
   normally.
 **************************************************************************/
bool conn_is_kicked(struct connection *pconn, int *time_remaining)
{
  time_t time_of_addr_kick = 0, time_of_user_kick = 0;
  time_t now, time_of_kick = 0;

  if (NULL != time_remaining) {
    *time_remaining = 0;
  }

  fc_assert_ret_val(NULL != kick_table_by_addr, FALSE);
  fc_assert_ret_val(NULL != kick_table_by_user, FALSE);
  fc_assert_ret_val(NULL != pconn, FALSE);

  if (kick_table_by_addr->contains(pconn->server.ipaddr)) {
    time_of_addr_kick = kick_table_by_addr->value(pconn->server.ipaddr);
    time_of_kick = time_of_addr_kick;
  }
  if (kick_table_by_user->contains(pconn->username)) {
    time_of_user_kick = kick_table_by_user->value(pconn->username);
    if (time_of_user_kick > time_of_kick) {
      time_of_kick = time_of_user_kick;
    }
  }

  if (0 == time_of_kick) {
    return FALSE; /* Not found. */
  }

  now = time(NULL);
  if (now - time_of_kick > game.server.kick_time) {
    /* Kick timeout expired. */
    if (0 != time_of_addr_kick) {
      kick_table_by_addr->remove(pconn->server.ipaddr);
    }
    if (0 != time_of_user_kick) {
      kick_table_by_user->remove(pconn->username);
    }
    return FALSE;
  }

  if (NULL != time_remaining) {
    *time_remaining = game.server.kick_time - (now - time_of_kick);
  }
  return TRUE;
}

/**********************************************************************/ /**
   Kick command handler.
 **************************************************************************/
static bool kick_command(struct connection *caller, char *name, bool check)
{
  char ipaddr[FC_MEMBER_SIZEOF(struct connection, server.ipaddr)];
  struct connection *pconn;
  enum m_pre_result match_result;
  time_t now;

  remove_leading_trailing_spaces(name);
  pconn = conn_by_user_prefix(name, &match_result);
  if (NULL == pconn) {
    cmd_reply_no_such_conn(CMD_KICK, caller, name, match_result);
    return FALSE;
  }

  if (NULL != caller && ALLOW_ADMIN > conn_get_access(caller)) {
    const int MIN_UNIQUE_CONNS = 3;
    const char *unique_ipaddr[MIN_UNIQUE_CONNS];
    int i, num_unique_connections = 0;

    if (pconn == caller) {
      cmd_reply(CMD_KICK, caller, C_FAIL, _("You may not kick yourself."));
      return FALSE;
    }

    conn_list_iterate(game.est_connections, aconn)
    {
      for (i = 0; i < num_unique_connections; i++) {
        if (0 == strcmp(unique_ipaddr[i], aconn->server.ipaddr)) {
          /* Already listed. */
          break;
        }
      }
      if (i >= num_unique_connections) {
        num_unique_connections++;
        if (MIN_UNIQUE_CONNS <= num_unique_connections) {
          /* We have enought already. */
          break;
        }
        unique_ipaddr[num_unique_connections - 1] = aconn->server.ipaddr;
      }
    }
    conn_list_iterate_end;

    if (MIN_UNIQUE_CONNS > num_unique_connections) {
      cmd_reply(CMD_KICK, caller, C_FAIL,
                _("There must be at least %d unique connections to the "
                  "server for this command to be valid."),
                MIN_UNIQUE_CONNS);
      return FALSE;
    }
  }

  if (check) {
    return TRUE;
  }

  sz_strlcpy(ipaddr, pconn->server.ipaddr);
  now = time(NULL);
  kick_table_by_addr->insert(ipaddr, now);

  conn_list_iterate(game.all_connections, aconn)
  {
    if (0 != strcmp(ipaddr, aconn->server.ipaddr)) {
      continue;
    }

    if (conn_controls_player(aconn)) {
      /* Unassign the username. */
      sz_strlcpy(aconn->playing->username, _(ANON_USER_NAME));
      aconn->playing->unassigned_user = TRUE;
    }

    kick_table_by_user->insert(aconn->username, now);

    connection_close_server(aconn, _("kicked"));
  }
  conn_list_iterate_end;

  return TRUE;
}

/**********************************************************************/ /**
   Show caller introductory help about the server. help_cmd is the command
   the player used.
 **************************************************************************/
static void show_help_intro(struct connection *caller,
                            enum command_id help_cmd)
{
  /* This is formated like extra_help entries for settings and commands: */
  char *help = fc_strdup(_(
      "Welcome - this is the introductory help text for the Freeciv "
      "server.\n"
      "\n"
      "Two important server concepts are Commands and Options. Commands, "
      "such as 'help', are used to interact with the server. Some commands "
      "take one or more arguments, separated by spaces. In many cases "
      "commands and command arguments may be abbreviated. Options are "
      "settings which control the server as it is running.\n"
      "\n"
      "To find out how to get more information about commands and options, "
      "use 'help help'.\n"
      "\n"
      "For the impatient, the main commands to get going are:\n"
      "  show   -  to see current options\n"
      "  set    -  to set options\n"
      "  start  -  to start the game once players have connected\n"
      "  save   -  to save the current game\n"
      "  quit   -  to exit"));

  fc_break_lines(help, LINE_BREAK);
  cmd_reply(help_cmd, caller, C_COMMENT, "%s", help);
  delete[] help;
}

/**********************************************************************/ /**
   Show the caller detailed help for the single COMMAND given by id.
   help_cmd is the command the player used.
 **************************************************************************/
static void show_help_command(struct connection *caller,
                              enum command_id help_cmd, enum command_id id)
{
  const struct command *cmd = command_by_number(id);

  if (command_short_help(cmd)) {
    cmd_reply(help_cmd, caller, C_COMMENT,
              /* TRANS: <untranslated name> - translated short help */
              _("Command: %s  -  %s"), command_name(cmd),
              command_short_help(cmd));
  } else {
    cmd_reply(help_cmd, caller, C_COMMENT,
              /* TRANS: <untranslated name> */
              _("Command: %s"), command_name(cmd));
  }
  if (command_synopsis(cmd)) {
    /* line up the synopsis lines: */
    const char *syn = _("Synopsis: ");
    size_t synlen = qstrlen(syn);
    char prefix[40];

    fc_snprintf(prefix, sizeof(prefix), "%*s", (int) synlen, " ");
    cmd_reply_prefix(help_cmd, caller, C_COMMENT, prefix, "%s%s", syn,
                     command_synopsis(cmd));
  }
  cmd_reply(help_cmd, caller, C_COMMENT, _("Level: %s"),
            cmdlevel_name(command_level(cmd)));
  {
    char *help = command_extra_help(cmd);

    if (help) {
      fc_break_lines(help, LINE_BREAK);
      cmd_reply(help_cmd, caller, C_COMMENT, _("Description:"));
      cmd_reply_prefix(help_cmd, caller, C_COMMENT, "  ", "  %s", help);
      delete[] help;
    }
  }
}

/**********************************************************************/ /**
   Show the caller list of COMMANDS.
   help_cmd is the command the player used.
 **************************************************************************/
static void show_help_command_list(struct connection *caller,
                                   enum command_id help_cmd)
{
  int i;

  cmd_reply(help_cmd, caller, C_COMMENT, horiz_line);
  cmd_reply(help_cmd, caller, C_COMMENT,
            _("The following server commands are available:"));
  cmd_reply(help_cmd, caller, C_COMMENT, horiz_line);
  if (!caller && con_get_style()) {
    for (i = 0; i < CMD_NUM; i++) {
      cmd_reply(help_cmd, caller, C_COMMENT, "%s",
                command_name_by_number(command_id(i)));
    }
  } else {
    char buf[MAX_LEN_CONSOLE_LINE];
    int j;

    buf[0] = '\0';
    for (i = 0, j = 0; i < CMD_NUM; i++) {
      if (may_use(caller, command_id(i))) {
        cat_snprintf(buf, sizeof(buf), "%-19s", command_name_by_number(i));
        if ((++j % 4) == 0) {
          cmd_reply(help_cmd, caller, C_COMMENT, "%s", buf);
          buf[0] = '\0';
        }
      }
    }
    if (buf[0] != '\0') {
      cmd_reply(help_cmd, caller, C_COMMENT, "%s", buf);
    }
  }
  cmd_reply(help_cmd, caller, C_COMMENT, horiz_line);
}

/**********************************************************************/ /**
   Send a reply to the caller listing the matched names from an ambiguous
   prefix.
 **************************************************************************/
static void cmd_reply_matches(enum command_id cmd, struct connection *caller,
                              m_pre_accessor_fn_t accessor_fn, int *matches,
                              int num_matches)
{
  char buf[MAX_LEN_MSG];
  const char *src, *end;
  char *dest;
  int i;

  if (accessor_fn == NULL || matches == NULL || num_matches < 1) {
    return;
  }

  dest = buf;
  end = buf + sizeof(buf) - 1;

  for (i = 0; i < num_matches && dest < end; i++) {
    src = accessor_fn(matches[i]);
    if (!src) {
      continue;
    }
    if (dest != buf) {
      *dest++ = ' ';
    }
    while (*src != '\0' && dest < end) {
      *dest++ = *src++;
    }
  }
  *dest = '\0';

  cmd_reply(cmd, caller, C_COMMENT, _("Possible matches: %s"), buf);
}

/**************************************************************************
  Additional 'help' arguments
**************************************************************************/
#define SPECENUM_NAME help_general_args
#define SPECENUM_VALUE0 HELP_GENERAL_COMMANDS
#define SPECENUM_VALUE0NAME "commands"
#define SPECENUM_VALUE1 HELP_GENERAL_OPTIONS
#define SPECENUM_VALUE1NAME "options"
#define SPECENUM_COUNT HELP_GENERAL_COUNT
#include "specenum_gen.h"

/**************************************************************************
  Unified indices for help arguments:
    CMD_NUM           -  Server commands
    HELP_GENERAL_NUM  -  General help arguments, above
    settings_number() -  Server options
**************************************************************************/
#define HELP_ARG_NUM (CMD_NUM + HELP_GENERAL_COUNT + settings_number())

/**********************************************************************/ /**
   Convert unified helparg index to string; see above.
 **************************************************************************/
static const char *helparg_accessor(int i)
{
  if (i < CMD_NUM) {
    return command_name_by_number(i);
  }

  i -= CMD_NUM;
  if (i < HELP_GENERAL_COUNT) {
    return help_general_args_name((enum help_general_args) i);
  }

  i -= HELP_GENERAL_COUNT;
  return optname_accessor(i);
}

/**********************************************************************/ /**
   Handle help command
 **************************************************************************/
static bool show_help(struct connection *caller, char *arg)
{
  int matches[64], num_matches = 0;
  enum m_pre_result match_result;
  int ind;

  fc_assert_ret_val(!may_use_nothing(caller), FALSE);
  /* no commands means no help, either */

  match_result = match_prefix_full(helparg_accessor, HELP_ARG_NUM, 0,
                                   fc_strncasecmp, NULL, arg, &ind, matches,
                                   ARRAY_SIZE(matches), &num_matches);

  if (match_result == M_PRE_EMPTY) {
    show_help_intro(caller, CMD_HELP);
    return FALSE;
  }
  if (match_result == M_PRE_AMBIGUOUS) {
    cmd_reply(CMD_HELP, caller, C_FAIL,
              _("Help argument '%s' is ambiguous."), arg);
    cmd_reply_matches(CMD_HELP, caller, helparg_accessor, matches,
                      num_matches);
    return FALSE;
  }
  if (match_result == M_PRE_FAIL) {
    cmd_reply(CMD_HELP, caller, C_FAIL,
              _("No match for help argument '%s'."), arg);
    return FALSE;
  }

  /* other cases should be above */
  fc_assert_ret_val(match_result < M_PRE_AMBIGUOUS, FALSE);

  if (ind < CMD_NUM) {
    show_help_command(caller, CMD_HELP, command_id(ind));
    return TRUE;
  }
  ind -= CMD_NUM;

  if (ind == HELP_GENERAL_OPTIONS) {
    show_help_option_list(caller, CMD_HELP);
    return TRUE;
  }
  if (ind == HELP_GENERAL_COMMANDS) {
    show_help_command_list(caller, CMD_HELP);
    return TRUE;
  }
  ind -= HELP_GENERAL_COUNT;

  if (ind < settings_number()) {
    show_help_option(caller, CMD_HELP, ind);
    return TRUE;
  }

  /* should have finished by now */
  qCritical("Bug in show_help!");
  return FALSE;
}

/**********************************************************************/ /**
   List connections; initially mainly for debugging
 **************************************************************************/
static void show_connections(struct connection *caller)
{
  char buf[MAX_LEN_CONSOLE_LINE];

  cmd_reply(CMD_LIST, caller, C_COMMENT,
            _("List of connections to server:"));
  cmd_reply(CMD_LIST, caller, C_COMMENT, horiz_line);

  if (conn_list_size(game.all_connections) == 0) {
    cmd_reply(CMD_LIST, caller, C_COMMENT, _("<no connections>"));
  } else {
    conn_list_iterate(game.all_connections, pconn)
    {
      sz_strlcpy(buf, conn_description(pconn));
      if (pconn->established) {
        cat_snprintf(buf, sizeof(buf), " command access level %s",
                     cmdlevel_name(pconn->access_level));
      }
      cmd_reply(CMD_LIST, caller, C_COMMENT, "%s", buf);
    }
    conn_list_iterate_end;
  }
  cmd_reply(CMD_LIST, caller, C_COMMENT, horiz_line);
}

/**********************************************************************/ /**
   List all delegations of the current game.
 **************************************************************************/
static void show_delegations(struct connection *caller)
{
  bool empty = TRUE;

  cmd_reply(CMD_LIST, caller, C_COMMENT, _("List of all delegations:"));
  cmd_reply(CMD_LIST, caller, C_COMMENT, horiz_line);

  players_iterate(pplayer)
  {
    const char *delegate_to = player_delegation_get(pplayer);
    if (delegate_to != NULL) {
      const char *owner = player_delegation_active(pplayer)
                              ? pplayer->server.orig_username
                              : pplayer->username;
      fc_assert(owner);
      cmd_reply(CMD_LIST, caller, C_COMMENT,
                /* TRANS: last %s is either " (active)" or empty string */
                _("%s delegates control over player '%s' to user %s%s."),
                owner, player_name(pplayer), delegate_to,
                /* TRANS: preserve leading space */
                player_delegation_active(pplayer) ? _(" (active)") : "");
      empty = FALSE;
    }
  }
  players_iterate_end;

  if (empty) {
    cmd_reply(CMD_LIST, caller, C_COMMENT, _("No delegations defined."));
  }

  cmd_reply(CMD_LIST, caller, C_COMMENT, horiz_line);
}

/**********************************************************************/ /**
   Show the ignore list of the
 **************************************************************************/
static bool show_ignore(struct connection *caller)
{
  char buf[128];
  int n = 1;

  if (NULL == caller) {
    cmd_reply(CMD_IGNORE, caller, C_FAIL,
              _("That would be rather silly, since you are not a player."));
    return FALSE;
  }

  if (0 == conn_pattern_list_size(caller->server.ignore_list)) {
    cmd_reply(CMD_LIST, caller, C_COMMENT, _("Your ignore list is empty."));
    return TRUE;
  }

  cmd_reply(CMD_LIST, caller, C_COMMENT, _("Your ignore list:"));
  cmd_reply(CMD_LIST, caller, C_COMMENT, horiz_line);
  conn_pattern_list_iterate(caller->server.ignore_list, ppattern)
  {
    conn_pattern_to_string(ppattern, buf, sizeof(buf));
    cmd_reply(CMD_LIST, caller, C_COMMENT, "%d: %s", n++, buf);
  }
  conn_pattern_list_iterate_end;
  cmd_reply(CMD_LIST, caller, C_COMMENT, horiz_line);

  return TRUE;
}

/**********************************************************************/ /**
   Show the list of the players of the game.
 **************************************************************************/
void show_players(struct connection *caller)
{
  cmd_reply(CMD_LIST, caller, C_COMMENT, _("List of players:"));
  cmd_reply(CMD_LIST, caller, C_COMMENT, horiz_line);

  if (player_count() == 0) {
    cmd_reply(CMD_LIST, caller, C_COMMENT, _("<no players>"));
  } else {
    players_iterate(pplayer)
    {
      char buf[MAX_LEN_CONSOLE_LINE];
      int n;

      /* Low access level callers don't get to see barbarians in list: */
      if (is_barbarian(pplayer) && caller
          && (caller->access_level < ALLOW_CTRL)) {
        continue;
      }

      /* The output for each player looks like:
       *
       * <Player name> [color]: Team[, Nation][, Username][, Status]
       *   AI/Barbarian/Human[, AI type, skill level][, Connections]
       *     [Details for each connection]
       */

      /* '<Player name> [color]: [Nation][, Username][, Status]' */
      buf[0] = '\0';
      cat_snprintf(buf, sizeof(buf), "%s [%s]: %s", player_name(pplayer),
                   player_color_ftstr(pplayer),
                   team_name_translation(pplayer->team));
      if (!game.info.is_new_game) {
        cat_snprintf(buf, sizeof(buf), ", %s",
                     nation_adjective_for_player(pplayer));
      }
      if (strlen(pplayer->username) > 0
          && strcmp(pplayer->username, "nouser") != 0) {
        cat_snprintf(buf, sizeof(buf), _(", user %s"), pplayer->username);
      }
      if (S_S_INITIAL == server_state() && pplayer->is_connected) {
        if (pplayer->is_ready) {
          sz_strlcat(buf, _(", ready"));
        } else {
          /* Emphasizes this */
          n = qstrlen(buf);
          featured_text_apply_tag(_(", not ready"), buf + n, sizeof(buf) - n,
                                  TTT_COLOR, 1, FT_OFFSET_UNSET,
                                  ftc_changed);
        }
      } else if (!pplayer->is_alive) {
        sz_strlcat(buf, _(", Dead"));
      }
      cmd_reply(CMD_LIST, caller, C_COMMENT, "%s", buf);

      /* '  AI/Barbarian/Human[, skill level][, Connections]' */
      buf[0] = '\0';
      if (is_barbarian(pplayer)) {
        sz_strlcat(buf, _("Barbarian"));
      } else if (is_ai(pplayer)) {
        sz_strlcat(buf, _("AI"));
      } else {
        sz_strlcat(buf, _("Human"));
      }
      if (is_ai(pplayer)) {
        cat_snprintf(buf, sizeof(buf), _(", %s"), ai_name(pplayer->ai));
        cat_snprintf(
            buf, sizeof(buf), _(", difficulty level %s"),
            ai_level_translated_name(pplayer->ai_common.skill_level));
      }
      n = conn_list_size(pplayer->connections);
      if (n > 0) {
        cat_snprintf(buf, sizeof(buf),
                     PL_(", %d connection:", ", %d connections:", n), n);
      }
      cmd_reply(CMD_LIST, caller, C_COMMENT, "  %s", buf);

      /* '    [Details for each connection]' */
      conn_list_iterate(pplayer->connections, pconn)
      {
        fc_snprintf(buf, sizeof(buf),
                    _("%s from %s (command access level %s), "
                      "bufsize=%dkb"),
                    pconn->username, qUtf8Printable(pconn->addr),
                    cmdlevel_name(pconn->access_level),
                    (pconn->send_buffer->nsize >> 10));
        if (pconn->observer) {
          /* TRANS: preserve leading space */
          sz_strlcat(buf, _(" (observer mode)"));
        }
        cmd_reply(CMD_LIST, caller, C_COMMENT, "    %s", buf);
      }
      conn_list_iterate_end;
    }
    players_iterate_end;
  }
  cmd_reply(CMD_LIST, caller, C_COMMENT, horiz_line);
}

/**********************************************************************/ /**
   List rulesets (strictly, .serv init script files that conventionally
   accompany rulesets).
 **************************************************************************/
static void show_rulesets(struct connection *caller)
{
  struct strvec *serv_list;

  cmd_reply(CMD_LIST, caller, C_COMMENT,
            /* TRANS: don't translate text between '' */
            _("List of rulesets available with '%sread' command:"),
            (caller ? "/" : ""));
  cmd_reply(CMD_LIST, caller, C_COMMENT, horiz_line);

  serv_list = get_init_script_choices();
  strvec_iterate(serv_list, s)
  {
    cmd_reply(CMD_LIST, caller, C_COMMENT, "%s", s);
  }
  strvec_iterate_end;
  strvec_destroy(serv_list);

  cmd_reply(CMD_LIST, caller, C_COMMENT, horiz_line);
}

/**********************************************************************/ /**
   List scenarios. We look both in the DATA_PATH and DATA_PATH/scenario
 **************************************************************************/
static void show_scenarios(struct connection *caller)
{
  char buf[MAX_LEN_CONSOLE_LINE];
  struct fileinfo_list *files;

  cmd_reply(CMD_LIST, caller, C_COMMENT, _("List of scenarios available:"));
  cmd_reply(CMD_LIST, caller, C_COMMENT, horiz_line);

  files = fileinfolist_infix(get_scenario_dirs(), ".sav", TRUE);

  fileinfo_list_iterate(files, pfile)
  {
    struct section_file *sf =
        secfile_load_section(pfile->fullname, "scenario", TRUE);

    if (secfile_lookup_bool_default(sf, TRUE, "scenario.is_scenario")) {
      fc_snprintf(buf, sizeof(buf), "%s", pfile->name);
      cmd_reply(CMD_LIST, caller, C_COMMENT, "%s", buf);
    }
  }
  fileinfo_list_iterate_end;
  fileinfo_list_destroy(files);

  cmd_reply(CMD_LIST, caller, C_COMMENT, horiz_line);
}

/**********************************************************************/ /**
   List nation sets in the current ruleset.
 **************************************************************************/
static void show_nationsets(struct connection *caller)
{
  cmd_reply(CMD_LIST, caller, C_COMMENT,
            /* TRANS: don't translate text between '' */
            _("List of nation sets available for 'nationset' option:"));
  cmd_reply(CMD_LIST, caller, C_COMMENT, horiz_line);

  nation_sets_iterate(pset)
  {
    const char *description = nation_set_description(pset);
    int num_nations = 0;
    nations_iterate(pnation)
    {
      if (is_nation_playable(pnation) && nation_is_in_set(pnation, pset)) {
        num_nations++;
      }
    }
    nations_iterate_end;
    cmd_reply(CMD_LIST, caller, C_COMMENT,
              /* TRANS: nation set description; %d refers to number of
               * playable nations in set */
              PL_(" %-10s  %s (%d playable)", " %-10s  %s (%d playable)",
                  num_nations),
              nation_set_rule_name(pset), nation_set_name_translation(pset),
              num_nations);
    if (strlen(description) > 0) {
      static const char prefix[] = "   ";
      char *translated = fc_strdup(_(description));
      fc_break_lines(translated, LINE_BREAK);
      cmd_reply_prefix(CMD_LIST, caller, C_COMMENT, prefix, "%s%s", prefix,
                       translated);
    }
  }
  nation_sets_iterate_end;

  cmd_reply(CMD_LIST, caller, C_COMMENT, horiz_line);
}

/**********************************************************************/ /**
   Show a list of teams on the command line.
 **************************************************************************/
static void show_teams(struct connection *caller)
{
  /* Currently this just lists all teams (typically 32 of them) with their
   * names and # of players on the team.  This could probably be improved. */
  cmd_reply(CMD_LIST, caller, C_COMMENT, _("List of teams:"));
  cmd_reply(CMD_LIST, caller, C_COMMENT, horiz_line);

  teams_iterate(pteam)
  {
    const struct player_list *members = team_members(pteam);

    /* PL_() is needed here because some languages may differentiate
     * between 2 and 3 (although English does not). */
    cmd_reply(CMD_LIST, caller, C_COMMENT,
              /* TRANS: There will always be at least 2 players here. */
              PL_("%2d : '%s' : %d player :", "%2d : '%s' : %d players :",
                  player_list_size(members)),
              team_index(pteam), team_name_translation(pteam),
              player_list_size(members));
    player_list_iterate(members, pplayer)
    {
      cmd_reply(CMD_LIST, caller, C_COMMENT, " %s", player_name(pplayer));
    }
    player_list_iterate_end;
  }
  teams_iterate_end;

  cmd_reply(CMD_LIST, caller, C_COMMENT, horiz_line);
}

/**********************************************************************/ /**
   Show a list of all map image definitions on the command line.
 **************************************************************************/
static void show_mapimg(struct connection *caller, enum command_id cmd)
{
  int id;

  if (mapimg_count() == 0) {
    cmd_reply(cmd, caller, C_OK, _("No map image definitions."));
  } else {
    cmd_reply(cmd, caller, C_COMMENT, _("List of map image definitions:"));
    cmd_reply(cmd, caller, C_COMMENT, horiz_line);
    for (id = 0; id < mapimg_count(); id++) {
      char str[MAX_LEN_MAPDEF] = "";
      mapimg_show(id, str, sizeof(str), FALSE);
      cmd_reply(cmd, caller, C_COMMENT, _("[%2d] %s"), id, str);
    }
    cmd_reply(cmd, caller, C_COMMENT, horiz_line);
  }
}

/**********************************************************************/ /**
   Show a list of all players with the assigned color.
 **************************************************************************/
static void show_colors(struct connection *caller)
{
  cmd_reply(CMD_LIST, caller, C_COMMENT, _("List of player colors:"));
  cmd_reply(CMD_LIST, caller, C_COMMENT, horiz_line);
  if (player_count() == 0) {
    cmd_reply(CMD_LIST, caller, C_COMMENT, _("<no players>"));
  } else {
    players_iterate(pplayer)
    {
      cmd_reply(CMD_LIST, caller, C_COMMENT, _("%s (user %s): [%s]"),
                player_name(pplayer), pplayer->username,
                player_color_ftstr(pplayer));
    }
    players_iterate_end;
  }
  cmd_reply(CMD_LIST, caller, C_COMMENT, horiz_line);
}

/**************************************************************************
  '/list' arguments
**************************************************************************/
#define SPECENUM_NAME list_args
#define SPECENUM_VALUE0 LIST_COLORS
#define SPECENUM_VALUE0NAME "colors"
#define SPECENUM_VALUE1 LIST_CONNECTIONS
#define SPECENUM_VALUE1NAME "connections"
#define SPECENUM_VALUE2 LIST_DELEGATIONS
#define SPECENUM_VALUE2NAME "delegations"
#define SPECENUM_VALUE3 LIST_IGNORE
#define SPECENUM_VALUE3NAME "ignored users"
#define SPECENUM_VALUE4 LIST_MAPIMG
#define SPECENUM_VALUE4NAME "map image definitions"
#define SPECENUM_VALUE5 LIST_PLAYERS
#define SPECENUM_VALUE5NAME "players"
#define SPECENUM_VALUE6 LIST_RULESETS
#define SPECENUM_VALUE6NAME "rulesets"
#define SPECENUM_VALUE7 LIST_SCENARIOS
#define SPECENUM_VALUE7NAME "scenarios"
#define SPECENUM_VALUE8 LIST_NATIONSETS
#define SPECENUM_VALUE8NAME "nationsets"
#define SPECENUM_VALUE9 LIST_TEAMS
#define SPECENUM_VALUE9NAME "teams"
#define SPECENUM_VALUE10 LIST_VOTES
#define SPECENUM_VALUE10NAME "votes"
#include "specenum_gen.h"

/**********************************************************************/ /**
   Returns possible parameters for the list command.
 **************************************************************************/
static const char *list_accessor(int i)
{
  i = CLIP(0, i, list_args_max());
  return list_args_name((enum list_args) i);
}

/**********************************************************************/ /**
   Show list of players or connections, or connection statistics.
 **************************************************************************/
static bool show_list(struct connection *caller, char *arg)
{
  enum m_pre_result match_result;
  int ind_int;
  enum list_args ind;

  remove_leading_trailing_spaces(arg);
  match_result = match_prefix(list_accessor, list_args_max() + 1, 0,
                              fc_strncasecmp, NULL, arg, &ind_int);
  ind = list_args(ind_int);

  if (match_result > M_PRE_EMPTY) {
    cmd_reply(CMD_LIST, caller, C_SYNTAX,
              _("Bad list argument: '%s'.  Try '%shelp list'."), arg,
              (caller ? "/" : ""));
    return FALSE;
  }

  if (match_result == M_PRE_EMPTY) {
    ind = LIST_PLAYERS;
  }

  switch (ind) {
  case LIST_COLORS:
    show_colors(caller);
    return TRUE;
  case LIST_CONNECTIONS:
    show_connections(caller);
    return TRUE;
  case LIST_DELEGATIONS:
    show_delegations(caller);
    return TRUE;
  case LIST_IGNORE:
    return show_ignore(caller);
  case LIST_MAPIMG:
    show_mapimg(caller, CMD_LIST);
    return TRUE;
  case LIST_PLAYERS:
    show_players(caller);
    return TRUE;
  case LIST_RULESETS:
    show_rulesets(caller);
    return TRUE;
  case LIST_SCENARIOS:
    show_scenarios(caller);
    return TRUE;
  case LIST_NATIONSETS:
    show_nationsets(caller);
    return TRUE;
  case LIST_TEAMS:
    show_teams(caller);
    return TRUE;
  case LIST_VOTES:
    show_votes(caller);
    return TRUE;
  }

  cmd_reply(CMD_LIST, caller, C_FAIL, "Internal error: ind %d in show_list",
            ind);
  qCritical("Internal error: ind %d in show_list", ind);
  return FALSE;
}

/********************* RL completion functions ***************************/
/* To properly complete both commands, player names, options and filenames
   there is one array per type of completion with the commands that
   the type is relevant for.
*/

/**********************************************************************/ /**
   A generalised generator function: text and state are "standard"
   parameters to a readline generator function;
   num is number of possible completions, or -1 if this is not known and
   index2str should be iterated until it returns NULL;
   index2str is a function which returns each possible completion string
   by index (it may return NULL).
 **************************************************************************/
static char *generic_generator(const char *text, int state, int num,
                               const char *(*index2str)(int) )
{
  static int list_index, len;
  const char *name = ""; /* dummy non-NULL string */
  char *mytext = local_to_internal_string_malloc(text);

  /* This function takes a string (text) in the local format and must return
   * a string in the local format.  However comparisons are done against
   * names that are in the internal format (UTF-8).  Thus we have to convert
   * the text function from the local to the internal format before doing
   * the comparison, and convert the string we return *back* to the
   * local format when returning it. */

  /* If this is a new word to complete, initialize now.  This includes
     saving the length of TEXT for efficiency, and initializing the index
     variable to 0. */
  if (state == 0) {
    list_index = 0;
    len = qstrlen(mytext);
  }

  /* Return the next name which partially matches: */
  while ((num < 0 && name) || (list_index < num)) {
    name = index2str(list_index);
    list_index++;

    if (name != NULL && fc_strncasecmp(name, mytext, len) == 0) {
      free(mytext);
      return internal_to_local_string_malloc(name);
    }
  }
  free(mytext);

  /* If no names matched, then return NULL. */
  return ((char *) NULL);
}

/**********************************************************************/ /**
 The valid commands at the root of the prompt.
 **************************************************************************/
static char *command_generator(const char *text, int state)
{
  return generic_generator(text, state, CMD_NUM, command_name_by_number);
}

/**********************************************************************/ /**
 The valid arguments to "set" and "explain"
 **************************************************************************/
static char *option_generator(const char *text, int state)
{
  return generic_generator(text, state, settings_number(), optname_accessor);
}

/**********************************************************************/ /**
   The valid arguments to "show"
 **************************************************************************/
static char *olevel_generator(const char *text, int state)
{
  return generic_generator(text, state, settings_number() + OLEVELS_NUM + 1,
                           olvlname_accessor);
}

/**********************************************************************/ /**
   Accessor for values of the enum/bitwise option defined by
   'completion_option'.
 **************************************************************************/
static int completion_option;
static const char *option_value_accessor(int idx)
{
  const struct setting *pset = setting_by_number(completion_option);
  switch (setting_type(pset)) {
  case SST_ENUM:
    return setting_enum_val(pset, idx, FALSE);
    break;
  case SST_BITWISE:
    return setting_bitwise_bit(pset, idx, FALSE);
    break;
  default:
    fc_assert(false);
    return nullptr;
  }
}

/**********************************************************************/ /**
   The valid arguments to "set OPT", where OPT is the enumerated or
   bitwise option previously defined by completion_option
 **************************************************************************/
static char *option_value_generator(const char *text, int state)
{
  return generic_generator(text, state, -1, option_value_accessor);
}

/**********************************************************************/ /**
   Access player name.
 **************************************************************************/
static const char *playername_accessor(int idx)
{
  const struct player_slot *pslot = player_slot_by_number(idx);

  if (!player_slot_is_used(pslot)) {
    return NULL;
  }

  return player_name(player_slot_get_player(pslot));
}

/**********************************************************************/ /**
   The valid playername arguments.
 **************************************************************************/
static char *player_generator(const char *text, int state)
{
  return generic_generator(text, state, player_slot_count(),
                           playername_accessor);
}

/**********************************************************************/ /**
   Access connection user name, from game.all_connections.
 **************************************************************************/
static const char *connection_name_accessor(int idx)
{
  return conn_list_get(game.all_connections, idx)->username;
}

/**********************************************************************/ /**
   The valid connection user name arguments.
 **************************************************************************/
static char *connection_generator(const char *text, int state)
{
  return generic_generator(text, state, conn_list_size(game.all_connections),
                           connection_name_accessor);
}

/**********************************************************************/ /**
   Extra accessor function since cmdlevel_name() takes enum argument, not
 int.
 **************************************************************************/
static const char *cmdlevel_arg1_accessor(int idx)
{
  return cmdlevel_name(cmdlevel(idx));
}

/**********************************************************************/ /**
   The valid first argument to "cmdlevel"
 **************************************************************************/
static char *cmdlevel_arg1_generator(const char *text, int state)
{
  return generic_generator(text, state, cmdlevel_max() + 1,
                           cmdlevel_arg1_accessor);
}

/**********************************************************************/ /**
   Accessor for the second argument to "cmdlevel": "first" or "new" or
   a connection name.
 **************************************************************************/
static const char *cmdlevel_arg2_accessor(int idx)
{
  return ((idx == 0)
              ? "first"
              : (idx == 1) ? "new" : connection_name_accessor(idx - 2));
}

/**********************************************************************/ /**
   The valid arguments for the second argument to "cmdlevel".
 **************************************************************************/
static char *cmdlevel_arg2_generator(const char *text, int state)
{
  return generic_generator(text, state,
                           /* "first", "new", connection names */
                           2 + conn_list_size(game.all_connections),
                           cmdlevel_arg2_accessor);
}

/**********************************************************************/ /**
   Accessor for the second argument to "create": ai type name
 **************************************************************************/
static const char *aitype_accessor(int idx)
{
  return get_ai_type(idx)->name;
}

/**********************************************************************/ /**
   The valid arguments for the second argument to "create".
 **************************************************************************/
static char *aitype_generator(const char *text, int state)
{
  return generic_generator(text, state, ai_type_get_count(),
                           aitype_accessor);
}

/**********************************************************************/ /**
   The valid arguments for the argument to "reset".
 **************************************************************************/
static char *reset_generator(const char *text, int state)
{
  return generic_generator(text, state, reset_args_max() + 1,
                           reset_accessor);
}

/**********************************************************************/ /**
   The valid arguments for the argument to "vote".
 **************************************************************************/
static char *vote_generator(const char *text, int state)
{
  return generic_generator(text, state, -1, vote_arg_accessor);
}

/**********************************************************************/ /**
   The valid arguments for the first argument to "delegate".
 **************************************************************************/
static char *delegate_generator(const char *text, int state)
{
  return generic_generator(text, state, delegate_args_max() + 1,
                           delegate_accessor);
}

/**********************************************************************/ /**
   The valid arguments for the first argument to "mapimg".
 **************************************************************************/
static char *mapimg_generator(const char *text, int state)
{
  return generic_generator(text, state, mapimg_args_max() + 1,
                           mapimg_accessor);
}

/**********************************************************************/ /**
   The valid arguments for the argument to "fcdb".
 **************************************************************************/
static char *fcdb_generator(const char *text, int state)
{
  return generic_generator(text, state, FCDB_COUNT, fcdb_accessor);
}

/**********************************************************************/ /**
   The valid arguments for the argument to "lua".
 **************************************************************************/
static char *lua_generator(const char *text, int state)
{
  return generic_generator(text, state, lua_args_max() + 1, lua_accessor);
}

/**********************************************************************/ /**
   The valid first arguments to "help".
 **************************************************************************/
static char *help_generator(const char *text, int state)
{
  return generic_generator(text, state, HELP_ARG_NUM, helparg_accessor);
}

/**********************************************************************/ /**
   The valid first arguments to "list".
 **************************************************************************/
static char *list_generator(const char *text, int state)
{
  return generic_generator(text, state, list_args_max() + 1, list_accessor);
}

/**********************************************************************/ /**
   Generalised version of contains_str_before_start, which searches the
   N'th token in rl_line_buffer (0=first).
 **************************************************************************/
static bool contains_token_before_start(int start, int token,
                                        const char *arg, bool allow_fluff)
{
  char *str_itr = rl_line_buffer;
  int arg_len = qstrlen(arg);

  /* Swallow unwanted tokens and their preceding delimiters */
  while (token--) {
    while (str_itr < rl_line_buffer + start
           && !QChar::isLetterOrNumber(*str_itr)) {
      str_itr++;
    }
    while (str_itr < rl_line_buffer + start
           && QChar::isLetterOrNumber(*str_itr)) {
      str_itr++;
    }
  }

  /* Swallow any delimiters before the token we're interested in */
  while (str_itr < rl_line_buffer + start
         && !QChar::isLetterOrNumber(*str_itr)) {
    str_itr++;
  }

  if (fc_strncasecmp(str_itr, arg, arg_len) != 0) {
    return FALSE;
  }
  str_itr += arg_len;

  if (QChar::isLetterOrNumber(*str_itr)) {
    /* Not a distinct word. */
    return FALSE;
  }

  if (!allow_fluff) {
    for (; str_itr < rl_line_buffer + start; str_itr++) {
      if (QChar::isLetterOrNumber(*str_itr)) {
        return FALSE;
      }
    }
  }

  return TRUE;
}

/**********************************************************************/ /**
   Returns whether the text between the start of rl_line_buffer and the
   start position is of the form [non-alpha]*cmd[non-alpha]*
   allow_fluff changes the regexp to [non-alpha]*cmd[non-alpha].*
 **************************************************************************/
static bool contains_str_before_start(int start, const char *cmd,
                                      bool allow_fluff)
{
  return contains_token_before_start(start, 0, cmd, allow_fluff);
}

/**********************************************************************/ /**
   Return whether we are completing command name. This can be either
   command itself, or argument to 'help'.
 **************************************************************************/
static bool is_command(int start)
{
  char *str_itr;

  if (contains_str_before_start(start, command_name_by_number(CMD_HELP),
                                FALSE))
    return TRUE;

  /* if there is only it is also OK */
  str_itr = rl_line_buffer;
  while (str_itr - rl_line_buffer < start) {
    if (QChar::isLetterOrNumber(*str_itr)) {
      return FALSE;
    }
    str_itr++;
  }
  return TRUE;
}

/**********************************************************************/ /**
   Number of tokens in rl_line_buffer before start
 **************************************************************************/
static int num_tokens(int start)
{
  int res = 0;
  bool alnum = FALSE;
  char *chptr = rl_line_buffer;

  while (chptr - rl_line_buffer < start) {
    if (QChar::isLetterOrNumber(*chptr)) {
      if (!alnum) {
        alnum = TRUE;
        res++;
      }
    } else {
      alnum = FALSE;
    }
    chptr++;
  }

  return res;
}

/**************************************************************************
  Commands that may be followed by a player name
**************************************************************************/
static const int player_cmd[] = {
    CMD_AITOGGLE,     CMD_HANDICAPPED, CMD_NOVICE,      CMD_EASY,
    CMD_NORMAL,       CMD_HARD,        CMD_CHEATING,
#ifdef FREECIV_DEBUG
    CMD_EXPERIMENTAL,
#endif
    CMD_REMOVE,       CMD_TEAM,        CMD_PLAYERCOLOR, -1};

/**********************************************************************/ /**
   Return whether we are completing player name argument.
 **************************************************************************/
static bool is_player(int start)
{
  int i = 0;

  while (player_cmd[i] != -1) {
    if (contains_str_before_start(
            start, command_name_by_number(player_cmd[i]), FALSE)) {
      return TRUE;
    }
    i++;
  }

  return FALSE;
}

/**************************************************************************
  Commands that may be followed by a connection name
**************************************************************************/
static const int connection_cmd[] = {CMD_CUT, CMD_KICK, -1};

/**********************************************************************/ /**
   Return whether we are completing connection name argument.
 **************************************************************************/
static bool is_connection(int start)
{
  int i = 0;

  while (connection_cmd[i] != -1) {
    if (contains_str_before_start(
            start, command_name_by_number(connection_cmd[i]), FALSE)) {
      return TRUE;
    }
    i++;
  }

  return FALSE;
}

/**********************************************************************/ /**
   Return whether we are completing cmdlevel command argument 2.
 **************************************************************************/
static bool is_cmdlevel_arg2(int start)
{
  return (contains_str_before_start(
              start, command_name_by_number(CMD_CMDLEVEL), TRUE)
          && num_tokens(start) == 2);
}

/**********************************************************************/ /**
   Return whether we are completing cmdlevel command argument.
 **************************************************************************/
static bool is_cmdlevel_arg1(int start)
{
  return contains_str_before_start(
      start, command_name_by_number(CMD_CMDLEVEL), FALSE);
}

/**************************************************************************
  Commands that may be followed by a server option name

  CMD_SHOW is handled by option_level_cmd, which is for both option levels
  and server options
**************************************************************************/
static const int server_option_cmd[] = {CMD_EXPLAIN, CMD_SET, CMD_DEFAULT,
                                        -1};

/**********************************************************************/ /**
   Returns TRUE if the readline buffer string matches a server option at
   the given position.
 **************************************************************************/
static bool is_server_option(int start)
{
  int i = 0;

  while (server_option_cmd[i] != -1) {
    if (contains_str_before_start(
            start, command_name_by_number(server_option_cmd[i]), FALSE)) {
      return TRUE;
    }
    i++;
  }

  return FALSE;
}

/**************************************************************************
  Commands that may be followed by an option level or server option
**************************************************************************/
static const int option_level_cmd[] = {CMD_SHOW, -1};

/**********************************************************************/ /**
   Returns true if the readline buffer string matches an option level or an
   option at the given position.
 **************************************************************************/
static bool is_option_level(int start)
{
  int i = 0;

  while (option_level_cmd[i] != -1) {
    if (contains_str_before_start(
            start, command_name_by_number(option_level_cmd[i]), FALSE)) {
      return TRUE;
    }
    i++;
  }

  return FALSE;
}

/**********************************************************************/ /**
   Returns TRUE if the readline buffer string is such that we expect an
   enumerated value at the given position. The option for which values
   should be completed is written to opt_p.
 **************************************************************************/
static bool is_enum_option_value(int start, int *opt_p)
{
  if (contains_str_before_start(start, command_name_by_number(CMD_SET),
                                TRUE)) {
    settings_iterate(SSET_ALL, pset)
    {
      if (setting_type(pset) != SST_ENUM
          && setting_type(pset) != SST_BITWISE) {
        continue;
      }
      /* Allow a single token for enum options, multiple for bitwise
       * (the separator | will separate tokens for these purposes) */
      if (contains_token_before_start(start, 1, setting_name(pset),
                                      setting_type(pset) == SST_BITWISE)) {
        *opt_p = setting_number(pset);
        /* Suppress appended space for bitwise options (user may want |) */
        rl_completion_suppress_append = (setting_type(pset) == SST_BITWISE);
        return TRUE;
      }
    }
    settings_iterate_end;
  }
  return FALSE;
}

/**************************************************************************
  Commands that may be followed by a filename
**************************************************************************/
static const int filename_cmd[] = {CMD_LOAD, CMD_SAVE, CMD_READ_SCRIPT,
                                   CMD_WRITE_SCRIPT, -1};

/**********************************************************************/ /**
   Return whether we are completing filename.
 **************************************************************************/
static bool is_filename(int start)
{
  int i = 0;

  while (filename_cmd[i] != -1) {
    if (contains_str_before_start(
            start, command_name_by_number(filename_cmd[i]), FALSE)) {
      return TRUE;
    }
    i++;
  }

  return FALSE;
}

/**********************************************************************/ /**
   Return whether we are completing second argument for create command
 **************************************************************************/
static bool is_create_arg2(int start)
{
  return (contains_str_before_start(start,
                                    command_name_by_number(CMD_CREATE), TRUE)
          && num_tokens(start) == 2);
}

/**********************************************************************/ /**
   Return whether we are completing argument for reset command
 **************************************************************************/
static bool is_reset(int start)
{
  return contains_str_before_start(start, command_name_by_number(CMD_RESET),
                                   FALSE);
}

/**********************************************************************/ /**
   Return whether we are completing argument for vote command
 **************************************************************************/
static bool is_vote(int start)
{
  return contains_str_before_start(start, command_name_by_number(CMD_VOTE),
                                   FALSE);
}

/**********************************************************************/ /**
   Return whether we are completing first argument for delegate command
 **************************************************************************/
static bool is_delegate_arg1(int start)
{
  return contains_str_before_start(
      start, command_name_by_number(CMD_DELEGATE), FALSE);
}

/**********************************************************************/ /**
   Return whether we are completing first argument for mapimg command
 **************************************************************************/
static bool is_mapimg(int start)
{
  return contains_str_before_start(start, command_name_by_number(CMD_MAPIMG),
                                   FALSE);
}

/**********************************************************************/ /**
   Return whether we are completing argument for fcdb command
 **************************************************************************/
static bool is_fcdb(int start)
{
  return contains_str_before_start(start, command_name_by_number(CMD_FCDB),
                                   FALSE);
}

/**********************************************************************/ /**
   Return whether we are completing argument for lua command
 **************************************************************************/
static bool is_lua(int start)
{
  return contains_str_before_start(start, command_name_by_number(CMD_LUA),
                                   FALSE);
}

/**********************************************************************/ /**
   Return whether we are completing help command argument.
 **************************************************************************/
static bool is_help(int start)
{
  return contains_str_before_start(start, command_name_by_number(CMD_HELP),
                                   FALSE);
}

/**********************************************************************/ /**
   Return whether we are completing list command argument.
 **************************************************************************/
static bool is_list(int start)
{
  return contains_str_before_start(start, command_name_by_number(CMD_LIST),
                                   FALSE);
}

/**********************************************************************/ /**
   Attempt to complete on the contents of TEXT.  START and END bound the
   region of rl_line_buffer that contains the word to complete.  TEXT is
   the word to complete.  We can use the entire contents of rl_line_buffer
   in case we want to do some simple parsing.  Return the array of matches,
   or NULL if there aren't any.
 **************************************************************************/
char **freeciv_completion(const char *text, int start, int end)
{
  char **matches = (char **) NULL;

  if (is_help(start)) {
    matches = rl_completion_matches(text, help_generator);
  } else if (is_command(start)) {
    matches = rl_completion_matches(text, command_generator);
  } else if (is_list(start)) {
    matches = rl_completion_matches(text, list_generator);
  } else if (is_cmdlevel_arg2(start)) {
    matches = rl_completion_matches(text, cmdlevel_arg2_generator);
  } else if (is_cmdlevel_arg1(start)) {
    matches = rl_completion_matches(text, cmdlevel_arg1_generator);
  } else if (is_connection(start)) {
    matches = rl_completion_matches(text, connection_generator);
  } else if (is_player(start)) {
    matches = rl_completion_matches(text, player_generator);
  } else if (is_server_option(start)) {
    matches = rl_completion_matches(text, option_generator);
  } else if (is_option_level(start)) {
    matches = rl_completion_matches(text, olevel_generator);
  } else if (is_enum_option_value(start, &completion_option)) {
    matches = rl_completion_matches(text, option_value_generator);
  } else if (is_filename(start)) {
    /* This function we get from readline */
    matches = rl_completion_matches(text, rl_filename_completion_function);
  } else if (is_create_arg2(start)) {
    matches = rl_completion_matches(text, aitype_generator);
  } else if (is_reset(start)) {
    matches = rl_completion_matches(text, reset_generator);
  } else if (is_vote(start)) {
    matches = rl_completion_matches(text, vote_generator);
  } else if (is_delegate_arg1(start)) {
    matches = rl_completion_matches(text, delegate_generator);
  } else if (is_mapimg(start)) {
    matches = rl_completion_matches(text, mapimg_generator);
  } else if (is_fcdb(start)) {
    matches = rl_completion_matches(text, fcdb_generator);
  } else if (is_lua(start)) {
    matches = rl_completion_matches(text, lua_generator);
  } else {
    /* We have no idea what to do */
    matches = NULL;
  }

  /* Don't automatically try to complete with filenames */
  rl_attempted_completion_over = 1;

  return (matches);
}<|MERGE_RESOLUTION|>--- conflicted
+++ resolved
@@ -5831,11 +5831,7 @@
   }
 
   /* We have a player - extract the command. */
-<<<<<<< HEAD
-  cmd = arg + qstrlen(tokens[0]);
-=======
-  cmd = arg + strlen(qUtf8Printable(tokens.at(0)));
->>>>>>> 5988f88e
+  cmd = arg + qstrlen(qUtf8Printable(tokens.at(0)));
   cmd = skip_leading_spaces(cmd);
 
   if (strlen(cmd) == 0) {
