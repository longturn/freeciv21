/***********************************************************************
 Freeciv - Copyright (C) 1996 - A Kjeldberg, L Gregersen, P Unold
   This program is free software; you can redistribute it and/or modify
   it under the terms of the GNU General Public License as published by
   the Free Software Foundation; either version 2, or (at your option)
   any later version.

   This program is distributed in the hope that it will be useful,
   but WITHOUT ANY WARRANTY; without even the implied warranty of
   MERCHANTABILITY or FITNESS FOR A PARTICULAR PURPOSE.  See the
   GNU General Public License for more details.
***********************************************************************/
#ifndef FC__VISION_H
#define FC__VISION_H

#ifdef __cplusplus
extern "C" {
#endif /* __cplusplus */

/* common */
#include "fc_types.h"

#include "improvement.h" /* bv_imprs */

/****************************************************************************
  Vision for cities and units:

  A vision source has a fixed owner and tile; it changes only in range.
  Vision range is given in radius squared; most such values will come from
  the ruleset.  All vision is circular.

  A vision source is created using vision_new; this creates the source
  without any sight points.  Call vision_change_sight to change the sight
  points of a vision source (generally called from city_refresh_vision
  and unit_refresh vision; this can be called liberally to do updates after
  an effect may have changed the source's vision range).  Clear the sight
  using vision_clear_sight before freeing it with vision_free.

  vision_get_sight returns the sight points of the source.  This should
  only rarely be necessary since all fogging and unfogging operations
  are taken care of internally.

  vision_reveal_tiles() controls whether the vision source can discover
  new (unknown) tiles or simply maintain vision on already-known tiles.
  By default, cities should pass FALSE for this since they cannot
  discover new tiles.

  ***** IMPORTANT *****
  To change any of the parameters given to vision_new - that is, to change
  the vision source's position (tile) or owner - you must create a new
  vision and then clear and free the old vision.  Order is very important
  here since you do not want to fog tiles intermediately.  You must store
  a copy of the old vision source, then create and attach and fill out the
  sight for a new vision source, and only then may you clear and free the
  old vision source.  In most operations you'll want to stick some other
  code in between so that for the bulk of the operation all tiles are
  visible.  For instance to move a unit:

    old_vision = punit->server.vision;
    punit->server.vision = vision_new(unit_owner(punit), dest_tile);
    vision_change_sight(punit->server.vision,
                        get_unit_vision_at(punit, dest_tile));

    ...then do all the work of moving the unit...

    vision_clear_sight(old_vision);
    vision_free(old_vision);

  note that for all the code in the middle both the new and the old
  vision sources are active.  The same process applies when transferring
  a unit or city between players, etc.
****************************************************************************/

/* Invariants: V_MAIN vision ranges must always be more than V_INVIS
 * ranges. */

#define vision_layer_iterate(v) {                                           \
<<<<<<< HEAD
  int v;                                                      \
  for (v = 0; v < V_COUNT; v++) {
=======
  int iv;                                                      \
  for (iv = 0; iv < V_COUNT; iv++) {                                        \
      enum vision_layer v = (enum vision_layer) iv;
>>>>>>> c68f2d08
#define vision_layer_iterate_end }}


typedef short int v_radius_t[V_COUNT];

struct vision {
  /* These values cannot be changed after initialization. */
  struct player *player;
  struct tile *tile;
  bool can_reveal_tiles;

  /* The radius of the vision source. */
  v_radius_t radius_sq;
};

/* Initialize a vision radius array. */
#define V_RADIUS(main_sq, invis_sq, subs_sq) { (main_sq), (invis_sq), (subs_sq) }

#define ASSERT_VISION(v)						\
 do {									\
   fc_assert((v)->radius_sq[V_MAIN] >= (v)->radius_sq[V_INVIS]);	\
   fc_assert((v)->radius_sq[V_MAIN] >= (v)->radius_sq[V_SUBSURFACE]);   \
 } while (FALSE);

struct vision *vision_new(struct player *pplayer, struct tile *ptile);
void vision_free(struct vision *vision);

bool vision_reveal_tiles(struct vision *vision, bool reveal_tiles);

/* This is copied in maphand.c really_give_tile_info_from_player_to_player(),
 * so be careful with pointers!
 */
struct vision_site {
  char name[MAX_LEN_NAME];
  struct tile *location; /* Cannot be NULL */
  struct player *owner;  /* May be NULL, always check! */

  int identity;          /* city > IDENTITY_NUMBER_ZERO */
  citizens size;         /* city size (0 <= size <= MAX_CITY_SIZE) */

  bool occupied;
  bool walls;
  bool happy;
  bool unhappy;
  int style;
  int city_image;
  enum capital_type capital;

  bv_imprs improvements;
};

#define vision_site_owner(v) ((v)->owner)
void vision_site_destroy(struct vision_site *psite);
struct vision_site *vision_site_new(int identity, struct tile *location,
                                    struct player *owner);
struct vision_site *vision_site_new_from_city(const struct city *pcity);
void vision_site_update_from_city(struct vision_site *psite,
                                  const struct city *pcity);

citizens vision_site_size_get(const struct vision_site *psite);
void vision_site_size_set(struct vision_site *psite, citizens size);

#ifdef __cplusplus
}
#endif /* __cplusplus */

#endif  /* FC__VISION_H */<|MERGE_RESOLUTION|>--- conflicted
+++ resolved
@@ -75,14 +75,9 @@
  * ranges. */
 
 #define vision_layer_iterate(v) {                                           \
-<<<<<<< HEAD
-  int v;                                                      \
-  for (v = 0; v < V_COUNT; v++) {
-=======
   int iv;                                                      \
   for (iv = 0; iv < V_COUNT; iv++) {                                        \
       enum vision_layer v = (enum vision_layer) iv;
->>>>>>> c68f2d08
 #define vision_layer_iterate_end }}
 
 
