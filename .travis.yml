language: c++

jobs:
  include:
  - name: "ubuntu-gcc"
    dist: focal
    compiler: gcc
    addons:
      apt:
        packages:
        - cmake
        - ninja-build
        - python3
        - gettext
        - qt5-default
        - libsqlite3-dev
        - libsdl2-mixer-dev
  - name: "ubuntu-clang"
    dist: focal
    compiler: clang
    addons:
      apt:
        packages:
        - cmake
        - ninja-build
        - python3
        - gettext
        - qt5-default
        - libsqlite3-dev
        - libsdl2-mixer-dev
  - name: "os_x"
    os: osx
    osx_image: xcode11.3
    env:
      - Intl_ROOT=/usr/local/opt/gettext
      - Qt5_DIR=/usr/local/opt/qt5/lib/cmake
      - Readline_ROOT=/usr/local/opt/readline
    addons:
      homebrew:
        packages:
          - cmake
          - ninja
          - python3
          - gettext
          - qt
          - readline
          - sqlite
<<<<<<< HEAD
    script:
      - brew link gettext --force
=======
          - sdl2
          - sdl2_mixer

>>>>>>> d8f5b6e3
script:
  - cmake . -B build -G Ninja -DCMAKE_INSTALL_PREFIX=$PWD/build/install
  - cmake --build build
  - cmake --build build --target install<|MERGE_RESOLUTION|>--- conflicted
+++ resolved
@@ -45,14 +45,11 @@
           - qt
           - readline
           - sqlite
-<<<<<<< HEAD
+          - sdl2
+          - sdl2_mixer
     script:
       - brew link gettext --force
-=======
-          - sdl2
-          - sdl2_mixer
 
->>>>>>> d8f5b6e3
 script:
   - cmake . -B build -G Ninja -DCMAKE_INSTALL_PREFIX=$PWD/build/install
   - cmake --build build
