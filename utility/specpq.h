/**********************************************************************
 Freeciv - Copyright (C) 2002 - The Freeciv Project
   This program is free software; you can redistribute it and/or modify
   it under the terms of the GNU General Public License as published by
   the Free Software Foundation; either version 2, or (at your option)
   any later version.

   This program is distributed in the hope that it will be useful,
   but WITHOUT ANY WARRANTY; without even the implied warranty of
   MERCHANTABILITY or FITNESS FOR A PARTICULAR PURPOSE.  See the
   GNU General Public License for more details.
***********************************************************************/

/* specpqs: "specific priority queues".
 *
 * This file is used to implement a "specific" priority queues.
 * That is, a (sometimes) type-checked priority queue. (Or at least a
 * priority queue with related functions with distinctly typed parameters.)
 *
 * Before including this file, you must define the following:
 *   SPECPQ_TAG - this tag will be used to form names for functions etc.
 *   SPECPQ_PRIORITY_TYPE - the type for the priority property of the cells.
 *   SPECPQ_DATA_TYPE - the type for the data property of the cells.
 *
 * Assuming SPECPQ_TAG were 'foo', SPECPQ_PRIORITY_TYPE were 'priority_t',
 * and SPECPQ_DATA_TYPE were 'data_t'.
 * including this file would provide a struct definition for:
 *    struct foo_pq;
 *
 * function typedefs:
 *    typedef void (*foo_pq_data_free_fn_t) (data_t);
 *
 * and prototypes for the following functions:
 *    struct foo_pq *foo_pq_new(int initial_size);
 *    void foo_pq_destroy(struct foo_pq *pq);
 *    void foo_pq_destroy_full(struct foo_pq *pq,
 *                             foo_pq_data_free_fn_t data_free);
 *    void foo_pq_insert(struct foo_pq *pq, data_t data,
 *                       priority_t priority);
 *    void foo_pq_replace(struct foo_pq *pq, data_t data,
 *                        priority_t priority);
 *    bool foo_pq_remove(struct foo_pq *pq, data_t *pdata);
 *    bool foo_pq_peek(const struct foo_pq *pq, data_t *pdata);
 *    bool foo_pq_priority(const struct foo_pq *pq, priority_t *ppriority);
 *
 * Note this is not protected against multiple inclusions; this is so that
 * you can have multiple different speclists. For each speclist, this file
 * should be included _once_, inside a .h file which _is_ itself protected
 * against multiple inclusions. */

#ifdef __cplusplus
extern "C" {
#endif /* __cplusplus */

/* utility */
#include "mem.h"

#ifndef SPECPQ_TAG
#error Must define a SPECPQ_TAG to use this header
#endif
#ifndef SPECPQ_PRIORITY_TYPE
#error Must define a SPECPQ_PRIORITY_TYPE to use this header
#endif
#ifndef SPECPQ_DATA_TYPE
#error Must define a SPECPQ_DATA_TYPE to use this header
#endif

#define SPECPQ_PASTE_(x, y) x ## y
#define SPECPQ_PASTE(x, y) SPECPQ_PASTE_(x, y)

#define SPECPQ_PQ struct SPECPQ_PASTE(SPECPQ_TAG, _pq)
#define SPECPQ_PQ_ struct SPECPQ_PASTE(SPECPQ_TAG, _pq_private_)
#define SPECPQ_CELL_ struct SPECPQ_PASTE(SPECPQ_TAG, _cell_private_)
#define SPECPQ_FOO(suffix) SPECPQ_PASTE(SPECPQ_TAG, suffix)

/* Dummy type. Actually a SPECPQ_PQ_, and not defined anywhere. */
SPECPQ_PQ;

/* Function related typedefs. */
typedef void (*SPECPQ_FOO(_pq_data_free_fn_t)) (SPECPQ_DATA_TYPE);


/* Private. */
SPECPQ_CELL_ {
  SPECPQ_DATA_TYPE data;
  SPECPQ_PRIORITY_TYPE priority;
};

SPECPQ_PQ_ {
  int size;
  int avail;
  int step;
  SPECPQ_CELL_ *cells;
};

/****************************************************************************
  Build a new queue.
  'initial_size' is the numer of queue items for which memory should be
  preallocated, that is, the initial size of the item array the queue
  uses. If you insert more than n items to the queue, another n items
  will be allocated automatically.
****************************************************************************/
static inline SPECPQ_PQ *SPECPQ_FOO(_pq_new)(int initial_size)
{
<<<<<<< HEAD
  SPECPQ_PQ_ *pq = (SPECPQ_PQ_*)malloc(sizeof(*pq));

  pq->cells = (SPECPQ_CELL_*)malloc(sizeof(*pq->cells) * initial_size);
=======
  SPECPQ_PQ_ *pq = (SPECPQ_PQ_ *) fc_malloc(sizeof(*pq));

  pq->cells = (SPECPQ_CELL_ *) fc_malloc(sizeof(*pq->cells) * initial_size);
>>>>>>> c68f2d08
  pq->avail = initial_size;
  pq->step = initial_size;
  pq->size = 1;
  return (SPECPQ_PQ *) pq;
}

/****************************************************************************
  Destructor for queue structure.
****************************************************************************/
static inline void SPECPQ_FOO(_pq_destroy)(SPECPQ_PQ *_pq)
{
  SPECPQ_PQ_ *pq = (SPECPQ_PQ_ *) _pq;

  free(pq->cells);
  free(pq);
}

/****************************************************************************
  Alternative destructor for queue structure.
****************************************************************************/
static inline void
SPECPQ_FOO(_pq_destroy_full)(SPECPQ_PQ *_pq,
                             SPECPQ_FOO(_pq_data_free_fn_t) data_free)
{
  SPECPQ_PQ_ *pq = (SPECPQ_PQ_ *) _pq;
  int i;

  if (data_free != NULL) {
    for (i = 1; i < pq->size; i++) {
      data_free(pq->cells[i].data);
    }
  }
  free(pq->cells);
  free(pq);
}

/****************************************************************************
  Insert an item into the queue.
****************************************************************************/
static inline void SPECPQ_FOO(_pq_insert)(SPECPQ_PQ *_pq,
                                          SPECPQ_DATA_TYPE data,
                                          SPECPQ_PRIORITY_TYPE priority)
{
  SPECPQ_PQ_ *pq = (SPECPQ_PQ_ *) _pq;
  int i, j;

  /* Allocate more memory if necessary. */
  if (pq->size >= pq->avail) {
    int newsize = pq->size + pq->step;

<<<<<<< HEAD
    pq->cells = (SPECPQ_CELL_*)fc_realloc(pq->cells, sizeof(*pq->cells) * newsize);
=======
    pq->cells = (SPECPQ_CELL_ *) fc_realloc(pq->cells, sizeof(*pq->cells) * newsize);
>>>>>>> c68f2d08
    pq->avail = newsize;
  }

  /* Insert item. */
  i = pq->size++;
  while (i > 1 && (j = i / 2) && pq->cells[j].priority < priority) {
    pq->cells[i] = pq->cells[j];
    i = j;
  }
  pq->cells[i].data = data;
  pq->cells[i].priority = priority;
}

/****************************************************************************
  Set a better priority for datum. Insert if 'data' is not present yet.
****************************************************************************/
static inline void SPECPQ_FOO(_pq_replace)(SPECPQ_PQ *_pq,
                                           SPECPQ_DATA_TYPE data,
                                           SPECPQ_PRIORITY_TYPE priority)
{
  SPECPQ_PQ_ *pq = (SPECPQ_PQ_ *) _pq;
  int i, j;

  /* Lookup for 'data'... */
  for (i = pq->size - 1; i >= 1; i--) {
    if (pq->cells[i].data == data) {
      break;
    }
  }

  if (i == 0) {
    /* Not found, insert. */
    SPECPQ_FOO(_pq_insert)(_pq, data, priority);
  } else if (pq->cells[i].priority < priority) {
    /* Found, percolate-up. */
    while ((j = i / 2) && pq->cells[j].priority < priority) {
      pq->cells[i] = pq->cells[j];
      i = j;
    }
    pq->cells[i].data = data;
    pq->cells[i].priority = priority;
  }
}

/****************************************************************************
  Remove the highest-ranking item from the queue and store it in 'pdata'.
  'pdata' may be NULL. Return FALSE iff no item could be removed, because
  the queue was empty.
****************************************************************************/
static inline bool SPECPQ_FOO(_pq_remove)(SPECPQ_PQ *_pq,
                                          SPECPQ_DATA_TYPE *pdata)
{
  SPECPQ_PQ_ *pq = (SPECPQ_PQ_ *) _pq;
  SPECPQ_CELL_ tmp;
  SPECPQ_CELL_ *pcelli, *pcellj;
  SPECPQ_DATA_TYPE top;
  int i, j, s;

  if (pq->size == 1) {
    return FALSE;
  }

  fc_assert_ret_val(pq->size <= pq->avail, FALSE);
  top = pq->cells[1].data;
  pq->size--;
  tmp = pq->cells[pq->size];
  s = pq->size / 2;
  i = 1;
  pcelli = pq->cells + 1;
  while (i <= s) {
    j = 2 * i;
    pcellj = pq->cells + j;
    if (j < pq->size && pcellj->priority < pq->cells[j + 1].priority) {
      j++;
      pcellj++;
    }
    if (pcellj->priority <= tmp.priority) {
      break;
    }
    *pcelli = *pcellj;
    i = j;
    pcelli = pcellj;
  }
  *pcelli = tmp;
  if (pdata) {
    *pdata = top;
  }
  return TRUE;
}

/****************************************************************************
  Store the highest-ranking item in dest without removing it. Return FALSE
  if the queue is empty, in case 'pdata' is not set.
****************************************************************************/
static inline bool SPECPQ_FOO(_pq_peek)(const SPECPQ_PQ *_pq,
                                        SPECPQ_DATA_TYPE *pdata)
{
  const SPECPQ_PQ_ *pq = (SPECPQ_PQ_ *) _pq;

  if (pq->size == 1) {
    return FALSE;
  }

  *pdata = pq->cells[1].data;
  return TRUE;
}

/****************************************************************************
  Set the highest priority of the queue in 'datum_priority'. Return FALSE
  iff the queue is empty.
****************************************************************************/
static inline bool SPECPQ_FOO(_pq_priority)(const SPECPQ_PQ *_pq,
                                            SPECPQ_PRIORITY_TYPE *ppriority)

{
  const SPECPQ_PQ_ *pq = (SPECPQ_PQ_ *) _pq;

  if (pq->size == 1) {
    return FALSE;
  }

  *ppriority = pq->cells[1].priority;
  return TRUE;
}

#undef SPECPQ_TAG
#undef SPECPQ_PRIORITY_TYPE
#undef SPECPQ_DATA_TYPE
#undef SPECPQ_PASTE_
#undef SPECPQ_PASTE
#undef SPECPQ_PQ
#undef SPECPQ_PQ_
#undef SPECPQ_CELL_
#undef SPECPQ_FOO

#ifdef __cplusplus
}
#endif /* __cplusplus */<|MERGE_RESOLUTION|>--- conflicted
+++ resolved
@@ -102,15 +102,9 @@
 ****************************************************************************/
 static inline SPECPQ_PQ *SPECPQ_FOO(_pq_new)(int initial_size)
 {
-<<<<<<< HEAD
-  SPECPQ_PQ_ *pq = (SPECPQ_PQ_*)malloc(sizeof(*pq));
-
-  pq->cells = (SPECPQ_CELL_*)malloc(sizeof(*pq->cells) * initial_size);
-=======
   SPECPQ_PQ_ *pq = (SPECPQ_PQ_ *) fc_malloc(sizeof(*pq));
 
   pq->cells = (SPECPQ_CELL_ *) fc_malloc(sizeof(*pq->cells) * initial_size);
->>>>>>> c68f2d08
   pq->avail = initial_size;
   pq->step = initial_size;
   pq->size = 1;
@@ -161,11 +155,7 @@
   if (pq->size >= pq->avail) {
     int newsize = pq->size + pq->step;
 
-<<<<<<< HEAD
-    pq->cells = (SPECPQ_CELL_*)fc_realloc(pq->cells, sizeof(*pq->cells) * newsize);
-=======
     pq->cells = (SPECPQ_CELL_ *) fc_realloc(pq->cells, sizeof(*pq->cells) * newsize);
->>>>>>> c68f2d08
     pq->avail = newsize;
   }
 
