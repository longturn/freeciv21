/*__            ___                 ***************************************
/   \          /   \          Copyright (c) 1996-2020 Freeciv21 and Freeciv
\_   \        /  __/          contributors. This file is part of Freeciv21.
 _\   \      /  /__     Freeciv21 is free software: you can redistribute it
 \___  \____/   __/    and/or modify it under the terms of the GNU  General
     \_       _/          Public License  as published by the Free Software
       | @ @  \_               Foundation, either version 3 of the  License,
       |                              or (at your option) any later version.
     _/     /\                  You should have received  a copy of the GNU
    /o)  (o/\ \_                General Public License along with Freeciv21.
    \_____/ /                     If not, see https://www.gnu.org/licenses/.
      \____/        ********************************************************/

#ifdef HAVE_CONFIG_H
#include <fc_config.h>
#endif

// utility
#include "registry.h"

// common
#include "achievements.h"
#include "game.h"
#include "government.h"
#include "map.h"
#include "movement.h"
#include "multipliers.h"
#include "nation.h"
#include "rgbcolor.h"
#include "specialist.h"
#include "style.h"
#include "unittype.h"
#include "version.h"

// server
#include "ruleset.h"
#include "settings.h"

/* tools/ruleutil */
#include "comments.h"

#include "rulesave.h"

// Ruleset format version
/*
 * 1  - Freeciv-2.6
 * 10 - Freeciv-3.0
 * 20 - Freeciv-3.1
 */
#define FORMAT_VERSION 20

/**
   Create new ruleset section file with common header.
 */
static struct section_file *create_ruleset_file(const char *rsname,
                                                const char *rstype)
{
  struct section_file *sfile = secfile_new(true);
  char buf[500];

  comment_file_header(sfile);

  if (rsname != nullptr && rsname[0] != '\0') {
    fc_snprintf(buf, sizeof(buf), "%s %s data for Freeciv21", rsname,
                rstype);
  } else {
    fc_snprintf(buf, sizeof(buf), "Template %s data for Freeciv21", rstype);
  }

  secfile_insert_str(sfile, buf, "datafile.description");
  secfile_insert_str(sfile, freeciv_datafile_version(), "datafile.ruledit");
  secfile_insert_str(sfile, RULESET_CAPABILITIES, "datafile.options");
  secfile_insert_int(sfile, FORMAT_VERSION, "datafile.format_version");

  return sfile;
}

/**
   Save int value that has default applied upon loading.
 */
static bool save_default_int(struct section_file *sfile, int value,
                             int default_value, const char *path,
                             const char *entry)
{
  if (value != default_value) {
    if (entry != nullptr) {
      secfile_insert_int(sfile, value, "%s.%s", path, entry);
    } else {
      secfile_insert_int(sfile, value, "%s", path);
    }
  }

  return true;
}

/**
   Save bool value that has default applied upon loading.
 */
static bool save_default_bool(struct section_file *sfile, bool value,
                              bool default_value, const char *path,
                              const char *entry)
{
  if ((value && !default_value) || (!value && default_value)) {
    if (entry != nullptr) {
      secfile_insert_bool(sfile, value, "%s.%s", path, entry);
    } else {
      secfile_insert_bool(sfile, value, "%s", path);
    }
  }

  return true;
}

/**
   Save name of the object.
 */
static bool save_name_translation(struct section_file *sfile,
                                  struct name_translation *name,
                                  const char *path)
{
  struct entry *mod_entry;

  mod_entry =
      secfile_insert_str(sfile, untranslated_name(name), "%s.name", path);
  entry_str_set_gt_marking(mod_entry, true);
  if (strcmp(skip_intl_qualifier_prefix(untranslated_name(name)),
             rule_name_get(name))) {
    secfile_insert_str(sfile, rule_name_get(name), "%s.rule_name", path);
  }

  return true;
}

/**
   Save vector of requirements
 */
static bool save_reqs_vector(struct section_file *sfile,
                             const struct requirement_vector *reqs,
                             const char *path, const char *entry)
{
  int i;
  bool includes_negated = false;
  bool includes_surviving = false;
  bool includes_quiet = false;

  requirement_vector_iterate(reqs, preq)
  {
    if (!preq->present) {
      includes_negated = true;
    }
    if (preq->survives) {
      includes_surviving = true;
    }
    if (preq->quiet) {
      includes_quiet = true;
    }
  }
  requirement_vector_iterate_end;

  i = 0;
  requirement_vector_iterate(reqs, preq)
  {
    secfile_insert_str(sfile, universals_n_name(preq->source.kind),
                       "%s.%s%d.type", path, entry, i);
    secfile_insert_str(sfile, universal_rule_name(&(preq->source)),
                       "%s.%s%d.name", path, entry, i);
    secfile_insert_str(sfile, req_range_name(preq->range), "%s.%s%d.range",
                       path, entry, i);

    if (includes_surviving) {
      secfile_insert_bool(sfile, preq->survives, "%s.%s%d.survives", path,
                          entry, i);
    }

    if (includes_negated) {
      secfile_insert_bool(sfile, preq->present, "%s.%s%d.present", path,
                          entry, i);
    }

    if (includes_quiet) {
      secfile_insert_bool(sfile, preq->quiet, "%s.%s%d.quiet", path, entry,
                          i);
    }

    i++;
  }
  requirement_vector_iterate_end;

  return true;
}

/**
   Save techs vector. Input is A_LAST terminated array of techs to save.
 */
static bool save_tech_list(struct section_file *sfile, int *input,
                           const char *path, const char *entry)
{
  const char *tech_names[MAX_NUM_TECH_LIST];
  int set_count;
  int i;

  set_count = 0;
  for (i = 0; i < MAX_NUM_TECH_LIST && input[i] != A_LAST; i++) {
    tech_names[set_count++] = advance_rule_name(advance_by_number(input[i]));
  }

  if (set_count > 0) {
    secfile_insert_str_vec(sfile, tech_names, set_count, "%s.%s", path,
                           entry);
  }

  return true;
}

/**
   Save tech reference
 */
static bool save_tech_ref(struct section_file *sfile,
                          const struct advance *padv, const char *path,
                          const char *entry)
{
  if (padv == A_NEVER) {
    secfile_insert_str(sfile, "Never", "%s.%s", path, entry);
  } else {
    secfile_insert_str(sfile, advance_rule_name(padv), "%s.%s", path, entry);
  }

  return true;
}

/**
   Save terrain reference
 */
static bool save_terrain_ref(struct section_file *sfile,
                             const struct terrain *save,
                             const struct terrain *pthis, const char *path,
                             const char *entry)
{
  if (save == nullptr) {
    secfile_insert_str(sfile, "none", "%s.%s", path, entry);
  } else if (save == pthis) {
    secfile_insert_str(sfile, "yes", "%s.%s", path, entry);
  } else {
    secfile_insert_str(sfile, terrain_rule_name(save), "%s.%s", path, entry);
  }

  return true;
}

/**
   Save government reference
 */
static bool save_gov_ref(struct section_file *sfile,
                         const struct government *gov, const char *path,
                         const char *entry)
{
  secfile_insert_str(sfile, government_rule_name(gov), "%s.%s", path, entry);

  return true;
}

/**
   Save buildings vector. Input is B_LAST terminated array of buildings
   to save.
 */
static bool save_building_list(struct section_file *sfile, int *input,
                               const char *path, const char *entry)
{
  const char *building_names[MAX_NUM_BUILDING_LIST];
  int set_count;
  int i;

  set_count = 0;
  for (i = 0; i < MAX_NUM_BUILDING_LIST && input[i] != B_LAST; i++) {
    building_names[set_count++] =
        improvement_rule_name(improvement_by_number(input[i]));
  }

  if (set_count > 0) {
    secfile_insert_str_vec(sfile, building_names, set_count, "%s.%s", path,
                           entry);
  }

  return true;
}

/**
   Save units vector. Input is nullptr terminated array of units
   to save.
 */
static bool save_unit_list(struct section_file *sfile,
                           struct unit_type **input, const char *path,
                           const char *entry)
{
  const char *unit_names[MAX_NUM_UNIT_LIST];
  int set_count;
  int i;

  set_count = 0;
<<<<<<< HEAD
  for (i = 0; i < MAX_NUM_UNIT_LIST && input[i] != NULL; i++) {
=======
  for (i = 0; input[i] != nullptr && i < MAX_NUM_UNIT_LIST; i++) {
>>>>>>> e9f5b020
    unit_names[set_count++] = utype_rule_name(input[i]);
  }

  if (set_count > 0) {
    secfile_insert_str_vec(sfile, unit_names, set_count, "%s.%s", path,
                           entry);
  }

  return true;
}

/**
   Save vector of unit class names based on bitvector bits
 */
static bool save_uclass_vec(struct section_file *sfile,
                            bv_unit_classes *bits, const char *path,
                            const char *entry, bool unreachable_only)
{
  const char *class_names[UCL_LAST];
  int classes = 0;

  unit_class_iterate(pcargo)
  {
    if (BV_ISSET(*(bits), uclass_index(pcargo))
        && (uclass_has_flag(pcargo, UCF_UNREACHABLE) || !unreachable_only)) {
      class_names[classes++] = uclass_rule_name(pcargo);
    }
  }
  unit_class_iterate_end;

  if (classes > 0) {
    secfile_insert_str_vec(sfile, class_names, classes, "%s.%s", path,
                           entry);
  }

  return true;
}

/**
   Save strvec as ruleset vector of strings
 */
static bool save_strvec(struct section_file *sfile,
                        QVector<QString> *to_save, const char *path,
                        const char *entry)
{
  if (to_save != nullptr) {
    secfile_insert_str_vec(sfile, *to_save, to_save->size(), "%s.%s", path,
                           entry);
  }

  return true;
}

/**
   Save ruleset file.
 */
static bool save_ruleset_file(struct section_file *sfile,
                              const char *filename)
{
  return secfile_save(sfile, filename);
}

/**
   Save buildings.ruleset
 */
static bool save_buildings_ruleset(const char *filename, const char *name)
{
  struct section_file *sfile = create_ruleset_file(name, "building");
  int sect_idx;

  if (sfile == nullptr) {
    return false;
  }

  comment_buildings(sfile);

  sect_idx = 0;
  improvement_re_active_iterate(pb)
  {
    if (!pb->ruledit_disabled) {
      char path[512];
      const char *flag_names[IF_COUNT];
      int set_count;
      int flagi;

      fc_snprintf(path, sizeof(path), "building_%d", sect_idx++);

      save_name_translation(sfile, &(pb->name), path);

      secfile_insert_str(sfile, impr_genus_id_name(pb->genus), "%s.genus",
                         path);

      if (strcmp(pb->graphic_str, "-")) {
        secfile_insert_str(sfile, pb->graphic_str, "%s.graphic", path);
      }
      if (strcmp(pb->graphic_alt, "-")) {
        secfile_insert_str(sfile, pb->graphic_alt, "%s.graphic_alt", path);
      }
      if (strcmp(pb->soundtag, "-")) {
        secfile_insert_str(sfile, pb->soundtag, "%s.sound", path);
      }
      if (strcmp(pb->soundtag_alt, "-")) {
        secfile_insert_str(sfile, pb->soundtag_alt, "%s.sound_alt", path);
      }

      save_reqs_vector(sfile, &(pb->reqs), path, "reqs");
      save_reqs_vector(sfile, &(pb->obsolete_by), path, "obsolete_by");

      secfile_insert_int(sfile, pb->build_cost, "%s.build_cost", path);
      secfile_insert_int(sfile, pb->upkeep, "%s.upkeep", path);
      secfile_insert_int(sfile, pb->sabotage, "%s.sabotage", path);

      set_count = 0;
      for (flagi = 0; flagi < IF_COUNT; flagi++) {
        if (improvement_has_flag(pb, impr_flag_id(flagi))) {
          flag_names[set_count++] = impr_flag_id_name(impr_flag_id(flagi));
        }
      }

      if (set_count > 0) {
        secfile_insert_str_vec(sfile, flag_names, set_count, "%s.flags",
                               path);
      }

      save_strvec(sfile, pb->helptext, path, "helptext");
    }
  }
  improvement_re_active_iterate_end;

  return save_ruleset_file(sfile, filename);
}

/**
   Save styles.ruleset
 */
static bool save_styles_ruleset(const char *filename, const char *name)
{
  struct section_file *sfile = create_ruleset_file(name, "styles");
  int sect_idx;
  int i;

  if (sfile == nullptr) {
    return false;
  }

  comment_styles(sfile);

  sect_idx = 0;
  styles_re_active_iterate(pstyle)
  {
    char path[512];

    fc_snprintf(path, sizeof(path), "style_%d", sect_idx++);

    save_name_translation(sfile, &(pstyle->name), path);
  }
  styles_re_active_iterate_end;

  comment_citystyles(sfile);

  sect_idx = 0;
  for (i = 0; i < game.control.styles_count; i++) {
    char path[512];

    fc_snprintf(path, sizeof(path), "citystyle_%d", sect_idx++);

    save_name_translation(sfile, &(city_styles[i].name), path);

    secfile_insert_str(sfile, city_styles[i].graphic, "%s.graphic", path);
    secfile_insert_str(sfile, city_styles[i].graphic_alt, "%s.graphic_alt",
                       path);
    if (strcmp(city_styles[i].citizens_graphic, "-")) {
      secfile_insert_str(sfile, city_styles[i].citizens_graphic,
                         "%s.citizens_graphic", path);
    }
    if (strcmp(city_styles[i].citizens_graphic_alt, "generic")) {
      secfile_insert_str(sfile, city_styles[i].citizens_graphic_alt,
                         "%s.citizens_graphic_alt", path);
    }

    save_reqs_vector(sfile, &(city_styles[i].reqs), path, "reqs");
  }

  comment_musicstyles(sfile);

  sect_idx = 0;
  music_styles_iterate(pmus)
  {
    char path[512];

    fc_snprintf(path, sizeof(path), "musicstyle_%d", sect_idx++);

    secfile_insert_str(sfile, qUtf8Printable(pmus->music_peaceful),
                       "%s.music_peaceful", path);
    secfile_insert_str(sfile, qUtf8Printable(pmus->music_combat),
                       "%s.music_combat", path);

    save_reqs_vector(sfile, &(pmus->reqs), path, "reqs");
  }
  music_styles_iterate_end;

  return save_ruleset_file(sfile, filename);
}

/**
   Save an action auto performer's !present utype reqs as a regular setting.
   This is done because the Action Auto Perform rules system isn't ready to
   be exposed to the ruleset yet. The setting is a list of utype flags that
   prevents the auto action performer.
 */
static bool save_action_auto_uflag_block(
    struct section_file *sfile, const int aap, const char *uflags_path,
    bool (*unexpected_req)(const struct requirement *preq))
{
  enum unit_type_flag_id protecor_flag[MAX_NUM_USER_UNIT_FLAGS];
  size_t i;
  size_t ret;

  const struct action_auto_perf *auto_perf = action_auto_perf_by_number(aap);

  i = 0;
  requirement_vector_iterate(&auto_perf->reqs, req)
  {
    fc_assert(req->range == REQ_RANGE_LOCAL);

    if (req->source.kind == VUT_UTFLAG) {
      fc_assert(!req->present);

      protecor_flag[i++] = unit_type_flag_id(req->source.value.unitflag);
    } else if (unexpected_req(req)) {
      qCritical("Can't handle action auto performer requirement %s",
                qUtf8Printable(req_to_fstring(req)));

      return false;
    }
  }
  requirement_vector_iterate_end;

  ret = secfile_insert_enum_vec(sfile, &protecor_flag, i, unit_type_flag_id,
                                "%s", uflags_path);

  if (ret != i) {
    qCritical("%s: didn't save all unit type flags.", uflags_path);

    return false;
  }

  return true;
}

/**
   Save an action auto performer's action list as a regular setting. This
   is done because the Action Auto Perform rules system isn't ready to be
   exposed to the ruleset yet. The setting is a list of actions in the
   order they should be tried.
 */
static bool save_action_auto_actions(struct section_file *sfile,
                                     const int aap, const char *actions_path)
{
  enum gen_action unit_acts[MAX_NUM_ACTIONS];
  size_t i;
  size_t ret;

  const struct action_auto_perf *auto_perf = action_auto_perf_by_number(aap);

  i = 0;
  for (i = 0; i < NUM_ACTIONS && auto_perf->alternatives[i] != ACTION_NONE;
       i++) {
    unit_acts[i] = gen_action(auto_perf->alternatives[i]);
  }

  ret = secfile_insert_enum_vec(sfile, &unit_acts, i, gen_action, "%s",
                                actions_path);

  if (ret != i) {
    qCritical("%s: didn't save all actions.", actions_path);

    return false;
  }

  return true;
}

/**
   Missing unit upkeep should only contain output type and absence of
   blocking unit type flag requirements.
 */
static bool unexpected_non_otype(const struct requirement *req)
{
  return !(req->source.kind == VUT_OTYPE && req->present);
}

/**
   Save the action a unit should perform when its missing food, gold or
   shield upkeep. Save as regular settings since the Action Auto Perform
   rules system isn't ready to be exposed to the ruleset yet.
 */
static bool save_muuk_action_auto(struct section_file *sfile, const int aap,
                                  const char *item)
{
  char uflags_path[100];
  char action_path[100];

  fc_snprintf(uflags_path, sizeof(uflags_path),
              "missing_unit_upkeep.%s_protected", item);
  fc_snprintf(action_path, sizeof(action_path),
              "missing_unit_upkeep.%s_unit_act", item);

  return (save_action_auto_uflag_block(sfile, aap, uflags_path,
                                       unexpected_non_otype)
          && save_action_auto_actions(sfile, aap, action_path));
}

/**
   Save cities.ruleset
 */
static bool save_cities_ruleset(const char *filename, const char *name)
{
  struct section_file *sfile = create_ruleset_file(name, "cities");
  int sect_idx;

  if (sfile == nullptr) {
    return false;
  }

  comment_specialists(sfile);

  sect_idx = 0;
  specialist_type_iterate(sp)
  {
    struct specialist *s = specialist_by_number(sp);
    char path[512];

    fc_snprintf(path, sizeof(path), "specialist_%d", sect_idx++);

    save_name_translation(sfile, &(s->name), path);

    if (strcmp(rule_name_get(&s->name), rule_name_get(&s->abbreviation))) {
      secfile_insert_str(sfile, rule_name_get(&s->abbreviation),
                         "%s.short_name", path);
    }

    save_reqs_vector(sfile, &(s->reqs), path, "reqs");

    secfile_insert_str(sfile, s->graphic_str, "%s.graphic", path);
    if (strcmp(s->graphic_alt, "-")) {
      secfile_insert_str(sfile, s->graphic_alt, "%s.graphic_alt", path);
    }

    save_strvec(sfile, s->helptext, path, "helptext");
  }
  specialist_type_iterate_end;

  if (game.info.celebratesize != GAME_DEFAULT_CELEBRATESIZE) {
    secfile_insert_int(sfile, game.info.celebratesize,
                       "parameters.celebrate_size_limit");
  }
  if (game.info.add_to_size_limit != GAME_DEFAULT_ADDTOSIZE) {
    secfile_insert_int(sfile, game.info.add_to_size_limit,
                       "parameters.add_to_size_limit");
  }
  if (game.info.angrycitizen != GAME_DEFAULT_ANGRYCITIZEN) {
    secfile_insert_bool(sfile, game.info.angrycitizen,
                        "parameters.angry_citizens");
  }
  if (game.info.changable_tax != GAME_DEFAULT_CHANGABLE_TAX) {
    secfile_insert_bool(sfile, game.info.changable_tax,
                        "parameters.changable_tax");
  }
  if (game.info.forced_science != 0) {
    secfile_insert_int(sfile, game.info.forced_science,
                       "parameters.forced_science");
  }
  if (game.info.forced_luxury != 100) {
    secfile_insert_int(sfile, game.info.forced_luxury,
                       "parameters.forced_luxury");
  }
  if (game.info.forced_gold != 0) {
    secfile_insert_int(sfile, game.info.forced_gold,
                       "parameters.forced_gold");
  }
  if (game.server.vision_reveal_tiles != GAME_DEFAULT_VISION_REVEAL_TILES) {
    secfile_insert_bool(sfile, game.server.vision_reveal_tiles,
                        "parameters.vision_reveal_tiles");
  }
  if (game.info.pop_report_zeroes != 1) {
    secfile_insert_int(sfile, game.info.pop_report_zeroes,
                       "parameters.pop_report_zeroes");
  }
  if (game.info.citizen_nationality != GAME_DEFAULT_NATIONALITY) {
    secfile_insert_bool(sfile, game.info.citizen_nationality,
                        "citizen.nationality");
  }
  if (game.info.citizen_convert_speed != GAME_DEFAULT_CONVERT_SPEED) {
    secfile_insert_int(sfile, game.info.citizen_convert_speed,
                       "citizen.convert_speed");
  }
  if (game.info.conquest_convert_pct != 0) {
    secfile_insert_int(sfile, game.info.conquest_convert_pct,
                       "citizen.conquest_convert_pct");
  }
  if (game.info.citizen_partisans_pct != 0) {
    secfile_insert_int(sfile, game.info.citizen_partisans_pct,
                       "citizen.partisans_pct");
  }

  save_muuk_action_auto(sfile, ACTION_AUTO_UPKEEP_FOOD, "food");
  if (game.info.muuk_food_wipe != RS_DEFAULT_MUUK_FOOD_WIPE) {
    secfile_insert_bool(sfile, game.info.muuk_food_wipe,
                        "missing_unit_upkeep.food_wipe");
  }

  save_muuk_action_auto(sfile, ACTION_AUTO_UPKEEP_GOLD, "gold");
  if (game.info.muuk_gold_wipe != RS_DEFAULT_MUUK_GOLD_WIPE) {
    secfile_insert_bool(sfile, game.info.muuk_gold_wipe,
                        "missing_unit_upkeep.gold_wipe");
  }

  save_muuk_action_auto(sfile, ACTION_AUTO_UPKEEP_SHIELD, "shield");
  if (game.info.muuk_shield_wipe != RS_DEFAULT_MUUK_SHIELD_WIPE) {
    secfile_insert_bool(sfile, game.info.muuk_shield_wipe,
                        "missing_unit_upkeep.shield_wipe");
  }

  return save_ruleset_file(sfile, filename);
}

/**************************************************************************
  Effect saving callback data structure.
**************************************************************************/
typedef struct {
  int idx;
  struct section_file *sfile;
} effect_cb_data;

/**
   Save one effect. Callback called for each effect in cache.
 */
static bool effect_save(struct effect *peffect, void *data)
{
  effect_cb_data *cbdata = (effect_cb_data *) data;
  char path[512];

  fc_snprintf(path, sizeof(path), "effect_%d", cbdata->idx++);

  secfile_insert_str(cbdata->sfile, effect_type_name(peffect->type),
                     "%s.type", path);
  secfile_insert_int(cbdata->sfile, peffect->value, "%s.value", path);

  save_reqs_vector(cbdata->sfile, &peffect->reqs, path, "reqs");

  return true;
}

/**
   Save effects.ruleset
 */
static bool save_effects_ruleset(const char *filename, const char *name)
{
  struct section_file *sfile = create_ruleset_file(name, "effect");
  effect_cb_data data;

  if (sfile == nullptr) {
    return false;
  }

  data.idx = 0;
  data.sfile = sfile;

  comment_effects(sfile);

  if (!iterate_effect_cache(effect_save, &data)) {
    return false;
  }

  return save_ruleset_file(sfile, filename);
}

/**
   Save ui_name of one action.
 */
static bool save_action_ui_name(struct section_file *sfile, int act,
                                const char *entry_name)
{
  const char *ui_name = action_by_number(act)->ui_name;

  if (strcmp(ui_name, action_ui_name_default(act))) {
    secfile_insert_str(sfile, ui_name, "actions.%s", entry_name);
  }

  return true;
}

/**
   Save max range of an action.
 */
static bool save_action_max_range(struct section_file *sfile, action_id act)
{
  if (action_by_number(act)->max_distance == ACTION_DISTANCE_UNLIMITED) {
    return secfile_insert_str(sfile, RS_ACTION_NO_MAX_DISTANCE, "actions.%s",
                              action_max_range_ruleset_var_name(act))
           != nullptr;
  } else {
    return save_default_int(sfile, action_by_number(act)->max_distance,
                            action_max_range_default(act), "actions",
                            action_max_range_ruleset_var_name(act));
  }
}

/**
   Save range of an action.
 */
static bool save_action_range(struct section_file *sfile, action_id act)
{
  if (action_min_range_ruleset_var_name(act) != nullptr) {
    // Min range can be loaded from the ruleset.
    save_default_int(sfile, action_by_number(act)->min_distance,
                     action_min_range_default(act), "actions",
                     action_min_range_ruleset_var_name(act));
  }

  if (action_max_range_ruleset_var_name(act) != nullptr) {
    // Max range can be loaded from the ruleset.
    if (!save_action_max_range(sfile, act)) {
      return false;
    }
  }

  return true;
}

/**
   Save details of an action.
 */
static bool save_action_kind(struct section_file *sfile, action_id act)
{
  if (action_target_kind_ruleset_var_name(act) != nullptr) {
    // Target kind can be loaded from the ruleset.
    if ((action_by_number(act)->target_kind
         == RS_DEFAULT_USER_ACTION_TARGET_KIND)
        && action_enabler_list_size(action_enablers_for_action(act)) == 0) {
      // Don't save the default for actions that aren't enabled.
      return true;
    }

    secfile_insert_enum(sfile, action_by_number(act)->target_kind,
                        action_target_kind, "actions.%s",
                        action_target_kind_ruleset_var_name(act));
  }

  return true;
}

/**
   Save if an action always will consume the actor.
 */
static bool save_action_actor_consuming_always(struct section_file *sfile,
                                               action_id act)
{
  if (action_actor_consuming_always_ruleset_var_name(act) != nullptr) {
    // Actor consumption can be loaded from the ruleset.
    if (action_enabler_list_size(action_enablers_for_action(act)) == 0) {
      // Don't save value for actions that aren't enabled.
      return true;
    }

    save_default_bool(sfile, action_by_number(act)->actor_consuming_always,
                      RS_DEFAULT_ACTION_ACTOR_CONSUMING_ALWAYS, "actions",
                      action_actor_consuming_always_ruleset_var_name(act));
  }

  return true;
}

/**
   Save game.ruleset
 */
static bool save_game_ruleset(const char *filename, const char *name)
{
  struct section_file *sfile = create_ruleset_file(name, "game");
  int sect_idx;
  int col_idx;
  int set_count;
  enum gameloss_style gs;
  const char
      *style_names[32]; /* FIXME: Should determine max length automatically.
                         * currently it's 3 (bits 0,1, and 2) so there's
                         * plenty of safety margin here. */
  const char *tnames[game.server.ruledit.named_teams];
  int i;
  enum gen_action quiet_actions[MAX_NUM_ACTIONS];
  bool locks;
  int force_capture_units, force_bombard, force_explode_nuclear;

  if (sfile == nullptr) {
    return false;
  }

  if (game.server.ruledit.description_file != nullptr) {
    secfile_insert_str(sfile, game.server.ruledit.description_file,
                       "ruledit.description_file");
  }

  if (game.control.preferred_tileset[0] != '\0') {
    secfile_insert_str(sfile, game.control.preferred_tileset,
                       "tileset.preferred");
  }
  if (game.control.preferred_soundset[0] != '\0') {
    secfile_insert_str(sfile, game.control.preferred_soundset,
                       "soundset.preferred");
  }
  if (game.control.preferred_musicset[0] != '\0') {
    secfile_insert_str(sfile, game.control.preferred_musicset,
                       "musicset.preferred");
  }

  secfile_insert_str(sfile, game.control.name, "about.name");
  secfile_insert_str(sfile, game.control.version, "about.version");

  if (game.control.alt_dir[0] != '\0') {
    secfile_insert_str(sfile, game.control.alt_dir, "about.alt_dir");
  }

  if (game.ruleset_summary != nullptr) {
    struct entry *mod_entry;

    mod_entry =
        secfile_insert_str(sfile, game.ruleset_summary, "about.summary");
    entry_str_set_gt_marking(mod_entry, true);
  }

  if (game.ruleset_description != nullptr) {
    if (game.server.ruledit.description_file == nullptr) {
      secfile_insert_str(sfile, game.ruleset_description,
                         "about.description");
    } else {
      secfile_insert_filereference(
          sfile, game.server.ruledit.description_file, "about.description");
    }
  }

  if (game.ruleset_capabilities != nullptr) {
    secfile_insert_str(sfile, game.ruleset_capabilities,
                       "about.capabilities");
  } else {
    secfile_insert_str(sfile, "", "about.capabilities");
  }

  save_tech_list(sfile, game.rgame.global_init_techs, "options",
                 "global_init_techs");
  save_building_list(sfile, game.rgame.global_init_buildings, "options",
                     "global_init_buildings");

  save_default_bool(sfile, game.control.popup_tech_help, false,
                    "options.popup_tech_help", nullptr);
  save_default_int(sfile, game.info.base_pollution,
                   RS_DEFAULT_BASE_POLLUTION, "civstyle.base_pollution",
                   nullptr);

  set_count = 0;
  for (gs = gameloss_style_begin(); gs != gameloss_style_end();
       gs = gameloss_style_next(gs)) {
    if (game.info.gameloss_style & gs) {
      style_names[set_count++] = gameloss_style_name(gs);
    }
  }

  if (set_count > 0) {
    secfile_insert_str_vec(sfile, style_names, set_count,
                           "civstyle.gameloss_style");
  }

  save_default_int(sfile, game.info.happy_cost, RS_DEFAULT_HAPPY_COST,
                   "civstyle.happy_cost", nullptr);
  save_default_int(sfile, game.info.food_cost, RS_DEFAULT_FOOD_COST,
                   "civstyle.food_cost", nullptr);
  save_default_bool(sfile, game.info.civil_war_enabled, true,
                    "civstyle.civil_war_enabled", nullptr);
  save_default_int(sfile, game.info.civil_war_bonus_celebrating,
                   RS_DEFAULT_CIVIL_WAR_CELEB,
                   "civstyle.civil_war_bonus_celebrating", nullptr);
  save_default_int(sfile, game.info.civil_war_bonus_unhappy,
                   RS_DEFAULT_CIVIL_WAR_UNHAPPY,
                   "civstyle.civil_war_bonus_unhappy", nullptr);
  save_default_bool(sfile, game.info.paradrop_to_transport, false,
                    "civstyle.paradrop_to_transport", nullptr);
  save_default_int(sfile, game.info.base_bribe_cost,
                   RS_DEFAULT_BASE_BRIBE_COST, "civstyle.base_bribe_cost",
                   nullptr);
  save_default_int(sfile, game.server.ransom_gold, RS_DEFAULT_RANSOM_GOLD,
                   "civstyle.ransom_gold", nullptr);
  save_default_bool(sfile, game.info.pillage_select,
                    RS_DEFAULT_PILLAGE_SELECT, "civstyle.pillage_select",
                    nullptr);
  save_default_bool(sfile, game.info.tech_steal_allow_holes,
                    RS_DEFAULT_TECH_STEAL_HOLES,
                    "civstyle.tech_steal_allow_holes", nullptr);
  save_default_bool(sfile, game.info.tech_trade_allow_holes,
                    RS_DEFAULT_TECH_TRADE_HOLES,
                    "civstyle.tech_trade_allow_holes", nullptr);
  save_default_bool(sfile, game.info.tech_trade_loss_allow_holes,
                    RS_DEFAULT_TECH_TRADE_LOSS_HOLES,
                    "civstyle.tech_trade_loss_allow_holes", nullptr);
  save_default_bool(sfile, game.info.tech_parasite_allow_holes,
                    RS_DEFAULT_TECH_PARASITE_HOLES,
                    "civstyle.tech_parasite_allow_holes", nullptr);
  save_default_bool(sfile, game.info.tech_loss_allow_holes,
                    RS_DEFAULT_TECH_LOSS_HOLES,
                    "civstyle.tech_loss_allow_holes", nullptr);
  save_default_int(sfile, game.server.upgrade_veteran_loss,
                   RS_DEFAULT_UPGRADE_VETERAN_LOSS,
                   "civstyle.upgrade_veteran_loss", nullptr);
  save_default_int(sfile, game.server.autoupgrade_veteran_loss,
                   RS_DEFAULT_UPGRADE_VETERAN_LOSS,
                   "civstyle.autoupgrade_veteran_loss", nullptr);

  secfile_insert_int_vec(sfile, game.info.granary_food_ini,
                         game.info.granary_num_inis,
                         "civstyle.granary_food_ini");

  save_default_int(sfile, game.info.granary_food_inc,
                   RS_DEFAULT_GRANARY_FOOD_INC, "civstyle.granary_food_inc",
                   nullptr);

  output_type_iterate(o)
  {
    char buffer[256];

    fc_snprintf(buffer, sizeof(buffer), "civstyle.min_city_center_%s",
                get_output_identifier(o));

    save_default_int(sfile, game.info.min_city_center_output[o],
                     RS_DEFAULT_CITY_CENTER_OUTPUT, buffer, nullptr);
  }
  output_type_iterate_end;

  save_default_int(sfile, game.server.init_vis_radius_sq,
                   RS_DEFAULT_VIS_RADIUS_SQ, "civstyle.init_vis_radius_sq",
                   nullptr);
  save_default_int(sfile, game.info.init_city_radius_sq,
                   RS_DEFAULT_CITY_RADIUS_SQ, "civstyle.init_city_radius_sq",
                   nullptr);
  if (0
      != fc_strcasecmp(gold_upkeep_style_name(game.info.gold_upkeep_style),
                       RS_DEFAULT_GOLD_UPKEEP_STYLE)) {
    secfile_insert_str(sfile,
                       gold_upkeep_style_name(game.info.gold_upkeep_style),
                       "civstyle.gold_upkeep_style");
  }
  save_default_int(sfile, game.info.granularity, 1,
                   "civstyle.output_granularity", nullptr);
  save_default_bool(sfile, game.info.illness_on, RS_DEFAULT_ILLNESS_ON,
                    "illness.illness_on", nullptr);
  save_default_int(sfile, game.info.illness_base_factor,
                   RS_DEFAULT_ILLNESS_BASE_FACTOR,
                   "illness.illness_base_factor", nullptr);
  save_default_int(sfile, game.info.illness_min_size,
                   RS_DEFAULT_ILLNESS_MIN_SIZE, "illness.illness_min_size",
                   nullptr);
  save_default_int(sfile, game.info.illness_trade_infection,
                   RS_DEFAULT_ILLNESS_TRADE_INFECTION_PCT,
                   "illness.illness_trade_infection", nullptr);
  save_default_int(sfile, game.info.illness_pollution_factor,
                   RS_DEFAULT_ILLNESS_POLLUTION_PCT,
                   "illness.illness_pollution_factor", nullptr);
  save_default_int(sfile, game.server.base_incite_cost,
                   RS_DEFAULT_INCITE_BASE_COST,
                   "incite_cost.base_incite_cost", nullptr);
  save_default_int(sfile, game.server.incite_improvement_factor,
                   RS_DEFAULT_INCITE_IMPROVEMENT_FCT,
                   "incite_cost.improvement_factor", nullptr);
  save_default_int(sfile, game.server.incite_unit_factor,
                   RS_DEFAULT_INCITE_UNIT_FCT, "incite_cost.unit_factor",
                   nullptr);
  save_default_int(sfile, game.server.incite_total_factor,
                   RS_DEFAULT_INCITE_TOTAL_FCT, "incite_cost.total_factor",
                   nullptr);

  {
    /* Action auto performers aren't ready to be exposed in the ruleset
     * yet. The behavior when two action auto performers for the same
     * cause can fire isn't set in stone yet. How is one of them chosen?
     * What if all the actions of the chosen action auto performer turned
     * out to be illegal but one of the other action auto performers that
     * fired has legal actions? These issues can decide what other action
     * rules action auto performers can represent in the future. Deciding
     * should therefore wait until a rule needs action auto performers to
     * work a certain way. */
    /* Only one action auto performer, ACTION_AUTO_MOVED_ADJ, is caused
     * by AAPC_UNIT_MOVED_ADJ. It is therefore safe to expose the full
     * requirement vector to the ruleset. */
    const struct action_auto_perf *auto_perf =
        action_auto_perf_by_number(ACTION_AUTO_MOVED_ADJ);

    save_action_auto_actions(sfile, ACTION_AUTO_MOVED_ADJ,
                             "auto_attack.attack_actions");

    save_reqs_vector(sfile, &auto_perf->reqs, "auto_attack", "if_attacker");
  }

  save_default_bool(
      sfile,
      action_id_would_be_blocked_by(ACTION_MARKETPLACE, ACTION_TRADE_ROUTE),
      RS_DEFAULT_FORCE_TRADE_ROUTE, "actions.force_trade_route", nullptr);

  /* The ruleset options force_capture_units, force_bombard and
   * force_explode_nuclear sets their respective action to block many other
   * actions' blocked_by. Checking one is therefore enough. */
  force_capture_units = BV_ISSET(action_by_number(ACTION_ATTACK)->blocked_by,
                                 ACTION_CAPTURE_UNITS);
  save_default_bool(sfile, force_capture_units,
                    RS_DEFAULT_FORCE_CAPTURE_UNITS,
                    "actions.force_capture_units", nullptr);
  force_bombard =
      BV_ISSET(action_by_number(ACTION_ATTACK)->blocked_by, ACTION_BOMBARD);
  save_default_bool(sfile, force_bombard, RS_DEFAULT_FORCE_BOMBARD,
                    "actions.force_bombard", nullptr);
  force_explode_nuclear =
      BV_ISSET(action_by_number(ACTION_ATTACK)->blocked_by, ACTION_NUKE);
  save_default_bool(sfile, force_explode_nuclear,
                    RS_DEFAULT_FORCE_EXPLODE_NUCLEAR,
                    "actions.force_explode_nuclear", nullptr);

  save_default_bool(sfile, game.info.poison_empties_food_stock,
                    RS_DEFAULT_POISON_EMPTIES_FOOD_STOCK,
                    "actions.poison_empties_food_stock", nullptr);

  save_default_bool(sfile, game.info.steal_maps_reveals_all_cities,
                    RS_DEFAULT_STEAL_MAP_REVEALS_CITIES,
                    "actions.steal_maps_reveals_all_cities", nullptr);

  action_iterate(act_id)
  {
    save_action_ui_name(sfile, act_id,
                        action_ui_name_ruleset_var_name(act_id));
    save_action_kind(sfile, act_id);
    save_action_range(sfile, act_id);
    save_action_actor_consuming_always(sfile, act_id);
  }
  action_iterate_end;

  i = 0;
  action_iterate(act)
  {
    if (action_by_number(act)->quiet) {
      quiet_actions[i] = gen_action(act);
      i++;
    }
  }
  action_iterate_end;

  if (secfile_insert_enum_vec(sfile, &quiet_actions, i, gen_action,
                              "actions.quiet_actions")
      != i) {
    qCritical("Didn't save all quiet actions.");

    return false;
  }

  comment_enablers(sfile);
  sect_idx = 0;
  action_enablers_iterate(pae)
  {
    char path[512];

    if (pae->disabled) {
      continue;
    }

    fc_snprintf(path, sizeof(path), "actionenabler_%d", sect_idx++);

    secfile_insert_str(sfile, action_id_rule_name(pae->action), "%s.action",
                       path);

    save_reqs_vector(sfile, &(pae->actor_reqs), path, "actor_reqs");
    save_reqs_vector(sfile, &(pae->target_reqs), path, "target_reqs");
  }
  action_enablers_iterate_end;

  save_default_bool(sfile, game.info.tired_attack, RS_DEFAULT_TIRED_ATTACK,
                    "combat_rules.tired_attack", nullptr);
  save_default_bool(sfile, game.info.only_killing_makes_veteran,
                    RS_DEFAULT_ONLY_KILLING_VETERAN,
                    "combat_rules.only_killing_makes_veteran", nullptr);
  save_default_int(sfile, game.info.nuke_pop_loss_pct,
                   RS_DEFAULT_NUKE_POP_LOSS_PCT,
                   "combat_rules.nuke_pop_loss_pct", nullptr);
  save_default_int(sfile, game.info.nuke_defender_survival_chance_pct,
                   RS_DEFAULT_NUKE_DEFENDER_SURVIVAL_CHANCE_PCT,
                   "combat_rules.nuke_defender_survival_chance_pct",
                   nullptr);
  save_default_int(sfile, game.info.border_city_radius_sq,
                   RS_DEFAULT_BORDER_RADIUS_SQ_CITY,
                   "borders.radius_sq_city", nullptr);
  save_default_int(sfile, game.info.border_size_effect,
                   RS_DEFAULT_BORDER_SIZE_EFFECT, "borders.size_effect",
                   nullptr);
  save_default_int(sfile, game.info.border_city_permanent_radius_sq,
                   RS_DEFAULT_BORDER_RADIUS_SQ_CITY_PERMANENT,
                   "borders.radius_sq_city_permanent", nullptr);
  secfile_insert_str(sfile, tech_cost_style_name(game.info.tech_cost_style),
                     "research.tech_cost_style");
  save_default_int(sfile, game.info.base_tech_cost,
                   RS_DEFAULT_BASE_TECH_COST, "research.base_tech_cost",
                   nullptr);
  secfile_insert_str(sfile, tech_leakage_style_name(game.info.tech_leakage),
                     "research.tech_leakage");
  secfile_insert_str(sfile,
                     tech_upkeep_style_name(game.info.tech_upkeep_style),
                     "research.tech_upkeep_style");
  save_default_int(sfile, game.info.tech_upkeep_divider,
                   RS_DEFAULT_TECH_UPKEEP_DIVIDER,
                   "research.tech_upkeep_divider", nullptr);
  secfile_insert_str(sfile,
                     free_tech_method_name(game.info.free_tech_method),
                     "research.free_tech_method");

  save_default_int(sfile, game.info.culture_vic_points,
                   RS_DEFAULT_CULTURE_VIC_POINTS,
                   "culture.victory_min_points", nullptr);
  save_default_int(sfile, game.info.culture_vic_lead,
                   RS_DEFAULT_CULTURE_VIC_LEAD, "culture.victory_lead_pct",
                   nullptr);
  save_default_int(sfile, game.info.culture_migration_pml,
                   RS_DEFAULT_CULTURE_MIGRATION_PML, "culture.migration_pml",
                   nullptr);
  save_default_int(sfile, game.info.history_interest_pml,
                   RS_DEFAULT_HISTORY_INTEREST_PML,
                   "culture.history_interest_pml", nullptr);

  save_default_bool(sfile, game.calendar.calendar_skip_0,
                    RS_DEFAULT_CALENDAR_SKIP_0, "calendar.skip_year_0",
                    nullptr);
  save_default_int(sfile, game.server.start_year, GAME_START_YEAR,
                   "calendar.start_year", nullptr);
  save_default_int(sfile, game.calendar.calendar_fragments, 0,
                   "calendar.fragments", nullptr);

  for (i = 0; i < MAX_CALENDAR_FRAGMENTS; i++) {
    if (game.calendar.calendar_fragment_name[i][0] != '\0') {
      secfile_insert_str(sfile, game.calendar.calendar_fragment_name[i],
                         "calendar.fragment_name%d", i);
    }
  }

  if (strcmp(game.calendar.positive_year_label, RS_DEFAULT_POS_YEAR_LABEL)) {
    secfile_insert_str(sfile, game.calendar.positive_year_label,
                       "calendar.positive_label");
  }
  if (strcmp(game.calendar.negative_year_label, RS_DEFAULT_NEG_YEAR_LABEL)) {
    secfile_insert_str(sfile, game.calendar.negative_year_label,
                       "calendar.negative_label");
  }

  if (game.plr_bg_color != nullptr) {
    rgbcolor_save(sfile, game.plr_bg_color, "playercolors.background");
  }

  col_idx = 0;
  rgbcolor_list_iterate(game.server.plr_colors, pcol)
  {
    rgbcolor_save(sfile, pcol, "playercolors.colorlist%d", col_idx++);
  }
  rgbcolor_list_iterate_end;

  if (game.server.ruledit.named_teams > 0) {
    for (i = 0; i < game.server.ruledit.named_teams; i++) {
      tnames[i] = team_slot_rule_name(team_slot_by_number(i));
    }

    secfile_insert_str_vec(sfile, tnames, game.server.ruledit.named_teams,
                           "teams.names");
  }

  comment_disasters(sfile);

  sect_idx = 0;
  disaster_type_iterate(pd)
  {
    char path[512];
    enum disaster_effect_id de;
    const char *effect_names[DE_COUNT];

    fc_snprintf(path, sizeof(path), "disaster_%d", sect_idx++);

    save_name_translation(sfile, &(pd->name), path);
    save_reqs_vector(sfile, &(pd->reqs), path, "reqs");
    if (pd->frequency != GAME_DEFAULT_DISASTER_FREQ) {
      secfile_insert_int(sfile, pd->frequency, "%s.frequency", path);
    }

    set_count = 0;
    for (de = disaster_effect_id_begin(); de != disaster_effect_id_end();
         de = disaster_effect_id_next(de)) {
      if (BV_ISSET(pd->effects, de)) {
        effect_names[set_count++] = disaster_effect_id_name(de);
      }
    }

    if (set_count > 0) {
      secfile_insert_str_vec(sfile, effect_names, set_count, "%s.effects",
                             path);
    }
  }
  disaster_type_iterate_end;

  comment_achievements(sfile);

  sect_idx = 0;
  achievements_iterate(pach)
  {
    char path[512];

    fc_snprintf(path, sizeof(path), "achievement_%d", sect_idx++);

    save_name_translation(sfile, &(pach->name), path);

    secfile_insert_str(sfile, achievement_type_name(pach->type), "%s.type",
                       path);

    save_default_bool(sfile, pach->unique, GAME_DEFAULT_ACH_UNIQUE, path,
                      "unique");
    save_default_int(sfile, pach->value, GAME_DEFAULT_ACH_VALUE, path,
                     "value");
    save_default_int(sfile, pach->culture, 0, path, "culture");

    secfile_insert_str(sfile, pach->first_msg, "%s.first_msg", path);
    if (pach->cons_msg != nullptr) {
      secfile_insert_str(sfile, pach->cons_msg, "%s.cons_msg", path);
    }
  }
  achievements_iterate_end;

  set_count = 0;
  for (int itrt = 0; itrt < TRT_LAST; itrt++) {
    trade_route_type trt = trade_route_type(itrt);
    struct trade_route_settings *set = trade_route_settings_by_type(trt);
    const char *cancelling =
        traderoute_cancelling_type_name(set->cancelling);

    if (set->trade_pct != 100 || strcmp(cancelling, "Active")) {
      char path[256];

      fc_snprintf(path, sizeof(path), "trade.settings%d", set_count++);

      secfile_insert_str(sfile, trade_route_type_name(trt), "%s.type", path);
      secfile_insert_int(sfile, set->trade_pct, "%s.pct", path);
      secfile_insert_str(sfile, cancelling, "%s.cancelling", path);
      secfile_insert_str(sfile, traderoute_bonus_type_name(set->bonus_type),
                         "%s.bonus", path);
    }
  }

  // Goods
  comment_goods(sfile);

  sect_idx = 0;
  goods_type_re_active_iterate(pgood)
  {
    char path[512];
    const char *flag_names[GF_COUNT];
    int flagi;

    fc_snprintf(path, sizeof(path), "goods_%d", sect_idx++);

    save_name_translation(sfile, &(pgood->name), path);

    save_reqs_vector(sfile, &(pgood->reqs), path, "reqs");

    save_default_int(sfile, pgood->from_pct, 100, path, "from_pct");
    save_default_int(sfile, pgood->to_pct, 100, path, "to_pct");
    save_default_int(sfile, pgood->onetime_pct, 100, path, "onetime_pct");

    set_count = 0;
    for (flagi = 0; flagi < GF_COUNT; flagi++) {
      if (goods_has_flag(pgood, goods_flag_id(flagi))) {
        flag_names[set_count++] = goods_flag_id_name(goods_flag_id(flagi));
      }
    }

    if (set_count > 0) {
      secfile_insert_str_vec(sfile, flag_names, set_count, "%s.flags", path);
    }

    save_strvec(sfile, pgood->helptext, path, "helptext");
  }
  goods_type_re_active_iterate_end;

  // Clauses
  comment_clauses(sfile);

  sect_idx = 0;
  for (i = 0; i < CLAUSE_COUNT; i++) {
    struct clause_info *info = clause_info_get(clause_type(i));

    if (info->enabled) {
      char path[512];

      fc_snprintf(path, sizeof(path), "clause_%d", sect_idx++);

      secfile_insert_str(sfile, clause_type_name(info->type), "%s.type",
                         path);
      save_reqs_vector(sfile, &(info->giver_reqs), path, "giver_reqs");
      save_reqs_vector(sfile, &(info->receiver_reqs), path, "receiver_reqs");
    }
  }

  locks = false;
  settings_iterate(SSET_ALL, pset)
  {
    if (setting_locked(pset)) {
      locks = true;
      break;
    }
  }
  settings_iterate_end;

  set_count = 0;
  settings_iterate(SSET_ALL, pset)
  {
    if (setting_get_setdef(pset) == SETDEF_RULESET || setting_locked(pset)) {
      secfile_insert_str(sfile, setting_name(pset), "settings.set%d.name",
                         set_count);
      switch (setting_type(pset)) {
      case SST_BOOL:
        secfile_insert_bool(sfile, setting_bool_get(pset),
                            "settings.set%d.value", set_count);
        break;
      case SST_INT:
        secfile_insert_int(sfile, setting_int_get(pset),
                           "settings.set%d.value", set_count);
        break;
      case SST_STRING:
        secfile_insert_str(sfile, setting_str_get(pset),
                           "settings.set%d.value", set_count);
        break;
      case SST_ENUM:
        secfile_insert_enum_data(sfile, read_enum_value(pset), false,
                                 setting_enum_secfile_str, pset,
                                 "settings.set%d.value", set_count);
        break;
      case SST_BITWISE:
        secfile_insert_enum_data(sfile, setting_bitwise_get(pset), true,
                                 setting_bitwise_secfile_str, pset,
                                 "settings.set%d.value", set_count);
        break;
      case SST_COUNT:
        fc_assert(setting_type(pset) != SST_COUNT);
        secfile_insert_str(sfile, "Unknown setting type",
                           "settings.set%d.value", set_count);
        break;
      }

      if (locks) {
        secfile_insert_bool(sfile, setting_locked(pset),
                            "settings.set%d.lock", set_count);
      }

      set_count++;
    }
  }
  settings_iterate_end;

  return save_ruleset_file(sfile, filename);
}

/**
   Save governments.ruleset
 */
static bool save_governments_ruleset(const char *filename, const char *name)
{
  struct section_file *sfile = create_ruleset_file(name, "government");
  int sect_idx;

  if (sfile == nullptr) {
    return false;
  }

  save_gov_ref(sfile, game.government_during_revolution, "governments",
               "during_revolution");

  comment_govs(sfile);

  sect_idx = 0;
  governments_re_active_iterate(pg)
  {
    char path[512];

    fc_snprintf(path, sizeof(path), "government_%d", sect_idx++);

    save_name_translation(sfile, &(pg->name), path);

    secfile_insert_str(sfile, pg->graphic_str, "%s.graphic", path);
    secfile_insert_str(sfile, pg->graphic_alt, "%s.graphic_alt", path);

    save_reqs_vector(sfile, &(pg->reqs), path, "reqs");

    if (pg->ai.better != nullptr) {
      save_gov_ref(sfile, pg->ai.better, path, "ai_better");
    }

    const auto prtitle = pg->ruler_titles->value(nullptr);
    if (prtitle != nullptr) {
      const char *title;

      title = ruler_title_male_untranslated_name(prtitle);
      if (title != nullptr) {
        secfile_insert_str(sfile, title, "%s.ruler_male_title", path);
      }

      title = ruler_title_female_untranslated_name(prtitle);
      if (title != nullptr) {
        secfile_insert_str(sfile, title, "%s.ruler_female_title", path);
      }
    }

    save_strvec(sfile, pg->helptext, path, "helptext");
  }
  governments_re_active_iterate_end;

  comment_policies(sfile);

  sect_idx = 0;
  multipliers_iterate(pmul)
  {
    if (!pmul->ruledit_disabled) {
      char path[512];

      fc_snprintf(path, sizeof(path), "multiplier_%d", sect_idx++);

      save_name_translation(sfile, &(pmul->name), path);

      secfile_insert_int(sfile, pmul->start, "%s.start", path);
      secfile_insert_int(sfile, pmul->stop, "%s.stop", path);
      secfile_insert_int(sfile, pmul->step, "%s.step", path);
      secfile_insert_int(sfile, pmul->def, "%s.default", path);

      save_reqs_vector(sfile, &(pmul->reqs), path, "reqs");

      save_strvec(sfile, pmul->helptext, path, "helptext");
    }
  }
  multipliers_iterate_end;

  return save_ruleset_file(sfile, filename);
}

/**
   Save list of AI traits
 */
static bool save_traits(struct trait_limits *traits,
                        struct trait_limits *default_traits,
                        struct section_file *sfile, const char *secname,
                        const char *field_prefix)
{
  enum trait tr;

  /* FIXME: Use specenum trait names without duplicating them here.
   *        Just needs to take care of case. */
  const char *trait_names[] = {"expansionist", "trader", "aggressive",
                               nullptr};

  for (tr = trait_begin(); tr != trait_end() && trait_names[tr] != nullptr;
       tr = trait_next(tr)) {
    int default_default;

    default_default = (traits[tr].min + traits[tr].max) / 2;

    if ((default_traits == nullptr && traits[tr].min != TRAIT_DEFAULT_VALUE)
        || (default_traits != nullptr
            && traits[tr].min != default_traits[tr].min)) {
      secfile_insert_int(sfile, traits[tr].min, "%s.%s%s_min", secname,
                         field_prefix, trait_names[tr]);
    }
    if ((default_traits == nullptr && traits[tr].max != TRAIT_DEFAULT_VALUE)
        || (default_traits != nullptr
            && traits[tr].max != default_traits[tr].max)) {
      secfile_insert_int(sfile, traits[tr].max, "%s.%s%s_max", secname,
                         field_prefix, trait_names[tr]);
    }
    if (default_default != traits[tr].fixed) {
      secfile_insert_int(sfile, traits[tr].fixed, "%s.%s%s_default", secname,
                         field_prefix, trait_names[tr]);
    }
  }

  return true;
}

/**
   Save a single nation.
 */
static bool save_nation(struct section_file *sfile, struct nation_type *pnat,
                        int sect_idx)
{
  char path[512];
  int max_items = nation_city_list_size(pnat->server.default_cities);
  char *city_str[max_items];
  max_items = MAX(max_items, MAX_NUM_NATION_SETS + MAX_NUM_NATION_GROUPS);
  max_items = MAX(max_items, game.control.nation_count);
  const char *list_items[max_items];
  int set_count;
  int subsect_idx;

  fc_snprintf(path, sizeof(path), "nation_%d", sect_idx++);

  if (pnat->translation_domain == nullptr) {
    secfile_insert_str(sfile, "freeciv", "%s.translation_domain", path);
  } else {
    secfile_insert_str(sfile, pnat->translation_domain,
                       "%s.translation_domain", path);
  }

  save_name_translation(sfile, &(pnat->adjective), path);
  secfile_insert_str(sfile, untranslated_name(&(pnat->noun_plural)),
                     "%s.plural", path);

  set_count = 0;
  nation_sets_iterate(pset)
  {
    if (nation_is_in_set(pnat, pset)) {
      list_items[set_count++] = nation_set_rule_name(pset);
    }
  }
  nation_sets_iterate_end;
  nation_groups_iterate(pgroup)
  {
    if (nation_is_in_group(pnat, pgroup)) {
      list_items[set_count++] = nation_group_rule_name(pgroup);
    }
  }
  nation_groups_iterate_end;

  if (set_count > 0) {
    secfile_insert_str_vec(sfile, list_items, set_count, "%s.groups", path);
  }

  set_count = 0;
  nation_list_iterate(pnat->server.conflicts_with, pconfl)
  {
    list_items[set_count++] = nation_rule_name(pconfl);
  }
  nation_list_iterate_end;
  if (set_count > 0) {
    secfile_insert_str_vec(sfile, list_items, set_count, "%s.conflicts_with",
                           path);
  }

  subsect_idx = 0;
  nation_leader_list_iterate(pnat->leaders, pleader)
  {
    secfile_insert_str(sfile, nation_leader_name(pleader),
                       "%s.leaders%d.name", path, subsect_idx);
    secfile_insert_str(sfile,
                       nation_leader_is_male(pleader) ? "Male" : "Female",
                       "%s.leaders%d.sex", path, subsect_idx++);
  }
  nation_leader_list_iterate_end;

  if (pnat->server.rgb != nullptr) {
    rgbcolor_save(sfile, pnat->server.rgb, "%s.color", path);
  }

  save_traits(pnat->server.traits, game.server.default_traits, sfile, path,
              "trait_");

  if (!pnat->is_playable) {
    secfile_insert_bool(sfile, pnat->is_playable, "%s.is_playable", path);
  }

  if (pnat->barb_type != NOT_A_BARBARIAN) {
    secfile_insert_str(sfile, barbarian_type_name(pnat->barb_type),
                       "%s.barbarian_type", path);
  }

  if (strcmp(pnat->flag_graphic_str, "-")) {
    secfile_insert_str(sfile, pnat->flag_graphic_str, "%s.flag", path);
  }
  if (strcmp(pnat->flag_graphic_alt, "-")) {
    secfile_insert_str(sfile, pnat->flag_graphic_alt, "%s.flag_alt", path);
  }

  subsect_idx = 0;
  governments_iterate(pgov)
  {
    struct ruler_title *prtitle;
    prtitle = pgov->ruler_titles->value(pnat);
    if (prtitle) {
      secfile_insert_str(sfile, government_rule_name(pgov),
                         "%s.ruler_titles%d.government", path, subsect_idx);
      secfile_insert_str(sfile, ruler_title_male_untranslated_name(prtitle),
                         "%s.ruler_titles%d.male_title", path, subsect_idx);
      secfile_insert_str(
          sfile, ruler_title_female_untranslated_name(prtitle),
          "%s.ruler_titles%d.female_title", path, subsect_idx++);
    }
  }
  governments_iterate_end;

  secfile_insert_str(sfile, style_rule_name(pnat->style), "%s.style", path);

  set_count = 0;
  nation_list_iterate(pnat->server.civilwar_nations, pconfl)
  {
    list_items[set_count++] = nation_rule_name(pconfl);
  }
  nation_list_iterate_end;
  if (set_count > 0) {
    secfile_insert_str_vec(sfile, list_items, set_count,
                           "%s.civilwar_nations", path);
  }

  save_tech_list(sfile, pnat->init_techs, path, "init_techs");
  save_building_list(sfile, pnat->init_buildings, path, "init_buildings");
  save_unit_list(sfile, pnat->init_units, path, "init_units");

  if (pnat->init_government) {
    secfile_insert_str(sfile, government_rule_name(pnat->init_government),
                       "%s.init_government", path);
  }

  set_count = 0;
  nation_city_list_iterate(pnat->server.default_cities, pncity)
  {
    bool list_started = false;

    city_str[set_count] =
        new char[strlen(nation_city_name(pncity)) + qstrlen(" (!river")
                 + qstrlen(")")
                 + MAX_NUM_TERRAINS * (strlen(", ") + MAX_LEN_NAME)];

    qstrcpy(city_str[set_count], nation_city_name(pncity));
    switch (nation_city_river_preference(pncity)) {
    case NCP_DISLIKE:
      strcat(city_str[set_count], " (!river");
      list_started = true;
      break;
    case NCP_LIKE:
      strcat(city_str[set_count], " (river");
      list_started = true;
      break;
    case NCP_NONE:
      break;
    }

    terrain_type_iterate(pterr)
    {
      const char *pref = nullptr;

      switch (nation_city_terrain_preference(pncity, pterr)) {
      case NCP_DISLIKE:
        pref = "!";
        break;
      case NCP_LIKE:
        pref = "";
        break;
      case NCP_NONE:
        pref = nullptr;
        break;
      }

      if (pref != nullptr) {
        if (list_started) {
          strcat(city_str[set_count], ", ");
        } else {
          strcat(city_str[set_count], " (");
          list_started = true;
        }
        strcat(city_str[set_count], pref);
        strcat(city_str[set_count], terrain_rule_name(pterr));
      }
    }
    terrain_type_iterate_end;

    if (list_started) {
      strcat(city_str[set_count], ")");
    }

    list_items[set_count] = city_str[set_count];
    set_count++;
  }
  nation_city_list_iterate_end;
  if (set_count > 0) {
    int i;

    secfile_insert_str_vec(sfile, list_items, set_count, "%s.cities", path);

    for (i = 0; i < set_count; i++) {
      FC_FREE(city_str[i]);
    }
  }

  secfile_insert_str(sfile, pnat->legend, "%s.legend", path);

  return true;
}

/**
   Save nations.ruleset
 */
static bool save_nations_ruleset(const char *filename, const char *name,
                                 struct rule_data *data)
{
  struct section_file *sfile = create_ruleset_file(name, "nation");

  if (sfile == nullptr) {
    return false;
  }

  if (data->nationlist != nullptr) {
    secfile_insert_str(sfile, data->nationlist, "ruledit.nationlist");
  }
  if (game.server.ruledit.embedded_nations != nullptr) {
    int i;
    const char **tmp =
        new const char *[game.server.ruledit.embedded_nations_count];

    /* Dance around the secfile_insert_str_vec() parameter type (requires
     * extra const) resrictions */
    for (i = 0; i < game.server.ruledit.embedded_nations_count; i++) {
      tmp[i] = game.server.ruledit.embedded_nations[i];
    }

    secfile_insert_str_vec(sfile, tmp,
                           game.server.ruledit.embedded_nations_count,
                           "ruledit.embedded_nations");
    delete[] tmp;
  }

  save_traits(game.server.default_traits, nullptr, sfile, "default_traits",
              "");

  if (data->nationlist == nullptr) {
    if (game.server.ruledit.allowed_govs != nullptr) {
      secfile_insert_str_vec(sfile, game.server.ruledit.allowed_govs,
                             game.server.ruledit.ag_count,
                             "compatibility.allowed_govs");
    }
    if (game.server.ruledit.allowed_terrains != nullptr) {
      secfile_insert_str_vec(sfile, game.server.ruledit.allowed_terrains,
                             game.server.ruledit.at_count,
                             "compatibility.allowed_terrains");
    }
    if (game.server.ruledit.allowed_styles != nullptr) {
      secfile_insert_str_vec(sfile, game.server.ruledit.allowed_styles,
                             game.server.ruledit.as_count,
                             "compatibility.allowed_styles");
    }
  }

  if (game.default_government != nullptr) {
    secfile_insert_str(sfile, government_rule_name(game.default_government),
                       "compatibility.default_government");
  }

  if (data->nationlist != nullptr) {
    secfile_insert_include(sfile, data->nationlist);

    if (game.server.ruledit.embedded_nations != nullptr) {
      int sect_idx;

      comment_nations(sfile);

      for (sect_idx = 0;
           sect_idx < game.server.ruledit.embedded_nations_count;
           sect_idx++) {
        struct nation_type *pnat = nation_by_rule_name(
            game.server.ruledit.embedded_nations[sect_idx]);

        if (pnat == nullptr) {
          qCritical("Embedded nation \"%s\" not found!",
                    game.server.ruledit.embedded_nations[sect_idx]);
        } else {
          save_nation(sfile, pnat, sect_idx);
        }
      }
    }
  } else {
    int sect_idx = 0;

    comment_nationsets(sfile);

    nation_sets_iterate(pset)
    {
      char path[512];

      fc_snprintf(path, sizeof(path), "nset_%d", sect_idx++);

      /* We don't use save_name_translation() for this as name and rule_name
       * must always be saved separately */
      secfile_insert_str(sfile, nation_set_untranslated_name(pset),
                         "%s.name", path);
      secfile_insert_str(sfile, nation_set_rule_name(pset), "%s.rule_name",
                         path);
      secfile_insert_str(sfile, nation_set_description(pset),
                         "%s.description", path);
    }
    nation_sets_iterate_end;

    comment_nationgroups(sfile);

    sect_idx = 0;
    nation_groups_iterate(pgroup)
    {
      char path[512];

      fc_snprintf(path, sizeof(path), "ngroup_%d", sect_idx++);

      save_name_translation(sfile, &(pgroup->name), path);

      secfile_insert_int(sfile, pgroup->server.match, "%s.match", path);
      if (pgroup->hidden) {
        secfile_insert_bool(sfile, pgroup->hidden, "%s.hidden", path);
      }
    }
    nation_groups_iterate_end;

    comment_nations(sfile);

    sect_idx = 0;
    nations_iterate(pnat) { save_nation(sfile, pnat, sect_idx++); }
    nations_iterate_end;
  }

  return save_ruleset_file(sfile, filename);
}

/**
   Save techs.ruleset
 */
static bool save_techs_ruleset(const char *filename, const char *name)
{
  struct section_file *sfile = create_ruleset_file(name, "tech");
  int i;
  int sect_idx;
  struct advance *a_none = advance_by_number(A_NONE);

  if (sfile == nullptr) {
    return false;
  }

  for (i = 0; i < MAX_NUM_USER_TECH_FLAGS; i++) {
    const char *flagname =
        tech_flag_id_name_cb(tech_flag_id(i + TECH_USER_1));
    const char *helptxt = tech_flag_helptxt(tech_flag_id(i + TECH_USER_1));

    if (flagname != nullptr) {
      secfile_insert_str(sfile, flagname, "control.flags%d.name", i);

      /* Save the user flag help text even when it is undefined. That makes
       * the formatting code happy. The resulting "" is ignored when the
       * ruleset is loaded. */
      secfile_insert_str(sfile, helptxt, "control.flags%d.helptxt", i);
    }
  }

  comment_tech_classes(sfile);

  sect_idx = 0;
  tech_class_iterate(ptclass)
  {
    char path[512];

    fc_snprintf(path, sizeof(path), "techclass_%d", sect_idx++);

    save_name_translation(sfile, &(ptclass->name), path);
  }
  tech_class_iterate_end;

  comment_techs(sfile);

  sect_idx = 0;
  advance_re_active_iterate(pa)
  {
    if (pa->require[AR_ONE] != A_NEVER) {
      char path[512];
      const char *flag_names[TF_COUNT];
      int set_count;
      int flagi;

      fc_snprintf(path, sizeof(path), "advance_%d", sect_idx++);

      save_name_translation(sfile, &(pa->name), path);

      if (game.control.num_tech_classes > 0) {
        if (pa->tclass != nullptr) {
          secfile_insert_str(sfile, tech_class_rule_name(pa->tclass),
                             "%s.class", path);
        }
      }

      save_tech_ref(sfile, pa->require[AR_ONE], path, "req1");
      save_tech_ref(sfile, pa->require[AR_TWO], path, "req2");
      if (pa->require[AR_ROOT] != a_none && !pa->inherited_root_req) {
        save_tech_ref(sfile, pa->require[AR_ROOT], path, "root_req");
      }

      save_reqs_vector(sfile, &(pa->research_reqs), path, "research_reqs");

      secfile_insert_str(sfile, pa->graphic_str, "%s.graphic", path);
      if (strcmp("-", pa->graphic_alt)) {
        secfile_insert_str(sfile, pa->graphic_alt, "%s.graphic_alt", path);
      }
      if (pa->bonus_message != nullptr) {
        secfile_insert_str(sfile, pa->bonus_message, "%s.bonus_message",
                           path);
      }

      set_count = 0;
      for (flagi = 0; flagi < TF_COUNT; flagi++) {
        if (advance_has_flag(advance_index(pa), tech_flag_id(flagi))) {
          flag_names[set_count++] = tech_flag_id_name(tech_flag_id(flagi));
        }
      }

      if (set_count > 0) {
        secfile_insert_str_vec(sfile, flag_names, set_count, "%s.flags",
                               path);
      }
      if (pa->cost >= 0) {
        secfile_insert_int(sfile, pa->cost, "%s.cost", path);
      }

      save_strvec(sfile, pa->helptext, path, "helptext");
    }
  }
  advance_re_active_iterate_end;

  return save_ruleset_file(sfile, filename);
}

/**
   Save terrain.ruleset
 */
static bool save_terrain_ruleset(const char *filename, const char *name)
{
  struct section_file *sfile = create_ruleset_file(name, "terrain");
  int sect_idx;
  int i;

  if (sfile == nullptr) {
    return false;
  }

  for (i = 0; i < MAX_NUM_USER_TER_FLAGS; i++) {
    const char *flagname =
        terrain_flag_id_name_cb(terrain_flag_id(i + TER_USER_1));
    const char *helptxt =
        terrain_flag_helptxt(terrain_flag_id(i + TER_USER_1));

    if (flagname != nullptr) {
      secfile_insert_str(sfile, flagname, "control.flags%d.name", i);

      /* Save the user flag help text even when it is undefined. That makes
       * the formatting code happy. The resulting "" is ignored when the
       * ruleset is loaded. */
      secfile_insert_str(sfile, helptxt, "control.flags%d.helptxt", i);
    }
  }

  for (i = 0; i < MAX_NUM_USER_EXTRA_FLAGS; i++) {
    const char *flagname =
        extra_flag_id_name_cb(extra_flag_id(i + EF_USER_FLAG_1));
    const char *helptxt =
        extra_flag_helptxt(extra_flag_id(i + EF_USER_FLAG_1));

    if (flagname != nullptr) {
      secfile_insert_str(sfile, flagname, "control.extra_flags%d.name", i);

      /* Save the user flag help text even when it is undefined. That makes
       * the formatting code happy. The resulting "" is ignored when the
       * ruleset is loaded. */
      secfile_insert_str(sfile, helptxt, "control.extra_flags%d.helptxt", i);
    }
  }

  if (terrain_control.ocean_reclaim_requirement_pct <= 100) {
    secfile_insert_int(sfile, terrain_control.ocean_reclaim_requirement_pct,
                       "parameters.ocean_reclaim_requirement");
  }
  if (terrain_control.land_channel_requirement_pct <= 100) {
    secfile_insert_int(sfile, terrain_control.land_channel_requirement_pct,
                       "parameters.land_channel_requirement");
  }
  if (terrain_control.terrain_thaw_requirement_pct <= 100) {
    secfile_insert_int(sfile, terrain_control.terrain_thaw_requirement_pct,
                       "parameters.thaw_requirement");
  }
  if (terrain_control.terrain_freeze_requirement_pct <= 100) {
    secfile_insert_int(sfile, terrain_control.terrain_freeze_requirement_pct,
                       "parameters.freeze_requirement");
  }
  if (terrain_control.lake_max_size != 0) {
    secfile_insert_int(sfile, terrain_control.lake_max_size,
                       "parameters.lake_max_size");
  }
  if (terrain_control.min_start_native_area != 0) {
    secfile_insert_int(sfile, terrain_control.min_start_native_area,
                       "parameters.min_start_native_area");
  }
  if (terrain_control.move_fragments != 3) {
    secfile_insert_int(sfile, terrain_control.move_fragments,
                       "parameters.move_fragments");
  }
  if (terrain_control.igter_cost != 1) {
    secfile_insert_int(sfile, terrain_control.igter_cost,
                       "parameters.igter_cost");
  }
  if (terrain_control.pythagorean_diagonal
      != RS_DEFAULT_PYTHAGOREAN_DIAGONAL) {
    secfile_insert_bool(sfile, terrain_control.pythagorean_diagonal,
                        "parameters.pythagorean_diagonal");
  }
  if (wld.map.server.ocean_resources) {
    secfile_insert_bool(sfile, true, "parameters.ocean_resources");
  }

  comment_terrains(sfile);

  sect_idx = 0;
  terrain_type_iterate(pterr)
  {
    char path[512];
    char identifier[2];
    int r;
    const char *flag_names[TER_USER_LAST];
    const char *puc_names[UCL_LAST];
    int flagi;
    int set_count;

    fc_snprintf(path, sizeof(path), "terrain_%d", sect_idx++);

    save_name_translation(sfile, &(pterr->name), path);

    secfile_insert_str(sfile, pterr->graphic_str, "%s.graphic", path);
    secfile_insert_str(sfile, pterr->graphic_alt, "%s.graphic_alt", path);
    identifier[0] = pterr->identifier;
    identifier[1] = '\0';
    secfile_insert_str(sfile, identifier, "%s.identifier", path);

    secfile_insert_str(sfile, terrain_class_name(pterr->tclass), "%s.class",
                       path);

    secfile_insert_int(sfile, pterr->movement_cost, "%s.movement_cost",
                       path);
    secfile_insert_int(sfile, pterr->defense_bonus, "%s.defense_bonus",
                       path);

    output_type_iterate(o)
    {
      if (pterr->output[o] != 0) {
        secfile_insert_int(sfile, pterr->output[o], "%s.%s", path,
                           get_output_identifier(o));
      }
    }
    output_type_iterate_end;

    // Check resource count
    for (r = 0; pterr->resources[r] != nullptr; r++) {
      // Just increasing r as long as there is resources
    }

    {
      const char *resource_names[r];

      for (r = 0; pterr->resources[r] != nullptr; r++) {
        resource_names[r] = extra_rule_name(pterr->resources[r]);
      }

      secfile_insert_str_vec(sfile, resource_names, r, "%s.resources", path);
    }

    output_type_iterate(o)
    {
      if (pterr->road_output_incr_pct[o] != 0) {
        secfile_insert_int(sfile, pterr->road_output_incr_pct[o],
                           "%s.road_%s_incr_pct", path,
                           get_output_identifier(o));
      }
    }
    output_type_iterate_end;

    secfile_insert_int(sfile, pterr->base_time, "%s.base_time", path);
    secfile_insert_int(sfile, pterr->road_time, "%s.road_time", path);

    secfile_insert_int(sfile, pterr->cultivate_time, "%s.cultivate_time",
                       path);

    secfile_insert_int(sfile, pterr->plant_time, "%s.plant_time", path);

    save_terrain_ref(sfile, pterr->irrigation_result, pterr, path,
                     "irrigation_result");
    secfile_insert_int(sfile, pterr->irrigation_food_incr,
                       "%s.irrigation_food_incr", path);
    secfile_insert_int(sfile, pterr->irrigation_time, "%s.irrigation_time",
                       path);

    save_terrain_ref(sfile, pterr->mining_result, pterr, path,
                     "mining_result");
    secfile_insert_int(sfile, pterr->mining_shield_incr,
                       "%s.mining_shield_incr", path);
    secfile_insert_int(sfile, pterr->mining_time, "%s.mining_time", path);

    save_terrain_ref(sfile, pterr->transform_result, pterr, path,
                     "transform_result");
    secfile_insert_int(sfile, pterr->transform_time, "%s.transform_time",
                       path);

    if (pterr->animal != nullptr) {
      secfile_insert_str(sfile, utype_rule_name(pterr->animal), "%s.animal",
                         path);
    } else {
      secfile_insert_str(sfile, "None", "%s.animal", path);
    }

    secfile_insert_int(sfile, pterr->placing_time, "%s.placing_time", path);
    secfile_insert_int(sfile, pterr->pillage_time, "%s.pillage_time", path);
    secfile_insert_int(sfile, pterr->clean_pollution_time,
                       "%s.clean_pollution_time", path);
    secfile_insert_int(sfile, pterr->clean_fallout_time,
                       "%s.clean_fallout_time", path);

    save_terrain_ref(sfile, pterr->warmer_wetter_result, pterr, path,
                     "warmer_wetter_result");
    save_terrain_ref(sfile, pterr->warmer_drier_result, pterr, path,
                     "warmer_drier_result");
    save_terrain_ref(sfile, pterr->cooler_wetter_result, pterr, path,
                     "cooler_wetter_result");
    save_terrain_ref(sfile, pterr->cooler_drier_result, pterr, path,
                     "cooler_drier_result");

    set_count = 0;
    for (flagi = 0; flagi < TER_USER_LAST; flagi++) {
      if (terrain_has_flag(pterr, flagi)) {
        flag_names[set_count++] =
            terrain_flag_id_name(terrain_flag_id(flagi));
      }
    }

    if (set_count > 0) {
      secfile_insert_str_vec(sfile, flag_names, set_count, "%s.flags", path);
    }

    {
      enum mapgen_terrain_property mtp;

      for (mtp = mapgen_terrain_property_begin();
           mtp != mapgen_terrain_property_end();
           mtp = mapgen_terrain_property_next(mtp)) {
        if (pterr->property[mtp] != 0) {
          secfile_insert_int(sfile, pterr->property[mtp], "%s.property_%s",
                             path, mapgen_terrain_property_name(mtp));
        }
      }
    }

    set_count = 0;
    unit_class_iterate(puc)
    {
      if (BV_ISSET(pterr->native_to, uclass_index(puc))) {
        puc_names[set_count++] = uclass_rule_name(puc);
      }
    }
    unit_class_iterate_end;

    if (set_count > 0) {
      secfile_insert_str_vec(sfile, puc_names, set_count, "%s.native_to",
                             path);
    }

    rgbcolor_save(sfile, pterr->rgb, "%s.color", path);

    save_strvec(sfile, pterr->helptext, path, "helptext");
  }
  terrain_type_iterate_end;

  comment_resources(sfile);

  sect_idx = 0;
  extra_type_by_cause_iterate(EC_RESOURCE, pres)
  {
    if (!pres->ruledit_disabled) {
      char path[512];
      char identifier[2];

      fc_snprintf(path, sizeof(path), "resource_%d", sect_idx++);

      secfile_insert_str(sfile, extra_rule_name(pres), "%s.extra", path);

      output_type_iterate(o)
      {
        if (pres->data.resource->output[o] != 0) {
          secfile_insert_int(sfile, pres->data.resource->output[o], "%s.%s",
                             path, get_output_identifier(o));
        }
      }
      output_type_iterate_end;

      identifier[0] = pres->data.resource->id_old_save;
      identifier[1] = '\0';
      secfile_insert_str(sfile, identifier, "%s.identifier", path);
    }
  }
  extra_type_by_cause_iterate_end;

  secfile_insert_str(sfile, terrain_control.gui_type_base0,
                     "extraui.ui_name_base_fortress");
  secfile_insert_str(sfile, terrain_control.gui_type_base1,
                     "extraui.ui_name_base_airbase");

  comment_extras(sfile);

  sect_idx = 0;
  extra_type_re_active_iterate(pextra)
  {
    char path[512];
    const char *flag_names[EF_COUNT];
    const char *cause_names[EC_COUNT];
    const char *puc_names[UCL_LAST];
    const char *extra_names[MAX_EXTRA_TYPES];
    int flagi;
    int causei;
    int set_count;

    fc_snprintf(path, sizeof(path), "extra_%d", sect_idx++);

    save_name_translation(sfile, &(pextra->name), path);

    secfile_insert_str(sfile, extra_category_name(pextra->category),
                       "%s.category", path);

    set_count = 0;
    for (causei = 0; causei < EC_COUNT; causei++) {
      if (is_extra_caused_by(pextra, causei)) {
        cause_names[set_count++] = extra_cause_name(extra_cause(causei));
      }
    }

    if (set_count > 0) {
      secfile_insert_str_vec(sfile, cause_names, set_count, "%s.causes",
                             path);
    }

    set_count = 0;
    for (causei = 0; causei < ERM_COUNT; causei++) {
      if (is_extra_removed_by(pextra, extra_rmcause(causei))) {
        cause_names[set_count++] = extra_rmcause_name(extra_rmcause(causei));
      }
    }

    if (set_count > 0) {
      secfile_insert_str_vec(sfile, cause_names, set_count, "%s.rmcauses",
                             path);
    }

    if (strcmp(pextra->graphic_str, "-")) {
      secfile_insert_str(sfile, pextra->graphic_str, "%s.graphic", path);
    }
    if (strcmp(pextra->graphic_alt, "-")) {
      secfile_insert_str(sfile, pextra->graphic_alt, "%s.graphic_alt", path);
    }
    if (strcmp(pextra->activity_gfx, "-")) {
      secfile_insert_str(sfile, pextra->activity_gfx, "%s.activity_gfx",
                         path);
    }
    if (strcmp(pextra->act_gfx_alt, "-")) {
      secfile_insert_str(sfile, pextra->act_gfx_alt, "%s.act_gfx_alt", path);
    }
    if (strcmp(pextra->act_gfx_alt2, "-")) {
      secfile_insert_str(sfile, pextra->act_gfx_alt2, "%s.act_gfx_alt2",
                         path);
    }
    if (strcmp(pextra->rmact_gfx, "-")) {
      secfile_insert_str(sfile, pextra->rmact_gfx, "%s.rmact_gfx", path);
    }
    if (strcmp(pextra->rmact_gfx_alt, "-")) {
      secfile_insert_str(sfile, pextra->rmact_gfx_alt, "%s.rmact_gfx_alt",
                         path);
    }

    save_reqs_vector(sfile, &(pextra->reqs), path, "reqs");
    save_reqs_vector(sfile, &(pextra->rmreqs), path, "rmreqs");
    save_reqs_vector(sfile, &(pextra->appearance_reqs), path,
                     "appearance_reqs");
    save_reqs_vector(sfile, &(pextra->disappearance_reqs), path,
                     "disappearance_reqs");

    if (!pextra->buildable) {
      secfile_insert_bool(sfile, pextra->buildable, "%s.buildable", path);
    }
    if (!pextra->generated) {
      secfile_insert_bool(sfile, pextra->generated, "%s.generated", path);
    }
    secfile_insert_int(sfile, pextra->build_time, "%s.build_time", path);
    secfile_insert_int(sfile, pextra->removal_time, "%s.removal_time", path);
    if (pextra->build_time_factor != 1) {
      secfile_insert_int(sfile, pextra->build_time_factor,
                         "%s.build_time_factor", path);
    }
    if (pextra->removal_time_factor != 1) {
      secfile_insert_int(sfile, pextra->removal_time_factor,
                         "%s.removal_time_factor", path);
    }
    if (pextra->infracost != 0) {
      secfile_insert_int(sfile, pextra->infracost, "%s.infracost", path);
    }
    if (pextra->defense_bonus != 0) {
      secfile_insert_int(sfile, pextra->defense_bonus, "%s.defense_bonus",
                         path);
    }
    if (pextra->eus != EUS_NORMAL) {
      secfile_insert_str(sfile, extra_unit_seen_type_name(pextra->eus),
                         "%s.unit_seen", path);
    }
    if (is_extra_caused_by(pextra, EC_APPEARANCE)
        && pextra->appearance_chance != RS_DEFAULT_EXTRA_APPEARANCE) {
      secfile_insert_int(sfile, pextra->appearance_chance,
                         "%s.appearance_chance", path);
    }
    if (is_extra_removed_by(pextra, ERM_DISAPPEARANCE)
        && pextra->disappearance_chance != RS_DEFAULT_EXTRA_DISAPPEARANCE) {
      secfile_insert_int(sfile, pextra->disappearance_chance,
                         "%s.disappearance_chance", path);
    }

    set_count = 0;
    unit_class_iterate(puc)
    {
      if (BV_ISSET(pextra->native_to, uclass_index(puc))) {
        puc_names[set_count++] = uclass_rule_name(puc);
      }
    }
    unit_class_iterate_end;

    if (set_count > 0) {
      secfile_insert_str_vec(sfile, puc_names, set_count, "%s.native_to",
                             path);
    }

    set_count = 0;
    for (flagi = 0; flagi < EF_COUNT; flagi++) {
      if (extra_has_flag(pextra, extra_flag_id(flagi))) {
        flag_names[set_count++] = extra_flag_id_name(extra_flag_id(flagi));
      }
    }

    if (set_count > 0) {
      secfile_insert_str_vec(sfile, flag_names, set_count, "%s.flags", path);
    }

    set_count = 0;
    extra_type_iterate(confl)
    {
      if (!can_extras_coexist(pextra, confl)) {
        extra_names[set_count++] = extra_rule_name(confl);
      }
    }
    extra_type_iterate_end;

    if (set_count > 0) {
      secfile_insert_str_vec(sfile, extra_names, set_count, "%s.conflicts",
                             path);
    }

    set_count = 0;
    extra_type_iterate(top)
    {
      if (BV_ISSET(pextra->hidden_by, extra_index(top))) {
        extra_names[set_count++] = extra_rule_name(top);
      }
    }
    extra_type_iterate_end;

    if (set_count > 0) {
      secfile_insert_str_vec(sfile, extra_names, set_count, "%s.hidden_by",
                             path);
    }

    set_count = 0;
    extra_type_iterate(top)
    {
      if (BV_ISSET(pextra->bridged_over, extra_index(top))) {
        extra_names[set_count++] = extra_rule_name(top);
      }
    }
    extra_type_iterate_end;

    if (set_count > 0) {
      secfile_insert_str_vec(sfile, extra_names, set_count,
                             "%s.bridged_over", path);
    }

    save_strvec(sfile, pextra->helptext, path, "helptext");
  }
  extra_type_re_active_iterate_end;

  comment_bases(sfile);

  sect_idx = 0;
  extra_type_by_cause_iterate(EC_BASE, pextra)
  {
    if (!pextra->ruledit_disabled) {
      char path[512];
      struct base_type *pbase = extra_base_get(pextra);
      const char *flag_names[BF_COUNT];
      int flagi;
      int set_count;

      fc_snprintf(path, sizeof(path), "base_%d", sect_idx++);

      secfile_insert_str(sfile, extra_rule_name(pextra), "%s.extra", path);

      secfile_insert_str(sfile, base_gui_type_name(pbase->gui_type),
                         "%s.gui_type", path);

      if (pbase->border_sq >= 0) {
        secfile_insert_int(sfile, pbase->border_sq, "%s.border_sq", path);
      }
      if (pbase->vision_main_sq >= 0) {
        secfile_insert_int(sfile, pbase->vision_main_sq, "%s.vision_main_sq",
                           path);
      }
      if (pbase->vision_invis_sq >= 0) {
        secfile_insert_int(sfile, pbase->vision_invis_sq,
                           "%s.vision_invis_sq", path);
      }
      if (pbase->vision_subs_sq >= 0) {
        secfile_insert_int(sfile, pbase->vision_subs_sq, "%s.vision_subs_sq",
                           path);
      }

      set_count = 0;
      for (flagi = 0; flagi < BF_COUNT; flagi++) {
        if (base_has_flag(pbase, base_flag_id(flagi))) {
          flag_names[set_count++] = base_flag_id_name(base_flag_id(flagi));
        }
      }

      if (set_count > 0) {
        secfile_insert_str_vec(sfile, flag_names, set_count, "%s.flags",
                               path);
      }
    }
  }
  extra_type_by_cause_iterate_end;

  comment_roads(sfile);

  sect_idx = 0;
  extra_type_by_cause_iterate(EC_ROAD, pextra)
  {
    if (!pextra->ruledit_disabled) {
      struct road_type *proad = extra_road_get(pextra);
      char path[512];
      const char *flag_names[RF_COUNT];
      int flagi;
      int set_count;

      fc_snprintf(path, sizeof(path), "road_%d", sect_idx++);

      secfile_insert_str(sfile, extra_rule_name(pextra), "%s.extra", path);

      secfile_insert_int(sfile, proad->move_cost, "%s.move_cost", path);

      if (proad->move_mode != RMM_FAST_ALWAYS) {
        secfile_insert_str(sfile, road_move_mode_name(proad->move_mode),
                           "%s.move_mode", path);
      }

      output_type_iterate(o)
      {
        if (proad->tile_incr_const[o] != 0) {
          secfile_insert_int(sfile, proad->tile_incr_const[o],
                             "%s.%s_incr_const", path,
                             get_output_identifier(o));
        }
        if (proad->tile_incr[o] != 0) {
          secfile_insert_int(sfile, proad->tile_incr[o], "%s.%s_incr", path,
                             get_output_identifier(o));
        }
        if (proad->tile_bonus[o] != 0) {
          secfile_insert_int(sfile, proad->tile_bonus[o], "%s.%s_bonus",
                             path, get_output_identifier(o));
        }
      }
      output_type_iterate_end;

      switch (proad->compat) {
      case ROCO_ROAD:
        secfile_insert_str(sfile, "Road", "%s.compat_special", path);
        break;
      case ROCO_RAILROAD:
        secfile_insert_str(sfile, "Railroad", "%s.compat_special", path);
        break;
      case ROCO_RIVER:
        secfile_insert_str(sfile, "River", "%s.compat_special", path);
        break;
      case ROCO_NONE:
        secfile_insert_str(sfile, "None", "%s.compat_special", path);
        break;
      }

      set_count = 0;
      for (flagi = 0; flagi < RF_COUNT; flagi++) {
        if (road_has_flag(proad, road_flag_id(flagi))) {
          flag_names[set_count++] = road_flag_id_name(road_flag_id(flagi));
        }
      }

      if (set_count > 0) {
        secfile_insert_str_vec(sfile, flag_names, set_count, "%s.flags",
                               path);
      }
    }
  }
  extra_type_by_cause_iterate_end;

  return save_ruleset_file(sfile, filename);
}

/**
   Save one veteran system.
 */
static bool save_veteran_system(struct section_file *sfile, const char *path,
                                struct veteran_system *vsystem)
{
  const char *vlist_name[vsystem->levels];
  int vlist_power[vsystem->levels];
  int vlist_raise[vsystem->levels];
  int vlist_wraise[vsystem->levels];
  int vlist_move[vsystem->levels];
  int i;

  for (i = 0; i < vsystem->levels; i++) {
    vlist_name[i] = rule_name_get(&(vsystem->definitions[i].name));
    vlist_power[i] = vsystem->definitions[i].power_fact;
    vlist_raise[i] = vsystem->definitions[i].base_raise_chance;
    vlist_wraise[i] = vsystem->definitions[i].work_raise_chance;
    vlist_move[i] = vsystem->definitions[i].move_bonus;
  }

  secfile_insert_str_vec(sfile, vlist_name, vsystem->levels,
                         "%s.veteran_names", path);
  secfile_insert_int_vec(sfile, vlist_power, vsystem->levels,
                         "%s.veteran_power_fact", path);
  secfile_insert_int_vec(sfile, vlist_raise, vsystem->levels,
                         "%s.veteran_base_raise_chance", path);
  secfile_insert_int_vec(sfile, vlist_wraise, vsystem->levels,
                         "%s.veteran_work_raise_chance", path);
  secfile_insert_int_vec(sfile, vlist_move, vsystem->levels,
                         "%s.veteran_move_bonus", path);

  return true;
}

/**
   Save unit combat bonuses list.
 */
static bool save_combat_bonuses(struct section_file *sfile,
                                struct unit_type *put, char *path)
{
  int i;
  bool has_quiet = false;

  combat_bonus_list_iterate(put->bonuses, pbonus)
  {
    if (pbonus->quiet) {
      has_quiet = true;
    }
  }
  combat_bonus_list_iterate_end;

  i = 0;

  combat_bonus_list_iterate(put->bonuses, pbonus)
  {
    secfile_insert_str(sfile, unit_type_flag_id_name(pbonus->flag),
                       "%s.bonuses%d.flag", path, i);
    secfile_insert_str(sfile, combat_bonus_type_name(pbonus->type),
                       "%s.bonuses%d.type", path, i);
    secfile_insert_int(sfile, pbonus->value, "%s.bonuses%d.value", path, i);

    if (has_quiet) {
      secfile_insert_bool(sfile, pbonus->quiet, "%s.bonuses%d.quiet", path,
                          i);
    }

    i++;
  }
  combat_bonus_list_iterate_end;

  return true;
}

/**
   Save units.ruleset
 */
static bool save_units_ruleset(const char *filename, const char *name)
{
  struct section_file *sfile = create_ruleset_file(name, "unit");
  int i;
  int sect_idx;

  if (sfile == nullptr) {
    return false;
  }

  for (i = 0; i < MAX_NUM_USER_UNIT_FLAGS; i++) {
    const char *flagname =
        unit_type_flag_id_name_cb(unit_type_flag_id(i + UTYF_USER_FLAG_1));
    const char *helptxt =
        unit_type_flag_helptxt(unit_type_flag_id(i + UTYF_USER_FLAG_1));

    if (flagname != nullptr) {
      secfile_insert_str(sfile, flagname, "control.flags%d.name", i);

      /* Save the user flag help text even when it is undefined. That makes
       * the formatting code happy. The resulting "" is ignored when the
       * ruleset is loaded. */
      secfile_insert_str(sfile, helptxt, "control.flags%d.helptxt", i);
    }
  }

  for (i = 0; i < MAX_NUM_USER_UCLASS_FLAGS; i++) {
    const char *flagname =
        unit_class_flag_id_name_cb(unit_class_flag_id(i + UCF_USER_FLAG_1));
    const char *helptxt =
        unit_class_flag_helptxt(unit_class_flag_id(i + UCF_USER_FLAG_1));

    if (flagname != nullptr) {
      secfile_insert_str(sfile, flagname, "control.class_flags%d.name", i);

      /* Save the user flag help text even when it is undefined. That makes
       * the formatting code happy. The resulting "" is ignored when the
       * ruleset is loaded. */
      secfile_insert_str(sfile, helptxt, "control.class_flags%d.helptxt", i);
    }
  }

  save_veteran_system(sfile, "veteran_system", game.veteran);

  comment_uclasses(sfile);

  sect_idx = 0;
  unit_class_re_active_iterate(puc)
  {
    char path[512];
    const char *hut_str = nullptr;
    const char *flag_names[UCF_COUNT];
    int flagi;
    int set_count;

    fc_snprintf(path, sizeof(path), "unitclass_%d", sect_idx++);

    save_name_translation(sfile, &(puc->name), path);

    secfile_insert_int(sfile, puc->min_speed / SINGLE_MOVE, "%s.min_speed",
                       path);
    secfile_insert_int(sfile, puc->hp_loss_pct, "%s.hp_loss_pct", path);
    if (puc->non_native_def_pct != 100) {
      secfile_insert_int(sfile, puc->non_native_def_pct,
                         "%s.non_native_def_pct", path);
    }
    if (puc->hut_behavior != HUT_NORMAL) {
      switch (puc->hut_behavior) {
      case HUT_NORMAL:
        hut_str = "Normal";
        break;
      case HUT_NOTHING:
        hut_str = "Nothing";
        break;
      case HUT_FRIGHTEN:
        hut_str = "Frighten";
        break;
      }
      fc_assert(hut_str != nullptr);
      secfile_insert_str(sfile, hut_str, "%s.hut_behavior", path);
    }

    set_count = 0;
    for (flagi = 0; flagi < UCF_COUNT; flagi++) {
      if (uclass_has_flag(puc, unit_class_flag_id(flagi))) {
        flag_names[set_count++] =
            unit_class_flag_id_name(unit_class_flag_id(flagi));
      }
    }

    if (set_count > 0) {
      secfile_insert_str_vec(sfile, flag_names, set_count, "%s.flags", path);
    }

    save_strvec(sfile, puc->helptext, path, "helptext");
  }
  unit_class_re_active_iterate_end;

  comment_utypes(sfile);

  sect_idx = 0;
  unit_type_re_active_iterate(put)
  {
    if (!put->ruledit_disabled) {
      char path[512];
      const char *flag_names[UTYF_LAST_USER_FLAG + 1];
      int flagi;
      int set_count;

      fc_snprintf(path, sizeof(path), "unit_%d", sect_idx++);

      save_name_translation(sfile, &(put->name), path);

      secfile_insert_str(sfile, uclass_rule_name(put->uclass), "%s.class",
                         path);

      save_tech_ref(sfile, put->require_advance, path, "tech_req");

      /* Extract the government requirement from the requirement vector so
       * it can be written in the old format.
       * The build_reqs requirement vector isn't ready to be exposed in the
       * ruleset yet. */
      requirement_vector_iterate(&put->build_reqs, preq)
      {
        if (preq->source.kind == VUT_GOVERNMENT) {
          fc_assert_msg(preq->range == REQ_RANGE_PLAYER,
                        "can't convert non player range to the rs format");
          fc_assert_msg(preq->present == true,
                        "can't convert not present reqs to the rs format");
          secfile_insert_str(sfile, universal_rule_name(&preq->source),
                             "%s.gov_req", path);
          break;
        }
      }
      requirement_vector_iterate_end;

      /* Extract the improvement requirement from the requirement vector so
       * it can be written in the old format.
       * The build_reqs requirement vector isn't ready to be exposed in the
       * ruleset yet. */
      requirement_vector_iterate(&put->build_reqs, preq)
      {
        if (preq->source.kind == VUT_IMPROVEMENT) {
          fc_assert_msg(preq->range == REQ_RANGE_CITY,
                        "can't convert non player range to the rs format");
          fc_assert_msg(preq->present == true,
                        "can't convert not present reqs to the rs format");
          secfile_insert_str(sfile, universal_rule_name(&preq->source),
                             "%s.impr_req", path);
          break;
        }
      }
      requirement_vector_iterate_end;

      if (put->obsoleted_by != nullptr) {
        secfile_insert_str(sfile, utype_rule_name(put->obsoleted_by),
                           "%s.obsolete_by", path);
      }

      secfile_insert_str(sfile, put->graphic_str, "%s.graphic", path);
      if (strcmp("-", put->graphic_alt)) {
        secfile_insert_str(sfile, put->graphic_alt, "%s.graphic_alt", path);
      }
      if (strcmp("-", put->sound_move)) {
        secfile_insert_str(sfile, put->sound_move, "%s.sound_move", path);
      }
      if (strcmp("-", put->sound_move_alt)) {
        secfile_insert_str(sfile, put->sound_move_alt, "%s.sound_move_alt",
                           path);
      }
      if (strcmp("-", put->sound_fight)) {
        secfile_insert_str(sfile, put->sound_fight, "%s.sound_fight", path);
      }
      if (strcmp("-", put->sound_fight_alt)) {
        secfile_insert_str(sfile, put->sound_fight_alt, "%s.sound_fight_alt",
                           path);
      }

      secfile_insert_int(sfile, put->build_cost, "%s.build_cost", path);
      secfile_insert_int(sfile, put->pop_cost, "%s.pop_cost", path);
      secfile_insert_int(sfile, put->attack_strength, "%s.attack", path);
      secfile_insert_int(sfile, put->defense_strength, "%s.defense", path);
      secfile_insert_int(sfile, put->move_rate / SINGLE_MOVE, "%s.move_rate",
                         path);
      secfile_insert_int(sfile, put->vision_radius_sq, "%s.vision_radius_sq",
                         path);
      secfile_insert_int(sfile, put->transport_capacity, "%s.transport_cap",
                         path);

      save_uclass_vec(sfile, &(put->cargo), path, "cargo", false);
      save_uclass_vec(sfile, &(put->embarks), path, "embarks", true);
      save_uclass_vec(sfile, &(put->disembarks), path, "disembarks", true);

      if (put->vlayer != V_MAIN) {
        secfile_insert_str(sfile, vision_layer_name(put->vlayer),
                           "%s.vision_layer", path);
      }

      secfile_insert_int(sfile, put->hp, "%s.hitpoints", path);
      secfile_insert_int(sfile, put->firepower, "%s.firepower", path);
      secfile_insert_int(sfile, put->fuel, "%s.fuel", path);
      secfile_insert_int(sfile, put->happy_cost, "%s.uk_happy", path);

      output_type_iterate(o)
      {
        if (put->upkeep[o] != 0) {
          secfile_insert_int(sfile, put->upkeep[o], "%s.uk_%s", path,
                             get_output_identifier(o));
        }
      }
      output_type_iterate_end;

      if (put->converted_to != nullptr) {
        secfile_insert_str(sfile, utype_rule_name(put->converted_to),
                           "%s.convert_to", path);
      }
      if (put->convert_time != 1) {
        secfile_insert_int(sfile, put->convert_time, "%s.convert_time",
                           path);
      }

      save_combat_bonuses(sfile, put, path);
      save_uclass_vec(sfile, &(put->targets), path, "targets", true);

      if (put->veteran != nullptr) {
        save_veteran_system(sfile, path, put->veteran);
      }

      if (put->paratroopers_range != 0) {
        secfile_insert_int(sfile, put->paratroopers_range,
                           "%s.paratroopers_range", path);
      }
      if (put->bombard_rate != 0) {
        secfile_insert_int(sfile, put->bombard_rate, "%s.bombard_rate",
                           path);
      }
      if (put->city_slots != 0) {
        secfile_insert_int(sfile, put->city_slots, "%s.city_slots", path);
      }
      if (put->city_size != 1) {
        secfile_insert_int(sfile, put->city_size, "%s.city_size", path);
      }

      set_count = 0;
      for (flagi = 0; flagi <= UTYF_LAST_USER_FLAG; flagi++) {
        if (utype_has_flag(put, flagi)) {
          flag_names[set_count++] =
              unit_type_flag_id_name(unit_type_flag_id(flagi));
        }
      }

      if (set_count > 0) {
        secfile_insert_str_vec(sfile, flag_names, set_count, "%s.flags",
                               path);
      }

      set_count = 0;
      for (flagi = L_FIRST; flagi < L_LAST; flagi++) {
        if (utype_has_role(put, flagi)) {
          flag_names[set_count++] = unit_role_id_name(unit_role_id(flagi));
        }
      }

      if (set_count > 0) {
        secfile_insert_str_vec(sfile, flag_names, set_count, "%s.roles",
                               path);
      }

      save_strvec(sfile, put->helptext, path, "helptext");
    }
  }
  unit_type_re_active_iterate_end;

  return save_ruleset_file(sfile, filename);
}

/**
   Save script.lua
 */
static bool save_script_lua(const char *filename, const char *name,
                            const char *buffer)
{
  if (buffer != nullptr) {
    FILE *ffile = fc_fopen(filename, "w");
    int full_len = qstrlen(buffer);
    int len;

    if (ffile != nullptr) {
      len = fwrite(buffer, 1, full_len, ffile);

      fclose(ffile);
      if (len != full_len) {
        return false;
      }
    } else {
      return false;
    }
  }

  return true;
}

/**
   Save luadata.txt
 */
static bool save_luadata(const char *filename)
{
  if (game.server.luadata != nullptr) {
    return secfile_save(game.server.luadata, filename);
  }

  return true;
}

/**
   Save ruleset to directory given.
 */
bool save_ruleset(const char *path, const char *name, struct rule_data *data)
{
  if (make_dir(path)) {
    bool success = true;
    char filename[500];

    if (success) {
      fc_snprintf(filename, sizeof(filename), "%s/buildings.ruleset", path);
      success = save_buildings_ruleset(filename, name);
    }

    if (success) {
      fc_snprintf(filename, sizeof(filename), "%s/styles.ruleset", path);
      success = save_styles_ruleset(filename, name);
    }

    if (success) {
      fc_snprintf(filename, sizeof(filename), "%s/cities.ruleset", path);
      success = save_cities_ruleset(filename, name);
    }

    if (success) {
      fc_snprintf(filename, sizeof(filename), "%s/effects.ruleset", path);
      success = save_effects_ruleset(filename, name);
    }

    if (success) {
      fc_snprintf(filename, sizeof(filename), "%s/game.ruleset", path);
      success = save_game_ruleset(filename, name);
    }

    if (success) {
      fc_snprintf(filename, sizeof(filename), "%s/governments.ruleset",
                  path);
      success = save_governments_ruleset(filename, name);
    }

    if (success) {
      fc_snprintf(filename, sizeof(filename), "%s/nations.ruleset", path);
      success = save_nations_ruleset(filename, name, data);
    }

    if (success) {
      fc_snprintf(filename, sizeof(filename), "%s/techs.ruleset", path);
      success = save_techs_ruleset(filename, name);
    }

    if (success) {
      fc_snprintf(filename, sizeof(filename), "%s/terrain.ruleset", path);
      success = save_terrain_ruleset(filename, name);
    }

    if (success) {
      fc_snprintf(filename, sizeof(filename), "%s/units.ruleset", path);
      success = save_units_ruleset(filename, name);
    }

    if (success) {
      fc_snprintf(filename, sizeof(filename), "%s/script.lua", path);
      success = save_script_lua(filename, name, get_script_buffer());
    }

    if (success) {
      fc_snprintf(filename, sizeof(filename), "%s/parser.lua", path);
      success = save_script_lua(filename, name, get_parser_buffer());
    }

    if (success) {
      fc_snprintf(filename, sizeof(filename), "%s/luadata.txt", path);
      success = save_luadata(filename);
    }

    return success;
  } else {
    qCritical("Failed to create directory %s", path);
    return false;
  }

  return true;
}<|MERGE_RESOLUTION|>--- conflicted
+++ resolved
@@ -297,11 +297,7 @@
   int i;
 
   set_count = 0;
-<<<<<<< HEAD
-  for (i = 0; i < MAX_NUM_UNIT_LIST && input[i] != NULL; i++) {
-=======
-  for (i = 0; input[i] != nullptr && i < MAX_NUM_UNIT_LIST; i++) {
->>>>>>> e9f5b020
+  for (i = 0; i < MAX_NUM_UNIT_LIST && input[i] != nullptr; i++) {
     unit_names[set_count++] = utype_rule_name(input[i]);
   }
 
