--- conflicted
+++ resolved
@@ -53,11 +53,7 @@
    Atlantis		J.M. Maalderink
    Australia		Daniel McRae
    Austria		Christoph Breitler
-<<<<<<< HEAD
-   Austria Hungary	Public Domain (Wikimedia Commons) 
-=======
    Austria Hungary	Public Domain (Wikimedia Commons)
->>>>>>> 9d6a3215
    Avar			J.M. Maalderink
    Aymara		Daniel Markstedt
    Azerbaijan		Daniel McRae
@@ -201,11 +197,7 @@
    Gaul			Daniel Markstedt and Kilian Valkhof
    Georgia		Christian Schaller
    Gepid		Andrzej G.
-<<<<<<< HEAD
-   German Empire	XYZ/Sketlux 
-=======
    German Empire	XYZ/Sketlux
->>>>>>> 9d6a3215
    Germanic		Andrzej G.
    Germany		Philipp Sadleder
    Ghana		J.M. Maalderink
@@ -237,11 +229,7 @@
    Helvetii		J.M. Maalderink and Andrzej G.
    Hephthalite		J.M. Maalderink
    Hesse		Madden (Wikimedia Commons)
-<<<<<<< HEAD
-   Hessen-Darmstadt	XYZ/Sketlux 
-=======
    Hessen-Darmstadt	XYZ/Sketlux
->>>>>>> 9d6a3215
    Himyar		Daniel Markstedt
    Hittite		Daniel Markstedt
    Honduras		Wikimedia Commons
@@ -325,10 +313,7 @@
    Lorraine		J.M. Maalderink
    Louisiana            Fry1989 (Wikimedia Commons)
    Luhansk              Revolver 45 (Wikimedia Commons)
-<<<<<<< HEAD
    Luik			Jed (Wikimedia Commons)
-=======
->>>>>>> 9d6a3215
    Luna			Daniel Markstedt
    Lusatia		J.M. Maalderink
    Luwian		Andrzej G.
@@ -454,11 +439,7 @@
    Raramuri		J.M. Maalderink
    Rep. Congo		J.M. Maalderink
    Rhineland		J.M. Maalderink
-<<<<<<< HEAD
-   Rhodesia		modified by XYZ/Sketlux from Wikimedia Commons in 2016. 
-=======
    Rhodesia		modified by XYZ/Sketlux from Wikimedia Commons in 2016.
->>>>>>> 9d6a3215
    Rif			Mysid (Wikipedia)
    Romania		Daniel McRae
    Rome			Vasco Alexandre Da Silva Costa, Patricia Fidi
@@ -466,11 +447,7 @@
    RVN			J.M. Maalderink
    Rwanda		Cezary Biele
    Ryukyu		Daniel Markstedt
-<<<<<<< HEAD
-   Saar Protectorate	EclecticArkie (Wikimedia Commons) 
-=======
    Saar Protectorate	EclecticArkie (Wikimedia Commons)
->>>>>>> 9d6a3215
    Sabinium		J.M. Maalderink
    SADR			J.M. Maalderink
    St. Kitts and Nevis	Denelson83 and Pumbaa80 (Wikimedia Commons)
@@ -490,11 +467,7 @@
    Savoy		J.M. Maalderink
    Saxony 		Sir Iain (Wikimedia Commons)
    Scania		Daniel Markstedt
-<<<<<<< HEAD
-   Schaumburg-Lippe	XYZ/Sketlux 
-=======
    Schaumburg-Lippe	XYZ/Sketlux
->>>>>>> 9d6a3215
    Schleswig-Holstein	Madden and Drbashir117 (Wikimedia Commons)
    Scotland		Sigge Kotliar
    Scottish Gaelic	Oxenhillshaw (Wikimedia Commons), Daniel Markstedt and Michael Bauer
@@ -930,10 +903,7 @@
 		"f.lorraine", "tilesets/flags/lorraine"
 		"f.louisiana", "tilesets/flags/louisiana"
 		"f.luhansk", "tilesets/flags/luhansk"
-<<<<<<< HEAD
 		"f.luik", "flags/luik"
-=======
->>>>>>> 9d6a3215
 		"f.luna", "tilesets/flags/luna"
 		"f.lusatia", "tilesets/flags/lusatia"
 		"f.luwian", "tilesets/flags/luwian"
@@ -1007,11 +977,7 @@
 		"f.niger", "tilesets/flags/niger"
 		"f.nigeria", "tilesets/flags/nigeria"
 		"f.normandy", "tilesets/flags/normandy"
-<<<<<<< HEAD
-		"f.northernireland", "tilesets/flags/northernireland"
-=======
 		"f.northireland", "tilesets/flags/northireland"
->>>>>>> 9d6a3215
 		"f.north_korea", "tilesets/flags/north_korea"
 		"f.northumbria", "tilesets/flags/northumbria"
 		"f.norway", "tilesets/flags/norway"
