--- conflicted
+++ resolved
@@ -372,11 +372,7 @@
   nigerien.ruleset
   nimiipuu.ruleset
   norman.ruleset
-<<<<<<< HEAD
-  northernirish.ruleset
-=======
   northireland.ruleset
->>>>>>> 9d6a3215
   northkorean.ruleset
   northumbrian.ruleset
   norwegian.ruleset
