--- conflicted
+++ resolved
@@ -60,7 +60,6 @@
 
 inline uint qHash(const attr_key &pkey, uint seed)
 {
-<<<<<<< HEAD
   return qHash(pkey.id, seed) ^ pkey.x ^ pkey.y ^ pkey.key;
 }
 
@@ -72,22 +71,6 @@
 
 typedef QHash<attr_key, void *> attributeHash;
 Q_GLOBAL_STATIC(attributeHash, attribute_hash)
-=======
-  struct attr_key *pnew_key = new attr_key();
-
-  *pnew_key = *pkey;
-  return pnew_key;
-}
-
-/************************************************************************/ /**
-   Free an attribute key.
- ****************************************************************************/
-static void attr_key_destroy(struct attr_key *pkey)
-{
-  fc_assert_ret(NULL != pkey);
-  delete pkey;
-}
->>>>>>> 048a040d
 
 /************************************************************************/ /**
    Initializes the attribute module.
@@ -279,13 +262,8 @@
        * to delete all attributes. Another symptom of the bug is the
        * value_length (above) is set to a random value, which can also
        * cause a bug. */
-<<<<<<< HEAD
-      free(pvalue);
+      ::operator delete[](pvalue);
       hash->clear();
-=======
-      ::operator delete[](pvalue);
-      attribute_hash_clear(hash);
->>>>>>> 048a040d
       return A_SERIAL_FAIL;
     }
   }
