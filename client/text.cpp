/**************************************************************************
 Copyright (c) 1996-2020 Freeciv21 and Freeciv contributors. This file is
 part of Freeciv21. Freeciv21 is free software: you can redistribute it
 and/or modify it under the terms of the GNU  General Public License  as
 published by the Free Software Foundation, either version 3 of the
 License,  or (at your option) any later version. You should have received
 a copy of the GNU General Public License along with Freeciv21. If not,
 see https://www.gnu.org/licenses/.
**************************************************************************/

#ifdef HAVE_CONFIG_H
#include <fc_config.h>
#endif

#include <QDateTime>
#include <math.h> // ceil
#include <stdarg.h>
#include <string.h>

// utility
#include "astring.h"
#include "bitvector.h"
#include "fcintl.h"
#include "log.h"
#include "nation.h"
#include "support.h"

// common
#include "calendar.h"
#include "citizens.h"
#include "clientutils.h"
#include "combat.h"
#include "culture.h"
#include "fc_types.h" // LINE_BREAK
#include "game.h"
#include "government.h"
#include "map.h"
#include "research.h"
#include "traderoutes.h"
#include "unitlist.h"

// client
#include "client_main.h"
#include "climap.h"
#include "climisc.h"
#include "control.h"
#include "goto.h"

#include "text.h"

int get_bulbs_per_turn(int *pours, bool *pteam, int *ptheirs);

/**
   Return a (static) string with a tile's food/prod/trade
 */
const QString get_tile_output_text(const struct tile *ptile)
{
  QString str;
  int i;
  char output_text[O_LAST][16];

  for (i = 0; i < O_LAST; i++) {
    int before_penalty = 0;
    int x =
        city_tile_output(NULL, ptile, false, static_cast<Output_type_id>(i));

    if (NULL != client.conn.playing) {
      before_penalty = get_player_output_bonus(
          client.conn.playing,
          get_output_type(static_cast<Output_type_id>(i)),
          EFT_OUTPUT_PENALTY_TILE);
    }

    if (before_penalty > 0 && x > before_penalty) {
      fc_snprintf(output_text[i], sizeof(output_text[i]), "%d(-1)", x);
    } else {
      fc_snprintf(output_text[i], sizeof(output_text[i]), "%d", x);
    }
  }

  str = QStringLiteral("%1/%2/%3")
            .arg(output_text[O_FOOD], output_text[O_SHIELD],
                 output_text[O_TRADE]);

  return qUtf8Printable(str);
}

/**
   For AIs, fill the buffer with their player name prefixed with "AI". For
   humans, just fill it with their username.
 */
static inline void get_full_username(char *buf, int buflen,
                                     const struct player *pplayer)
{
  if (!buf || buflen < 1) {
    return;
  }

  if (!pplayer) {
    buf[0] = '\0';
    return;
  }

  if (is_ai(pplayer)) {
    // TRANS: "AI <player name>"
    fc_snprintf(buf, buflen, _("AI %s"), pplayer->name);
  } else {
    fc_strlcpy(buf, pplayer->username, buflen);
  }
}

/**
   Fill the buffer with the player's nation name (in adjective form) and
   optionally add the player's team name.
 */
static inline void get_full_nation(char *buf, int buflen,
                                   const struct player *pplayer)
{
  if (!buf || buflen < 1) {
    return;
  }

  if (!pplayer) {
    buf[0] = '\0';
    return;
  }

  if (pplayer->team) {
    // TRANS: "<nation adjective>, team <team name>"
    fc_snprintf(buf, buflen, _("%s, team %s"),
                nation_adjective_for_player(pplayer),
                team_name_translation(pplayer->team));
  } else {
    fc_strlcpy(buf, nation_adjective_for_player(pplayer), buflen);
  }
}

/**
   Text to popup on a middle-click in the mapview.
 */
const QString popup_info_text(struct tile *ptile)
{
  QString activity_text;
  struct city *pcity = tile_city(ptile);
  struct unit *punit = find_visible_unit(ptile);
  const char *diplo_nation_plural_adjectives[DS_LAST] = {
      "" /* unused, DS_ARMISTICE */, Q_("?nation:Hostile"),
      "" /* unused, DS_CEASEFIRE */, Q_("?nation:Peaceful"),
      Q_("?nation:Friendly"),        Q_("?nation:Mysterious"),
      Q_("?nation:Friendly(team)")};
  const char *diplo_city_adjectives[DS_LAST] = {
      "" /* unused, DS_ARMISTICE */, Q_("?city:Hostile"),
      "" /* unused, DS_CEASEFIRE */, Q_("?city:Peaceful"),
      Q_("?city:Friendly"),          Q_("?city:Mysterious"),
      Q_("?city:Friendly(team)")};
  QString str;
  char username[MAX_LEN_NAME + 32];
  char nation[2 * MAX_LEN_NAME + 32];
  int tile_x, tile_y, nat_x, nat_y;
  bool first;

  index_to_map_pos(&tile_x, &tile_y, tile_index(ptile));
  str = QString(_("Location: (%1, %2) [%3]\n"))
            .arg(QString::number(tile_x), QString::number(tile_y),
                 QString::number(tile_continent(ptile)));
  index_to_native_pos(&nat_x, &nat_y, tile_index(ptile));
  str = str
        + QString(_("Native coordinates: (%1, %2)\n"))
              .arg(QString::number(nat_x), QString::number(nat_y));

  if (client_tile_get_known(ptile) == TILE_UNKNOWN) {
    str += QString(_("Unknown"));
    return str.trimmed();
  }
  str = str
        + QString(_("Terrain: %1")).arg(tile_get_info_text(ptile, true, 0))
        + qendl();
  str = str
        + QString(_("Food/Prod/Trade: %1")).arg(get_tile_output_text(ptile))
        + qendl();
  first = true;
  extra_type_iterate(pextra)
  {
    if (pextra->category == ECAT_BONUS
        && tile_has_visible_extra(ptile, pextra)) {
      if (!first) {
        str += QStringLiteral(",%1").arg(extra_name_translation(pextra));
      } else {
        str += QStringLiteral("%1").arg(extra_name_translation(pextra))
               + qendl();
        first = false;
      }
    }
  }
  extra_type_iterate_end;
  if (BORDERS_DISABLED != game.info.borders && !pcity) {
    struct player *owner = tile_owner(ptile);

    get_full_username(username, sizeof(username), owner);
    get_full_nation(nation, sizeof(nation), owner);

    if (NULL != client.conn.playing && owner == client.conn.playing) {
      str += QString(_("Our territory")) + qendl();
    } else if (NULL != owner && NULL == client.conn.playing) {
      // TRANS: "Territory of <username> (<nation + team>)"
      str +=
          QString(_("Territory of %1 (%2)")).arg(username, nation) + qendl();
    } else if (NULL != owner) {
      struct player_diplstate *ds =
          player_diplstate_get(client.conn.playing, owner);

      if (ds->type == DS_CEASEFIRE) {
        int turns = ds->turns_left;
        /* TRANS: "Territory of <username> (<nation + team>)
         * (<number> turn cease-fire)" */
        str = str
              + QString(PL_("Territory of %1 (%2) (%3 turn cease-fire)",
                            "Territory of %1 (%2) (%3 turn cease-fire)",
                            turns))
                    .arg(username, nation, QString::number(turns))
              + qendl();
      } else if (ds->type == DS_ARMISTICE) {
        int turns = ds->turns_left;
        /* TRANS: "Territory of <username> (<nation + team>)
         * (<number> turn armistice)" */
        str =
            str
            + QString(PL_("Territory of %1 (%2) (%3 turn armistice)",
                          "Territory of %1 (%2) (%3 turn armistice)", turns))
                  .arg(username, nation, QString::number(turns))
            + qendl();
      } else {
        int type = ds->type;
        /* TRANS: "Territory of <username>
         * (<nation + team> | <diplomatic state>)" */
        str = str
              + QString(_("Territory of %1 (%2 | %3)"))
                    .arg(username, nation,
                         diplo_nation_plural_adjectives[type])
              + qendl();
      }
    } else {
      str += QString(_("Unclaimed territory")) + qendl();
    }
  }
  if (pcity) {
    /* Look at city owner, not tile owner (the two should be the same, if
     * borders are in use). */
    struct player *owner = city_owner(pcity);
    QVector<QString> improvements;
    improvements.reserve(improvement_count());

    get_full_username(username, sizeof(username), owner);
    get_full_nation(nation, sizeof(nation), owner);

    if (NULL == client.conn.playing || owner == client.conn.playing) {
      // TRANS: "City: <city name> | <username> (<nation + team>)"
      str = str
            + QString(_("City: %1 | %2 (%3)"))
                  .arg(city_name_get(pcity), username, nation)
            + qendl();
    } else {
      struct player_diplstate *ds =
          player_diplstate_get(client_player(), owner);
      if (ds->type == DS_CEASEFIRE) {
        int turns = ds->turns_left;

        /* TRANS:  "City: <city name> | <username>
         * (<nation + team>, <number> turn cease-fire)" */
        str = str
              + QString(PL_("City: %1 | %2 (%3, %4 turn cease-fire)",
                            "City: %1 | %2 (%3, %4 turn cease-fire)", turns))
                    .arg(city_name_get(pcity), username, nation,
                         QString::number(turns))
              + qendl();

      } else if (ds->type == DS_ARMISTICE) {
        int turns = ds->turns_left;

        /* TRANS:  "City: <city name> | <username>
         * (<nation + team>, <number> turn armistice)" */
        str = str
              + QString(PL_("City: %1 | %2 (%3, %4 turn armistice)",
                            "City: %1 | %2 (%3, %4 turn armistice)", turns))
                    .arg(city_name_get(pcity), username, nation,
                         QString::number(turns))
              + qendl();
      } else {
        /* TRANS: "City: <city name> | <username>
         * (<nation + team>, <diplomatic state>)" */
        str = str
              + QString(_("City: %1 | %2 (%3, %4)"))
                    .arg(city_name_get(pcity), username, nation,
                         diplo_city_adjectives[ds->type])
              + qendl();
      }
    }
    if (can_player_see_units_in_city(client_player(), pcity)) {
      int count = unit_list_size(ptile->units);

      if (count > 0) {
        // TRANS: preserve leading space
        str = str
              + QString(PL_(" | Occupied with %1 unit.",
                            " | Occupied with %2 units.", count))
                    .arg(QString::number(count));
      } else {
        // TRANS: preserve leading space
        str += QString(_(" | Not occupied."));
      }
    } else {
      if (city_is_occupied(pcity)) {
        // TRANS: preserve leading space
        str += QString(_(" | Occupied."));
      } else {
        // TRANS: preserve leading space
        str += QString(_(" | Not occupied."));
      }
    }
    improvement_iterate(pimprove)
    {
      if (is_improvement_visible(pimprove)
          && city_has_building(pcity, pimprove)) {
        improvements.append(improvement_name_translation(pimprove));
      }
    }
    improvement_iterate_end;

    if (!improvements.isEmpty()) {
      // TRANS: %s is a list of "and"-separated improvements.
      str = str
            + QString(_("   with %1.")).arg(strvec_to_and_list(improvements))
            + qendl();
    }

    unit_list_iterate(get_units_in_focus(), pfocus_unit)
    {
      struct city *hcity = game_city_by_number(pfocus_unit->homecity);

      if (utype_can_do_action(unit_type_get(pfocus_unit), ACTION_TRADE_ROUTE)
          && can_cities_trade(hcity, pcity)
          && can_establish_trade_route(hcity, pcity)) {
        // TRANS: "Trade from Warsaw: 5"
        str = str
              + QString(_("Trade from %1: %2"))
                    .arg(city_name_get(hcity),
                         QString::number(
                             trade_base_between_cities(hcity, pcity)))
              + qendl();
      }
    }
    unit_list_iterate_end;
  }
  {
    const char *infratext = get_infrastructure_text(ptile->extras);

    if (*infratext != '\0') {
      str += QString(_("Infrastructure: %1")).arg(infratext) + qendl();
    }
  }
  activity_text = concat_tile_activity_text(ptile);
  if (activity_text.length() > 0) {
    str += QString(_("Activity: %1")).arg(activity_text) + qendl();
  }
  if (punit && !pcity) {
    struct player *owner = unit_owner(punit);
    const struct unit_type *ptype = unit_type_get(punit);

    get_full_username(username, sizeof(username), owner);
    get_full_nation(nation, sizeof(nation), owner);

    time_t dt = time(NULL) - punit->action_timestamp;
    if (dt < 0 && !can_unit_move_now(punit)) {
      char buf[64];
      format_time_duration(- dt, buf, sizeof(buf));
      str += _("Can move in ") + QString(buf) + qendl();
    }

    if (!client_player() || owner == client_player()) {
      struct city *hcity = player_city_by_number(owner, punit->homecity);

<<<<<<< HEAD
      // TRANS: "Unit: <unit type> | <username> (<nation + team>)"
      str += str
            + QString(_("Unit: %1 | %2 (%3)"))
                  .arg(utype_name_translation(ptype), username, nation)
            + qendl();
=======
      if (punit->name.isEmpty()) {
        // TRANS: "Unit: <unit type> | <username> (<nation + team>)"
        str = str
              + QString(_("Unit: %1 | %2 (%3)"))
                    .arg(utype_name_translation(ptype), username, nation)
              + qendl();
      } else {
        // TRANS: "Unit: <unit type> "<unit name>" | <username> (<nation +
        // team>)"
        str = str
              + QString(_("Unit: %1 \"%2\" | %3 (%4)"))
                    .arg(utype_name_translation(ptype), punit->name,
                         username, nation)
              + qendl();
      }
>>>>>>> 933d3d20
      if (game.info.citizen_nationality
          && unit_nationality(punit) != unit_owner(punit)) {
        if (hcity != NULL) {
          /* TRANS: on own line immediately following \n, "from <city> |
           * <nationality> people" */
          str =
              str
              + QString(_("from %1 | %2 people"))
                    .arg(city_name_get(hcity), nation_adjective_for_player(
                                                   unit_nationality(punit)))
              + qendl();
        } else {
          /* TRANS: Nationality of the people comprising a unit, if
           * different from owner. */
          str = str
                + QString(_("%1 people"))
                      .arg(nation_adjective_for_player(
                          unit_nationality(punit)))
                + qendl();
        }
      } else if (hcity != NULL) {
        // TRANS: on own line immediately following \n, ... <city>
        str =
            str + QString(_("from %1")).arg(city_name_get(hcity)) + qendl();
      }
    } else if (NULL != owner) {
      struct player_diplstate *ds =
          player_diplstate_get(client_player(), owner);
      if (ds->type == DS_CEASEFIRE) {
        int turns = ds->turns_left;

        /* TRANS:  "Unit: <unit type> | <username> (<nation + team>,
         * <number> turn cease-fire)" */
        str = str
              + QString(PL_("Unit: %1 | %2 (%3, %4 turn cease-fire)",
                            "Unit: %1 | %2 (%3, %4 turn cease-fire)", turns))
                    .arg(utype_name_translation(ptype), username, nation,
                         QString::number(turns))
              + qendl();
      } else if (ds->type == DS_ARMISTICE) {
        int turns = ds->turns_left;

        /* TRANS:  "Unit: <unit type> | <username> (<nation + team>,
         * <number> turn armistice)" */
        str = str
              + QString(PL_("Unit: %1 | %2 (%3, %4 turn armistice)",
                            "Unit: %1 | %2 (%3, %4 turn armistice)", turns))
                    .arg(utype_name_translation(ptype), username, nation,
                         QString::number(turns))
              + qendl();
      } else {
        /* TRANS: "Unit: <unit type> | <username> (<nation + team>,
         * <diplomatic state>)" */
        str = str
              + QString(_("Unit: %1 | %2 (%3, %4)"))
                    .arg(utype_name_translation(ptype), username, nation,
                         diplo_city_adjectives[ds->type])
              + qendl();
      }
    }

    unit_list_iterate(get_units_in_focus(), pfocus_unit)
    {
      int att_chance = FC_INFINITY, def_chance = FC_INFINITY;
      bool found = false;

      unit_list_iterate(ptile->units, tile_unit)
      {
        if (unit_owner(tile_unit) != unit_owner(pfocus_unit)) {
          int att = unit_win_chance(pfocus_unit, tile_unit) * 100;
          int def = (1.0 - unit_win_chance(tile_unit, pfocus_unit)) * 100;

          found = true;

          // Presumably the best attacker and defender will be used.
          att_chance = MIN(att, att_chance);
          def_chance = MIN(def, def_chance);
        }
      }
      unit_list_iterate_end;

      if (found) {
        // TRANS: "Chance to win: A:95% D:46%"
        str = str
              + QString(_("Chance to win: A:%1% D:%2%"))
                    .arg(QString::number(att_chance),
                         QString::number(def_chance))
              + qendl();
      }
    }
    unit_list_iterate_end;

    /* TRANS: A is attack power, D is defense power, FP is firepower,
     * HP is hitpoints (current and max). */
    str = str
          + QString(_("A:%1 D:%2 FP:%3 HP:%4/%5"))
                .arg(QString::number(ptype->attack_strength),
                     QString::number(ptype->defense_strength),
                     QString::number(ptype->firepower),
                     QString::number(punit->hp), QString::number(ptype->hp));
    {
      const char *veteran_name =
          utype_veteran_name_translation(ptype, punit->veteran);
      if (veteran_name) {
        str += QStringLiteral(" (%1)").arg(veteran_name);
      }
    }
    str += qendl();

    if (unit_owner(punit) == client_player()
        || client_is_global_observer()) {
      // Show bribe cost for own units.
      str = str
            + QString(_("Probable bribe cost: %1"))
                  .arg(QString::number(unit_bribe_cost(punit, NULL)))
            + qendl();
    } else {
      // We can only give an (lower) boundary for units of other players.
      str = str
            + QString(_("Estimated bribe cost: > %1"))
                  .arg(QString::number(
                      unit_bribe_cost(punit, client_player())))
            + qendl();
    }

    if ((NULL == client.conn.playing || owner == client.conn.playing)
        && unit_list_size(ptile->units) >= 2) {
      // TRANS: "5 more" units on this tile
      str = str
            + QString(_("  (%1 more)"))
                  .arg(QString::number(unit_list_size(ptile->units) - 1));
    }
  }

  return str.trimmed();
}

#define FAR_CITY_SQUARE_DIST (2 * (6 * 6))
/**
   Returns the text describing the city and its distance.
 */
const QString get_nearest_city_text(struct city *pcity, int sq_dist)
{
  if (!pcity) {
    sq_dist = -1;
  }
  QString str =
      QString(
          (sq_dist >= FAR_CITY_SQUARE_DIST)
              // TRANS: on own line immediately following \n, ... <city>
              ? _("far from %1")
              : (sq_dist > 0)
                    /* TRANS: on own line immediately following \n, ...
                       <city> */
                    ? _("near %1")
                    : (sq_dist == 0)
                          /* TRANS: on own line immediately following \n, ...
                             <city> */
                          ? _("in %1")
                          : "%1")
          .arg(pcity ? city_name_get(pcity) : "");
  return str.trimmed();
}

/**
   Returns the unit description.
   Used in e.g. city report tooltips.

   FIXME: This function is not re-entrant because it returns a pointer to
   static data.
 */
const QString unit_description(struct unit *punit)
{
  int pcity_near_dist;
  struct player *owner = unit_owner(punit);
  struct player *nationality = unit_nationality(punit);
  struct city *pcity = player_city_by_number(owner, punit->homecity);
  struct city *pcity_near = get_nearest_city(punit, &pcity_near_dist);
  const struct unit_type *ptype = unit_type_get(punit);
  const struct player *pplayer = client_player();
  QString str = QStringLiteral("%1").arg(utype_name_translation(ptype));
  const char *veteran_name =
      utype_veteran_name_translation(ptype, punit->veteran);
  if (veteran_name) {
    str += QStringLiteral("( %1)").arg(veteran_name);
  }

  if (pplayer == owner) {
    unit_upkeep_astr(punit, str);
  } else {
    str += qendl();
  }
  unit_activity_astr(punit, str);

  if (pcity) {
    // TRANS: on own line immediately following \n, ... <city>
    str += QString(_("from %1")).arg(city_name_get(pcity)) + qendl();
  } else {
    str += qendl();
  }
  if (game.info.citizen_nationality) {
    if (nationality != NULL && owner != nationality) {
      /* TRANS: Nationality of the people comprising a unit, if
       * different from owner. */
      str = str
            + QString(_("%1 people"))
                  .arg(nation_adjective_for_player(nationality))
            + qendl();
    } else {
      str += qendl();
    }
  }
  str = str
        + QStringLiteral("%1").arg(
            get_nearest_city_text(pcity_near, pcity_near_dist))
        + qendl();
#ifdef FREECIV_DEBUG
  str += QStringLiteral("Unit ID: %1").arg(punit->id);
#endif

  return str.trimmed();
}

/**
   Describe the airlift capacity of a city for the given units (from their
   current positions).
   If pdest is non-NULL, describe its capacity as a destination, otherwise
   describe the capacity of the city the unit's currently in (if any) as a
   source. (If the units in the list are in different cities, this will
   probably not give a useful result in this case.)
   If not all of the listed units can be airlifted, return the description
   for those that can.
   Returns NULL if an airlift is not possible for any of the units.
 */
const QString get_airlift_text(const struct unit_list *punits,
                               const struct city *pdest)
{
  QString str;
  bool src = (pdest == NULL);
  enum texttype {
    AL_IMPOSSIBLE,
    AL_UNKNOWN,
    AL_FINITE,
    AL_INFINITE
  } best = AL_IMPOSSIBLE;
  int cur = 0, max = 0;

  unit_list_iterate(punits, punit)
  {
    enum texttype tthis = AL_IMPOSSIBLE;
    enum unit_airlift_result result;

    // NULL will tell us about the capability of airlifting from source
    result = test_unit_can_airlift_to(client_player(), punit, pdest);

    switch (result) {
    case AR_NO_MOVES:
    case AR_WRONG_UNITTYPE:
    case AR_OCCUPIED:
    case AR_NOT_IN_CITY:
    case AR_BAD_SRC_CITY:
    case AR_BAD_DST_CITY:
      // No chance of an airlift.
      tthis = AL_IMPOSSIBLE;
      break;
    case AR_OK:
    case AR_OK_SRC_UNKNOWN:
    case AR_OK_DST_UNKNOWN:
    case AR_SRC_NO_FLIGHTS:
    case AR_DST_NO_FLIGHTS:
      /* May or may not be able to airlift now, but there's a chance we could
       * later */
      {
        const struct city *pcity = src ? tile_city(unit_tile(punit)) : pdest;

        fc_assert_ret_val(pcity != NULL, fc_strdup("-"));
        if (!src
            && (game.info.airlifting_style & AIRLIFTING_UNLIMITED_DEST)) {
          /* No restrictions on destination (and we can infer this even for
           * other players' cities). */
          tthis = AL_INFINITE;
        } else if (client_player() == city_owner(pcity)) {
          // A city we know about.
          int this_cur = pcity->airlift, this_max = city_airlift_max(pcity);

          if (this_max <= 0) {
            // City known not to be airlift-capable.
            tthis = AL_IMPOSSIBLE;
          } else {
            if (src
                && (game.info.airlifting_style & AIRLIFTING_UNLIMITED_SRC)) {
              // Unlimited capacity.
              tthis = AL_INFINITE;
            } else {
              // Limited capacity (possibly zero right now).
              tthis = AL_FINITE;
              /* Store the numbers. This whole setup assumes that numeric
               * capacity isn't unit-dependent. */
              if (best == AL_FINITE) {
                fc_assert(cur == this_cur && max == this_max);
              }
              cur = this_cur;
              max = this_max;
            }
          }
        } else {
          // Unknown capacity.
          tthis = AL_UNKNOWN;
        }
      }
      break;
    }

    // Now take the most optimistic view.
    best = MAX(best, tthis);
  }
  unit_list_iterate_end;

  switch (best) {
  case AL_IMPOSSIBLE:
    return NULL;
  case AL_UNKNOWN:
    str = QStringLiteral("?");
    break;
  case AL_FINITE:
    str = QStringLiteral("%1/%2").arg(cur, max);
    break;
  case AL_INFINITE:
    str = _("Yes");
    break;
  }

  return str.trimmed();
}

/**
   Return total expected bulbs.
 */
int get_bulbs_per_turn(int *pours, bool *pteam, int *ptheirs)
{
  const struct research *presearch;
  int ours = 0, theirs = 0;
  bool team = false;

  if (!client_has_player()) {
    return 0;
  }
  presearch = research_get(client_player());

  // Sum up science
  research_players_iterate(presearch, pplayer)
  {
    if (pplayer == client_player()) {
      city_list_iterate(pplayer->cities, pcity)
      {
        ours += pcity->surplus[O_SCIENCE];
      }
      city_list_iterate_end;
    } else {
      team = true;
      theirs -= pplayer->client.tech_upkeep;
    }
  }
  research_players_iterate_end;

  if (team) {
    theirs += presearch->client.total_bulbs_prod - ours;
  }
  ours -= client_player()->client.tech_upkeep;

  if (pours) {
    *pours = ours;
  }
  if (pteam) {
    *pteam = team;
  }
  if (ptheirs) {
    *ptheirs = theirs;
  }
  return ours + theirs;
}

/**
   Return turns until research complete. -1 for never.
 */
static int turns_to_research_done(const struct research *presearch,
                                  int per_turn)
{
  if (per_turn > 0) {
    return ceil(static_cast<double>(presearch->client.researching_cost
                                    - presearch->bulbs_researched)
                / per_turn);
  } else {
    return -1;
  }
}

/**
   Return turns per advance (based on currently researched advance).
   -1 for no progress.
 */
static int turns_per_advance(const struct research *presearch, int per_turn)
{
  if (per_turn > 0) {
    return MAX(1,
               ceil((double) presearch->client.researching_cost) / per_turn);
  } else {
    return -1;
  }
}

/**
   Return turns until an advance is lost due to tech upkeep.
   -1 if we're not on the way to losing an advance.
 */
static int turns_to_tech_loss(const struct research *presearch, int per_turn)
{
  if (per_turn >= 0 || game.info.techloss_forgiveness == -1) {
    /* With techloss_forgiveness == -1, we'll never lose a tech, just
     * get further into debt. */
    return -1;
  } else {
    int bulbs_to_loss = presearch->bulbs_researched
                        + (presearch->client.researching_cost
                           * game.info.techloss_forgiveness / 100);

    return ceil(static_cast<double>(bulbs_to_loss) / -per_turn);
  }
}

/**
   Returns the text to display in the science dialog.
 */
const QString science_dialog_text()
{
  bool team;
  int ours, theirs, perturn, upkeep;
  QString str, ourbuf, theirbuf;
  struct research *research;

  perturn = get_bulbs_per_turn(&ours, &team, &theirs);

  research = research_get(client_player());
  upkeep = client_player()->client.tech_upkeep;

  if (NULL == client.conn.playing
      || (ours == 0 && theirs == 0 && upkeep == 0)) {
    return _("Progress: no research");
  }

  if (A_UNSET == research->researching) {
    str = _("Progress: no research");
  } else {
    int turns;

    if ((turns = turns_per_advance(research, perturn)) >= 0) {
      str = str
            + QString(PL_("Progress: %1 turn/advance",
                          "Progress: %1 turns/advance", turns))
                  .arg(turns);
    } else if ((turns = turns_to_tech_loss(research, perturn)) >= 0) {
      /* FIXME: turns to next loss is not a good predictor of turns to
       * following loss, due to techloss_restore etc. But it'll do. */
      str = str
            + QString(PL_("Progress: %1 turn/advance loss",
                          "Progress: %1 turns/advance loss", turns))
                  .arg(turns);
    } else {
      // no forward progress -- no research, or tech loss disallowed
      if (perturn < 0) {
        str += QString(_("Progress: decreasing!"));
      } else {
        str += QString(_("Progress: none"));
      }
    }
  }
  ourbuf = QString(PL_("%1 bulb/turn", "%1 bulbs/turn", ours)).arg(ours);
  if (team) {
    /* TRANS: This is appended to "%d bulb/turn" text */
    theirbuf = QString(PL_(", %1 bulb/turn from team",
                           ", %1 bulbs/turn from team", theirs))
                   .arg(theirs);
  } else {
    theirbuf = QLatin1String("");
  }
  str += QStringLiteral(" (%1%2)").arg(ourbuf, theirbuf);

  if (game.info.tech_upkeep_style != TECH_UPKEEP_NONE) {
    // perturn is defined as: (bulbs produced) - upkeep
    str = str
          + QString(_("Bulbs produced per turn: %1"))
                .arg(QString::number(perturn + upkeep))
          + qendl();
    /* TRANS: keep leading space; appended to "Bulbs produced per turn: %d"
     */
    str = str
          + QString(_(" (needed for technology upkeep: %1)"))
                .arg(QString::number(upkeep));
  }

  return str.trimmed();
}

/**
   Get the short science-target text.  This is usually shown directly in
   the progress bar.

      5/28 - 3 turns

   The "percent" value, if given, will be set to the completion percentage
   of the research target (actually it's a [0,1] scale not a percent).
 */
const QString get_science_target_text(double *percent)
{
  struct research *research = research_get(client_player());
  QString str;

  if (!research) {
    return QStringLiteral("-");
  }

  if (research->researching == A_UNSET) {
    str = QString(_("%1/- (never)"))
              .arg(QString::number(research->bulbs_researched));
    if (percent) {
      *percent = 0.0;
    }
  } else {
    int total = research->client.researching_cost;
    int done = research->bulbs_researched;
    int perturn = get_bulbs_per_turn(NULL, NULL, NULL);
    int turns;

    if ((turns = turns_to_research_done(research, perturn)) >= 0) {
      str = QString(PL_("%1/%2 (%3 turn)", "%1/%2 (%3 turns)", turns))
                .arg(QString::number(done), QString::number(total),
                     QString::number(turns));
    } else if ((turns = turns_to_tech_loss(research, perturn)) >= 0) {
      str = QString(PL_("%1/%2 (%3 turn to loss)",
                        "%1/%2 (%3 turns to loss)", turns))
                .arg(QString::number(done), QString::number(total),
                     QString::number(turns));
    } else {
      // no forward progress -- no research, or tech loss disallowed
      str = QString(_("%1/%2 (never)"))
                .arg(QString::number(done), QString::number(total));
    }
    if (percent) {
      *percent = static_cast<double>(done) / static_cast<double>(total);
      *percent = CLIP(0.0, *percent, 1.0);
    }
  }

  return str.trimmed();
}

/**
   Set the science-goal-label text as if we're researching the given goal.
 */
const QString get_science_goal_text(Tech_type_id goal)
{
  const struct research *research = research_get(client_player());
  int steps = research_goal_unknown_techs(research, goal);
  int bulbs_needed = research_goal_bulbs_required(research, goal);
  int turns;
  int perturn = get_bulbs_per_turn(NULL, NULL, NULL);
  QString str, buf1, buf2, buf3;

  if (!research) {
    return QStringLiteral("-");
  }

  if (research_goal_tech_req(research, goal, research->researching)
      || research->researching == goal) {
    bulbs_needed -= research->bulbs_researched;
  }

  buf1 =
      QString(PL_("%1 step", "%1 steps", steps)).arg(QString::number(steps));
  buf2 = QString(PL_("%1 bulb", "%1 bulbs", bulbs_needed))
             .arg(QString::number(bulbs_needed));
  if (perturn > 0) {
    turns = (bulbs_needed + perturn - 1) / perturn;
    buf3 = QString(PL_("%1 turn", "%1 turns", turns))
               .arg(QString::number(turns));
  } else {
    buf3 = QString(_("never"));
  }
  str += QStringLiteral("(%1 - %2 - %3)").arg(buf1, buf2, buf3);

  return str.trimmed();
}

/**
   Return the text for the label on the info panel.  (This is traditionally
   shown to the left of the mapview.)

   Clicking on this text should bring up the get_info_label_text_popup text.
 */
const QString get_info_label_text(bool moreinfo)
{
  QString str;

  if (NULL != client.conn.playing) {
    str = QString(_("Population: %1"))
              .arg(population_to_text(civ_population(client.conn.playing)))
          + qendl();
  }
  str = str
        + QString(_("Year: %1 (T%2)"))
              .arg(calendar_text(), QString::number(game.info.turn))
        + qendl();

  if (NULL != client.conn.playing) {
    str = str
          + QString(_("Gold: %1 (%2)"))
                .arg(QString::number(client.conn.playing->economic.gold),
                     QString::number(
                         player_get_expected_income(client.conn.playing)))
          + qendl();
    str = str
          + QString(_("Tax: %1 Lux: %2 Sci: %3"))
                .arg(QString::number(client.conn.playing->economic.tax),
                     QString::number(client.conn.playing->economic.luxury),
                     QString::number(client.conn.playing->economic.science))
          + qendl();
  }
  if (game.info.phase_mode == PMT_PLAYERS_ALTERNATE) {
    if (game.info.phase < 0 || game.info.phase >= player_count()) {
      str += QString(_("Moving: Nobody")) + qendl();
    } else {
      str = str
            + QString(_("Moving: %1"))
                  .arg(player_name(player_by_number(game.info.phase)))
            + qendl();
    }
  } else if (game.info.phase_mode == PMT_TEAMS_ALTERNATE) {
    if (game.info.phase < 0 || game.info.phase >= team_count()) {
      str += QString(_("Moving: Nobody")) + qendl();
    } else {
      str =
          str
          + QString(_("Moving: %1"))
                .arg(team_name_translation(team_by_number(game.info.phase)))
          + qendl();
    }
  }

  if (moreinfo) {
    str += QString(_("(Click for more info)")) + qendl();
  }

  return str.trimmed();
}

/**
   Return the text for the popup label on the info panel.  (This is
   traditionally done as a popup whenever the regular info text is clicked
   on.)
 */
const QString get_info_label_text_popup()
{
  QString str;

  if (NULL != client.conn.playing) {
    str = QString(_("%1 People"))
              .arg(population_to_text(civ_population(client.conn.playing)))
          + qendl();
  }
  str += QString(_("Year: %1")).arg(calendar_text()) + qendl();
  str +=
      QString(_("Turn: %1")).arg(QString::number(game.info.turn)) + qendl();

  if (NULL != client.conn.playing) {
    const struct research *presearch = research_get(client_player());
    int perturn = get_bulbs_per_turn(NULL, NULL, NULL);
    int upkeep = client_player()->client.tech_upkeep;

    str = str
          + QString(_("Gold: %1"))
                .arg(QString::number(client.conn.playing->economic.gold))
          + qendl();
    str = str
          + QString(_("Net Income: %1"))
                .arg(QString::number(
                    player_get_expected_income(client.conn.playing)))
          + qendl();
    // TRANS: Gold, luxury, and science rates are in percentage values.
    str = str
          + QString(_("Tax rates: Gold:%1% Luxury:%2% Science:%3%"))
                .arg(QString::number(client.conn.playing->economic.tax),
                     QString::number(client.conn.playing->economic.luxury),
                     QString::number(client.conn.playing->economic.science))
          + qendl();

    str = str
          + QString(_("Researching %1: %2"))
                .arg(research_advance_name_translation(
                         presearch, presearch->researching),
                     get_science_target_text(NULL))
          + qendl();
    // perturn is defined as: (bulbs produced) - upkeep
    if (game.info.tech_upkeep_style != TECH_UPKEEP_NONE) {
      str = str
            + QString(_("Bulbs per turn: %1 - %2 = %3"))
                  .arg(QString::number(perturn + upkeep),
                       QString::number(upkeep), QString::number(perturn))
            + qendl();
    } else {
      fc_assert(upkeep == 0);
      str += QString(_("Bulbs per turn: %1")).arg(QString::number(perturn))
             + qendl();
    }
    {
      int history_perturn = nation_history_gain(client.conn.playing);
      city_list_iterate(client.conn.playing->cities, pcity)
      {
        history_perturn += city_history_gain(pcity);
      }
      city_list_iterate_end;
      str = str
            + QString(_("Culture: %1 (%2/turn)"))
                  .arg(QString::number(client.conn.playing->client.culture),
                       QString::number(history_perturn))
            + qendl();
    }
  }

  // See also get_global_warming_tooltip and get_nuclear_winter_tooltip.

  if (game.info.global_warming) {
    int chance, rate;
    global_warming_scaled(&chance, &rate, 100);
    str = str
          + QString(_("Global warming chance: %1% (%2%/turn)"))
                .arg(QString::number(chance), QString::number(rate))
          + qendl();
  } else {
    str += QString(_("Global warming deactivated.")) + qendl();
  }

  if (game.info.nuclear_winter) {
    int chance, rate;
    nuclear_winter_scaled(&chance, &rate, 100);
    str = str
          + QString(_("Nuclear winter chance: %1% (%2%/turn)"))
                .arg(QString::number(chance), QString::number(rate))
          + qendl();
  } else {
    str += QString(_("Nuclear winter deactivated.")) + qendl();
  }

  if (NULL != client.conn.playing) {
    str = str
          + QString(_("Government: %1"))
                .arg(government_name_for_player(client.conn.playing))
          + qendl();
  }

  return str.trimmed();
}

/**
   Return the title text for the unit info shown in the info panel.

   FIXME: this should be renamed.
 */
const QString get_unit_info_label_text1(struct unit_list *punits)
{
  QString str;

  if (punits) {
    int count = unit_list_size(punits);

    if (count == 1) {
      str = unit_name_translation(unit_list_get(punits, 0));
    } else {
      str = QString(PL_("%1 unit", "%1 units", count))
                .arg(QString::number(count));
    }
  }
  return str.trimmed();
}

/**
   Return the text body for the unit info shown in the info panel.

   FIXME: this should be renamed.
 */
const QString get_unit_info_label_text2(struct unit_list *punits,
                                        int linebreaks)
{
  int count;
  QString str;

  if (!punits) {
    return QLatin1String("");
  }

  count = unit_list_size(punits);

  /* This text should always have the same number of lines if
   * 'linebreaks' has no flags at all. Otherwise the GUI widgets may be
   * confused and try to resize themselves. If caller asks for
   * conditional 'linebreaks', it should take care of these problems
   * itself. */

  // Line 1. Goto or activity text.
  if (count > 0 && hover_state != HOVER_NONE) {
    int min, max;

    if (!goto_get_turns(&min, &max)) {
      // TRANS: Impossible to reach goto target tile
      str = QStringLiteral("%1").arg(Q_("?goto:Unreachable")) + qendl();
    } else if (min == max) {
      str = QString(_("Turns to target: %1")).arg(QString::number(max))
            + qendl();
    } else {
      str = QString(_("Turns to target: %1 to %2"))
                .arg(QString::number(min), QString::number(max))
            + qendl();
    }
  } else if (count == 1) {
    str = QStringLiteral("%1").arg(
              unit_activity_text(unit_list_get(punits, 0)))
          + qendl();
  } else if (count > 1) {
    str = QString(PL_("%1 unit selected", "%1 units selected", count))
              .arg(QString::number(count))
          + qendl();
  } else {
    str = QString(_("No units selected.")) + qendl();
  }

  // Lines 2, 3, 4, and possible 5 vary.
  if (count == 1) {
    struct unit *punit = unit_list_get(punits, 0);
    struct player *owner = unit_owner(punit);
    struct city *pcity = player_city_by_number(owner, punit->homecity);

    str = str
          + QStringLiteral("%1").arg(
              tile_get_info_text(unit_tile(punit), true, linebreaks))
          + qendl();
    {
      const char *infratext =
          get_infrastructure_text(unit_tile(punit)->extras);

      if (*infratext != '\0') {
        str += QStringLiteral("%1").arg(infratext) + qendl();
      } else {
        str += QStringLiteral(" \n");
      }
    }
    if (pcity) {
      str += QStringLiteral("%1").arg(city_name_get(pcity)) + qendl();
    } else {
      str += QStringLiteral(" \n");
    }

    if (game.info.citizen_nationality) {
      struct player *nationality = unit_nationality(punit);

      // Line 5, nationality text
      if (nationality != NULL && owner != nationality) {
        /* TRANS: Nationality of the people comprising a unit, if
         * different from owner. */
        str = str
              + QString(_("%1 people"))
                    .arg(nation_adjective_for_player(nationality))
              + qendl();
      } else {
        str += QStringLiteral(" \n");
      }
    }

  } else if (count > 1) {
    int mil = 0, nonmil = 0;
    int types_count[U_LAST], i;
    struct unit_type *top[3];

    memset(types_count, 0, sizeof(types_count));
    unit_list_iterate(punits, punit)
    {
      if (unit_has_type_flag(punit, UTYF_CIVILIAN)) {
        nonmil++;
      } else {
        mil++;
      }
      types_count[utype_index(unit_type_get(punit))]++;
    }
    unit_list_iterate_end;

    top[0] = top[1] = top[2] = NULL;
    unit_type_iterate(utype)
    {
      if (!top[2]
          || types_count[utype_index(top[2])]
                 < types_count[utype_index(utype)]) {
        top[2] = utype;

        if (!top[1]
            || types_count[utype_index(top[1])]
                   < types_count[utype_index(top[2])]) {
          top[2] = top[1];
          top[1] = utype;

          if (!top[0]
              || types_count[utype_index(top[0])]
                     < types_count[utype_index(utype)]) {
            top[1] = top[0];
            top[0] = utype;
          }
        }
      }
    }
    unit_type_iterate_end;

    for (i = 0; i < 2; i++) {
      if (top[i] && types_count[utype_index(top[i])] > 0) {
        if (utype_has_flag(top[i], UTYF_CIVILIAN)) {
          nonmil -= types_count[utype_index(top[i])];
        } else {
          mil -= types_count[utype_index(top[i])];
        }
        str = str
              + QStringLiteral("%1: %2").arg(
                  QString::number(types_count[utype_index(top[i])]),
                  utype_name_translation(top[i]))
              + qendl();
      } else {
        str += QStringLiteral(" \n");
      }
    }

    if (top[2] && types_count[utype_index(top[2])] > 0
        && types_count[utype_index(top[2])] == nonmil + mil) {
      str = str
            + QStringLiteral("%1: %2").arg(
                QString::number(types_count[utype_index(top[2])]),
                utype_name_translation(top[2]))
            + qendl();
    } else if (nonmil > 0 && mil > 0) {
      str = str
            + QString(_("Others: %1 civil; %2 military"))
                  .arg(QString::number(nonmil), QString::number(mil))
            + qendl();
    } else if (nonmil > 0) {
      str += QString(_("Others: %1 civilian")).arg(QString::number(nonmil))
             + qendl();
    } else if (mil > 0) {
      str += QString(_("Others: %1 military")).arg(QString::number(mil))
             + qendl();
    } else {
      str += QStringLiteral(" \n");
    }

    if (game.info.citizen_nationality) {
      str += QStringLiteral(" \n");
    }
  } else {
    str += QStringLiteral(" \n");
    str += QStringLiteral(" \n");
    str += QStringLiteral(" \n");

    if (game.info.citizen_nationality) {
      str += QStringLiteral(" \n");
    }
  }

  /* Line 5/6. Debug text. */
#ifdef FREECIV_DEBUG
  if (count == 1) {
    str += QStringLiteral("(Unit ID %1)")
               .arg(QString::number(unit_list_get(punits, 0)->id))
           + qendl();
  } else {
    str += QStringLiteral(" \n");
  }
#endif // FREECIV_DEBUG

  return str.trimmed();
}

/**
   Return text about upgrading these unit lists.

   Returns TRUE iff any units can be upgraded.
 */
bool get_units_upgrade_info(char *buf, size_t bufsz,
                            struct unit_list *punits)
{
  if (unit_list_size(punits) == 0) {
    fc_snprintf(buf, bufsz, _("No units to upgrade!"));
    return false;
  } else if (unit_list_size(punits) == 1) {
    return (UU_OK == unit_upgrade_info(unit_list_front(punits), buf, bufsz));
  } else {
    int upgrade_cost = 0;
    int num_upgraded = 0;
    int min_upgrade_cost = FC_INFINITY;

    unit_list_iterate(punits, punit)
    {
      if (unit_owner(punit) == client_player()
          && UU_OK == unit_upgrade_test(punit, false)) {
        const struct unit_type *from_unittype = unit_type_get(punit);
        const struct unit_type *to_unittype =
            can_upgrade_unittype(client.conn.playing, from_unittype);
        int cost = unit_upgrade_price(unit_owner(punit), from_unittype,
                                      to_unittype);

        num_upgraded++;
        upgrade_cost += cost;
        min_upgrade_cost = MIN(min_upgrade_cost, cost);
      }
    }
    unit_list_iterate_end;
    if (num_upgraded == 0) {
      fc_snprintf(buf, bufsz, _("None of these units may be upgraded."));
      return false;
    } else {
      /* This may trigger sometimes if you don't have enough money for
       * a full upgrade.  If you have enough to upgrade at least one, it
       * will do it. */
      /* Construct prompt in several parts to allow separate pluralisation
       * by localizations */
      char tbuf[MAX_LEN_MSG], ubuf[MAX_LEN_MSG];
      fc_snprintf(tbuf, ARRAY_SIZE(tbuf),
                  PL_("Treasury contains %d gold.",
                      "Treasury contains %d gold.",
                      client_player()->economic.gold),
                  client_player()->economic.gold);
      /* TRANS: this whole string is a sentence fragment that is only ever
       * used by including it in another string (search comments for this
       * string to find it) */
      fc_snprintf(ubuf, ARRAY_SIZE(ubuf),
                  PL_("Upgrade %d unit", "Upgrade %d units", num_upgraded),
                  num_upgraded);
      /* TRANS: This is complicated. The first %s is a pre-pluralised
       * sentence fragment "Upgrade %d unit(s)"; the second is pre-pluralised
       * "Treasury contains %d gold." So the whole thing reads
       * "Upgrade 13 units for 1000 gold?\nTreasury contains 2000 gold." */
      fc_snprintf(
          buf, bufsz,
          PL_("%s for %d gold?\n%s", "%s for %d gold?\n%s", upgrade_cost),
          ubuf, upgrade_cost, tbuf);
      return true;
    }
  }
}

/**
   Return text about disbanding these units.

   Returns TRUE iff any units can be disbanded.
 */
bool get_units_disband_info(char *buf, size_t bufsz,
                            struct unit_list *punits)
{
  if (unit_list_size(punits) == 0) {
    fc_snprintf(buf, bufsz, _("No units to disband!"));
    return false;
  } else if (unit_list_size(punits) == 1) {
    if (!unit_can_do_action(unit_list_front(punits), ACTION_DISBAND_UNIT)) {
      fc_snprintf(buf, bufsz, _("%s refuses to disband!"),
                  unit_name_translation(unit_list_front(punits)));
      return false;
    } else {
      // TRANS: %s is a unit type
      fc_snprintf(buf, bufsz, _("Disband %s?"),
                  unit_name_translation(unit_list_front(punits)));
      return true;
    }
  } else {
    int count = 0;
    unit_list_iterate(punits, punit)
    {
      if (unit_can_do_action(punit, ACTION_DISBAND_UNIT)) {
        count++;
      }
    }
    unit_list_iterate_end;
    if (count == 0) {
      fc_snprintf(buf, bufsz, _("None of these units may be disbanded."));
      return false;
    } else {
      // TRANS: %d is never 0 or 1
      fc_snprintf(buf, bufsz,
                  PL_("Disband %d unit?", "Disband %d units?", count),
                  count);
      return true;
    }
  }
}

/**
   Get a tooltip text for the info panel research indicator.  See
   client_research_sprite().
 */
const QString get_bulb_tooltip()
{
  QString str = _("Shows your progress in "
                  "researching the current technology.")
                + qendl();

  if (NULL != client.conn.playing) {
    struct research *research = research_get(client_player());

    if (research->researching == A_UNSET) {
      str += _("No research target.");
    } else {
      int turns;
      int perturn = get_bulbs_per_turn(NULL, NULL, NULL);
      QString buf1, buf2;

      if ((turns = turns_to_research_done(research, perturn)) >= 0) {
        buf1 = QString(PL_("%1 turn", "%1 turns", turns))
                   .arg(QString::number(turns));
      } else if ((turns = turns_to_tech_loss(research, perturn)) >= 0) {
        buf1 = QString(PL_("%1 turn to loss", "%1 turns to loss", turns))
                   .arg(QString::number(turns));
      } else {
        if (perturn < 0) {
          buf1 = QString(_("Decreasing"));
        } else {
          buf1 = QString(_("No progress"));
        }
      }
      /* TRANS: <perturn> bulbs/turn */
      buf2 = QString(PL_("%1 bulb/turn", "%1 bulbs/turn", perturn))
                 .arg(QString::number(perturn));
      /* TRANS: <tech>: <amount>/<total bulbs> */
      str = str
            + QString(_("%1: %2/%3 (%4, %5)."))
                  .arg(research_advance_name_translation(
                           research, research->researching),
                       QString::number(research->bulbs_researched),
                       QString::number(research->client.researching_cost),
                       buf1, buf2)
            + qendl();
    }
  }
  return str.trimmed();
}

/**
   Get a tooltip text for the info panel global warning indicator.  See also
   client_warming_sprite().
 */
const QString get_global_warming_tooltip()
{
  QString str;

  if (!game.info.global_warming) {
    str = _("Global warming deactivated.") + qendl();
  } else {
    int chance, rate;
    global_warming_scaled(&chance, &rate, 100);
    str = _("Shows the progress of global warming:");
    str += QString(_("Pollution rate: %1%")).arg(QString::number(rate))
           + qendl();
    str = str
          + QString(_("Chance of catastrophic warming each turn: %1%"))
                .arg(QString::number(chance))
          + qendl();
  }

  return str.trimmed();
}

/**
   Get a tooltip text for the info panel nuclear winter indicator.  See also
   client_cooling_sprite().
 */
const QString get_nuclear_winter_tooltip()
{
  QString str;

  if (!game.info.nuclear_winter) {
    str = _("Nuclear winter deactivated.") + qendl();
  } else {
    int chance, rate;
    nuclear_winter_scaled(&chance, &rate, 100);
    str = _("Shows the progress of nuclear winter:") + qendl();
    str +=
        QString(_("Fallout rate: %1%")).arg(QString::number(rate)) + qendl();
    str += str
           + QString(_("Chance of catastrophic winter each turn: %1%"))
                 .arg(QString::number(chance))
           + qendl();
  }

  return str.trimmed();
}

/**
   Get a tooltip text for the info panel government indicator.  See also
   government_by_number(...)->sprite.
 */
const QString get_government_tooltip()
{
  QString str;

  str = _("Shows your current government:") + qendl();

  if (NULL != client.conn.playing) {
    str = str
          + QStringLiteral("%1").arg(
              government_name_for_player(client.conn.playing))
          + qendl();
  }
  return str.trimmed();
}

/**
   Returns a description of the given spaceship.  If there is no spaceship
   (pship is NULL) then text with dummy values is returned.
 */
const QString get_spaceship_descr(struct player_spaceship *pship)
{
  struct player_spaceship ship;
  QString str;

  if (!pship) {
    pship = &ship;
    memset(&ship, 0, sizeof(ship));
  }
  // TRANS: spaceship text; should have constant width.
  str += QString(_("Population:      %1"))
             .arg(QString::number(pship->population))
         + qendl();
  // TRANS: spaceship text; should have constant width.
  str = str
        + QString(_("Support:         %1 %"))
              .arg(QString::number(
                  static_cast<int>(pship->support_rate * 100.0)))
        + qendl();
  // TRANS: spaceship text; should have constant width.
  str = str
        + QString(_("Energy:          %1 %"))
              .arg(QString::number(
                  static_cast<int>(pship->energy_rate * 100.0)))
        + qendl();
  // TRANS: spaceship text; should have constant width.
  str = str
        + QString(PL_("Mass:            %1 ton", "Mass:            %1 tons",
                      pship->mass))
              .arg(QString::number(pship->mass))
        + qendl();
  if (pship->propulsion > 0) {
    // TRANS: spaceship text; should have constant width.
    str = str
          + QString(_("Travel time:     %1 years"))
                .arg(QString::number(static_cast<float>(
                    0.1 * (static_cast<int>(pship->travel_time * 10.0)))))
          + qendl();
  } else {
    // TRANS: spaceship text; should have constant width.
    str = str + QStringLiteral("%1").arg(_("Travel time:        N/A     "))
          + qendl();
  }
  // TRANS: spaceship text; should have constant width.
  str = str
        + QString(_("Success prob.:   %1 %"))
              .arg(QString::number(
                  static_cast<int>(pship->success_rate * 100.0)))
        + qendl();
  // TRANS: spaceship text; should have constant width.
  str = str
        + QString(_("Year of arrival: %1"))
              .arg((pship->state == SSHIP_LAUNCHED)
                       ? textyear((pship->launch_year
                                   + static_cast<int>(pship->travel_time)))
                       : "-   ")
        + qendl();

  return str.trimmed();
}

/**
   Get the text showing the timeout.  This is generally disaplyed on the info
   panel.
 */
const QString get_timeout_label_text()
{
  QString str;

  if (is_waiting_turn_change() && game.tinfo.last_turn_change_time >= 1.5) {
    double wt = get_seconds_to_new_turn();

    if (wt < 0.01) {
      str = Q_("?timeout:wait");
    } else {
      str = QStringLiteral("%1: %2").arg(Q_("?timeout:eta"),
                                         format_duration(wt));
    }
  } else {
    if (current_turn_timeout() <= 0) {
      str = QStringLiteral("%1").arg(Q_("?timeout:off"));
    } else {
      str = QStringLiteral("%1").arg(
          format_duration(get_seconds_to_turndone()));
    }
  }

  return str.trimmed();
}

/**
   Format a duration, in seconds, so it comes up in minutes or hours if
   that would be more meaningful.

   (7 characters, maximum.  Enough for, e.g., "99h 59m".)
 */
const QString format_duration(int duration)
{
  QString str;

  if (duration < 0) {
    duration = 0;
  }
  if (duration < 60) {
    str += QString(Q_("?seconds:%1s")).arg(duration, 2);
  } else if (duration < 3600) { // < 60 minutes
    str = str
          + QString(Q_("?mins/secs:%1m %2s"))
                .arg(duration / 60, 2)
                .arg(duration % 60, 2);
  } else if (duration < 360000) { // < 100 hours
    str += QString(Q_("?hrs/mns:%1h %2m"))
               .arg(duration / 3600, 2)
               .arg((duration / 60) % 60, 2);
  } else if (duration < 8640000) { // < 100 days
    str += QString(Q_("?dys/hrs:%1d %2dh"))
               .arg(duration / 86400, 2)
               .arg((duration / 3600) % 24, 2);
  } else {
    str += QStringLiteral("%1").arg(Q_("?duration:overflow"));
  }
  // Show time if there is more than 1hour left
  if (duration > 3600) {
    QDateTime time = QDateTime::currentDateTime();
    QDateTime tc_time = time.addSecs(duration);
    QString day_now =
        QLocale::system().toString(time, QStringLiteral("ddd "));
    QString day_tc =
        QLocale::system().toString(tc_time, QStringLiteral("ddd "));

    str += QStringLiteral("\n")
           + ((day_now != day_tc) ? day_tc : QLatin1String(""))
           + tc_time.toString(QStringLiteral("hh:mm"));
  }
  return str.trimmed();
}

/**
   Return text giving the ping time for the player.  This is generally used
   used in the playerdlg.  This should only be used in playerdlg_common.c.
 */
QString get_ping_time_text(const struct player *pplayer)
{
  QString str;

  conn_list_iterate(pplayer->connections, pconn)
  {
    if (!pconn->observer
        // Certainly not needed, but safer.
        && 0 == strcmp(pconn->username, pplayer->username)) {
      if (pconn->ping_time != -1) {
        double ping_time_in_ms = 1000 * pconn->ping_time;
        str +=
            QString(_("%1.%2 ms"))
                .arg(QString::number(static_cast<int>(ping_time_in_ms)), 6)
                .arg(QString::number(
                         (static_cast<int>(ping_time_in_ms * 100.0)) % 100),
                     2);
      }
      break;
    }
  }
  conn_list_iterate_end;

  return str.trimmed();
}

/**
   Return text giving the score of the player. This should only be used
   in playerdlg_common.c.
 */
QString get_score_text(const struct player *pplayer)
{
  QString str;

  if (pplayer->score.game > 0 || NULL == client.conn.playing
      || pplayer == client.conn.playing) {
    str = QStringLiteral("%1").arg(QString::number(pplayer->score.game));
  } else {
    str = QStringLiteral("?");
  }

  return str.trimmed();
}

/**
   Get the title for a "report".  This may include the city, economy,
   military, trade, player, etc., reports.  Some clients may generate the
   text themselves to get a better GUI layout.
 */
const QString get_report_title(const char *report_name)
{
  QString str;
  const struct player *pplayer = client_player();

  str = QString(report_name) + qendl();

  if (pplayer != NULL) {
    char buf[4 * MAX_LEN_NAME];
    /* TRANS: <nation adjective> <government name>.
     * E.g. "Polish Republic". */
    str = str
          + QString(Q_("?nationgovernment:%1 %2"))
                .arg(nation_adjective_for_player(pplayer),
                     government_name_for_player(pplayer))
          + qendl();
    /* TRANS: Just appending 2 strings, using the correct localized
     * syntax. */
    str = str
          + QString(_("%1 - %2"))
                .arg(ruler_title_for_player(pplayer, buf, sizeof(buf)),
                     calendar_text())
          + qendl();
  } else {
    // TRANS: "Observer - 1985 AD"
    str += QString(_("Observer - %1")).arg(calendar_text()) + qendl();
  }
  return str.trimmed();
}

/**
   Returns custom part of the action selection dialog button text for the
   specified action (given that the action is possible).
 */
const QString get_act_sel_action_custom_text(struct action *paction,
                                             const struct act_prob prob,
                                             const struct unit *actor_unit,
                                             const struct city *target_city)
{
  struct city *actor_homecity = unit_home(actor_unit);
  QString custom;
  if (!action_prob_possible(prob)) {
    // No info since impossible.
    return NULL;
  }

  fc_assert_ret_val(
      (action_get_target_kind(paction) != ATK_CITY || target_city != NULL),
      NULL);

  if (action_has_result(paction, ACTRES_TRADE_ROUTE)) {
    int revenue = get_caravan_enter_city_trade_bonus(
        actor_homecity, target_city, actor_unit->carrying, true);

    custom = QString(
                 /* TRANS: Estimated one time bonus and recurring revenue for
                  * the Establish Trade _Route action. */
                 _("%1 one time bonus + %2 trade"))
                 .arg(QString::number(revenue),
                      QString::number(trade_base_between_cities(
                          actor_homecity, target_city)));
  } else if (action_has_result(paction, ACTRES_MARKETPLACE)) {
    int revenue = get_caravan_enter_city_trade_bonus(
        actor_homecity, target_city, actor_unit->carrying, false);

    custom = QString(
                 /* TRANS: Estimated one time bonus for the Enter Marketplace
                  * action. */
                 _("%1 one time bonus"))
                 .arg(QString::number(revenue));
  } else if ((action_has_result(paction, ACTRES_HELP_WONDER)
              || action_has_result(paction, ACTRES_RECYCLE_UNIT))
             && city_owner(target_city) == client.conn.playing) {
    /* Can only give remaining production for domestic and existing
     * cities. */
    int cost = city_production_build_shield_cost(target_city);
    custom = QString(_("%1 remaining"))
                 .arg(QString::number(cost - target_city->shield_stock));
  } else {
    // No info to add.
    return NULL;
  }

  return custom;
}

/**
   Get information about starting the action in the current situation.
   Suitable for a tool tip for the button that starts it.
   @return an explanation of a tool tip button suitable for a tool tip
 */
const QString act_sel_action_tool_tip(const struct action *paction,
                                      const struct act_prob prob)
{
  Q_UNUSED(paction)
  return action_prob_explain(prob);
}

/**
   Describing buildings that affect happiness.
 */
QString text_happiness_buildings(const struct city *pcity)
{
  struct effect_list *plist = effect_list_new();
  QString effects;
  QString str;

  get_city_bonus_effects(plist, pcity, NULL, EFT_MAKE_CONTENT);
  if (0 < effect_list_size(plist)) {
    effects = get_effect_list_req_text(plist);
    str = QString(_("Buildings: %1.")).arg(effects);
  } else {
    str = _("Buildings: None.");
  }
  effect_list_destroy(plist);

  return str.trimmed();
}

/**
   Describing nationality effects that affect happiness.
 */
const QString text_happiness_nationality(const struct city *pcity)
{
  QString str;
  int enemies = 0;

  str = _("Nationality: ") + qendl();

  if (game.info.citizen_nationality) {
    if (get_city_bonus(pcity, EFT_ENEMY_CITIZEN_UNHAPPY_PCT) > 0) {
      struct player *owner = city_owner(pcity);

      citizens_foreign_iterate(pcity, pslot, nationality)
      {
        if (pplayers_at_war(owner, player_slot_get_player(pslot))) {
          enemies += nationality;
        }
      }
      citizens_foreign_iterate_end;

      if (enemies > 0) {
        str = str
              + QString(PL_("%1 enemy nationalist", "%1 enemy nationalists",
                            enemies))
                    .arg(QString::number(enemies));
      }
    }

    if (enemies == 0) {
      str += QString(_("None."));
    }
  } else {
    str += QString(_("Disabled."));
  }

  return str.trimmed();
}

/**
   Describing wonders that affect happiness.
 */
QString text_happiness_wonders(const struct city *pcity)
{
  struct effect_list *plist = effect_list_new();
  QString str;

  get_city_bonus_effects(plist, pcity, NULL, EFT_MAKE_HAPPY);
  get_city_bonus_effects(plist, pcity, NULL, EFT_FORCE_CONTENT);
  get_city_bonus_effects(plist, pcity, NULL, EFT_NO_UNHAPPY);
  if (0 < effect_list_size(plist)) {
    QString effects;

    effects = get_effect_list_req_text(plist);
    str = QString(_("Wonders: %1.")).arg(effects);
  } else {
    str = _("Wonders: None.");
  }
  effect_list_destroy(plist);

  return str.trimmed();
}

/**
   Describing city factors that affect happiness.
 */
const QString text_happiness_cities(const struct city *pcity)
{
  struct player *pplayer = city_owner(pcity);
  int cities = city_list_size(pplayer->cities);
  int content = get_player_bonus(pplayer, EFT_CITY_UNHAPPY_SIZE);
  int basis = get_player_bonus(pplayer, EFT_EMPIRE_SIZE_BASE);
  int step = get_player_bonus(pplayer, EFT_EMPIRE_SIZE_STEP);
  QString str;

  if (basis + step <= 0) {
    /* Special case where penalty is disabled; see
     * player_content_citizens(). */
    str = str
          + QString(PL_("Cities: %1 total, but no penalty for empire size.",
                        "Cities: %1 total, but no penalty for empire size.",
                        cities))
                .arg(QString::number(cities))
          + qendl();
    // TRANS: %d is number of citizens
    str = str
          + QString(
                PL_("%1 content per city.", "%1 content per city.", content))
                .arg(QString::number(content))
          + qendl();
  } else {
    // Can have up to and including 'basis' cities without penalty
    int excess = MAX(cities - basis, 0);
    int penalty;
    int unhappy, angry;
    int last, next;

    if (excess > 0) {
      if (step > 0) {
        penalty = 1 + (excess - 1) / step;
      } else {
        penalty = 1;
      }
    } else {
      penalty = 0;
    }

    unhappy = MIN(penalty, content);
    angry = game.info.angrycitizen ? MAX(penalty - content, 0) : 0;
    if (penalty >= 1) {
      /* 'last' is when last actual malcontent appeared, will saturate
       * if no angry citizens */
      last = basis + (unhappy + angry - 1) * step;
      if (!game.info.angrycitizen && unhappy == content) {
        // Maxed out unhappy citizens, so no more penalties
        next = 0;
      } else {
        // Angry citizens can continue appearing indefinitely
        next = last + step;
      }
    } else {
      last = 0;
      next = basis;
    }
    // TRANS: sentence fragment, will have text appended
    str = str
          + QString(PL_("Cities: %1 total:", "Cities: %1 total:", cities))
                .arg(QString::number(cities))
          + qendl();
    if (excess > 0) {
      /* TRANS: appended to "Cities: %d total:"; preserve leading
       * space. Pluralized in "nearest threshold of %d cities". */
      str =
          str
          + QString(PL_(" %1 over nearest threshold of %2 city.",
                        " %1 over nearest threshold of %2 cities.", last))
                .arg(QString::number(cities - last), QString::number(last));
      // TRANS: Number of content [citizen(s)] ...
      str = str
            + QString(PL_("%1 content before penalty.",
                          "%1 content before penalty.", content))
                  .arg(QString::number(content))
            + qendl();
      str += QString(PL_("%1 additional unhappy citizen.",
                         "%1 additional unhappy citizens.", unhappy))
                 .arg(QString::number(unhappy))
             + qendl();
      if (angry > 0) {
        str =
            str
            + QString(PL_("%1 angry citizen.", "%1 angry citizens.", angry))
                  .arg(QString::number(angry))
            + qendl();
      }
    } else {
      // TRANS: appended to "Cities: %d total:"; preserve leading space.
      str = str
            + QString(PL_(" not more than %1, so no empire size penalty.",
                          " not more than %1, so no empire size penalty.",
                          next))
                  .arg(QString::number(next));
      str = str
            + QString(PL_("%1 content per city.", "%1 content per city.",
                          content))
                  .arg(QString::number(content))
            + qendl();
    }
    if (next >= cities && penalty < content) {
      str = str
            + QString(PL_("With %1 more city, another citizen will become "
                          "unhappy.",
                          "With %1 more cities, another citizen will become "
                          "unhappy.",
                          next + 1 - cities))
                  .arg(QString::number(next + 1 - cities))
            + qendl();
    } else if (next >= cities) {
      /* We maxed out the number of unhappy citizens, but they can get
       * angry instead. */
      fc_assert(game.info.angrycitizen);
      str = str
            + QString(PL_("With %1 more city, another citizen will become "
                          "angry.",
                          "With %1 more cities, another citizen will become "
                          "angry.",
                          next + 1 - cities))
                  .arg(QString::number(next + 1 - cities))
            + qendl();
    } else {
      /* Either no Empire_Size_Step, or we maxed out on unhappy citizens
       * and ruleset doesn't allow angry ones. */
      str = str
            + QString(_("More cities will not cause more unhappy citizens."))
            + qendl();
    }
  }

  return str.trimmed();
}

/**
   Describing units that affect happiness.
 */
const QString text_happiness_units(const struct city *pcity)
{
  int mlmax = get_city_bonus(pcity, EFT_MARTIAL_LAW_MAX);
  int uhcfac = get_city_bonus(pcity, EFT_UNHAPPY_FACTOR);
  QString str;

  if (mlmax > 0) {
    int mleach = get_city_bonus(pcity, EFT_MARTIAL_LAW_EACH);
    if (mlmax == 100) {
      str = QStringLiteral("%1").arg(_("Unlimited martial law in effect."))
            + qendl();
    } else {
      str = str
            + QString(PL_("%1 military unit may impose martial law.",
                          "Up to %1 military units may impose martial "
                          "law.",
                          mlmax))
                  .arg(QString::number(mlmax))
            + qendl();
    }
    str = str
          + QString(PL_("Each military unit makes %1 "
                        "unhappy citizen content.",
                        "Each military unit makes %1 "
                        "unhappy citizens content.",
                        mleach))
                .arg(QString::number(mleach))
          + qendl();
  } else if (uhcfac > 0) {
    str = str
          + QString(_("Military units in the field may cause unhappiness. "))
          + qendl();
  } else {
    str += QString(_("Military units have no happiness effect. ")) + qendl();
  }
  return str.trimmed();
}

/**
   Describing luxuries that affect happiness.
 */
const QString text_happiness_luxuries(const struct city *pcity)
{
  return QString(_("Luxury: %1 total."))
             .arg(QString::number(pcity->prod[O_LUXURY]))
         + qendl();
}<|MERGE_RESOLUTION|>--- conflicted
+++ resolved
@@ -379,13 +379,6 @@
     if (!client_player() || owner == client_player()) {
       struct city *hcity = player_city_by_number(owner, punit->homecity);
 
-<<<<<<< HEAD
-      // TRANS: "Unit: <unit type> | <username> (<nation + team>)"
-      str += str
-            + QString(_("Unit: %1 | %2 (%3)"))
-                  .arg(utype_name_translation(ptype), username, nation)
-            + qendl();
-=======
       if (punit->name.isEmpty()) {
         // TRANS: "Unit: <unit type> | <username> (<nation + team>)"
         str = str
@@ -395,13 +388,12 @@
       } else {
         // TRANS: "Unit: <unit type> "<unit name>" | <username> (<nation +
         // team>)"
-        str = str
+        str += str
               + QString(_("Unit: %1 \"%2\" | %3 (%4)"))
                     .arg(utype_name_translation(ptype), punit->name,
                          username, nation)
               + qendl();
       }
->>>>>>> 933d3d20
       if (game.info.citizen_nationality
           && unit_nationality(punit) != unit_owner(punit)) {
         if (hcity != NULL) {
