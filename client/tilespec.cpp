--- conflicted
+++ resolved
@@ -1129,15 +1129,9 @@
   for (i = 0; i < ARRAY_SIZE(t->sprites.player); i++) {
     tileset_player_free(t, i);
   }
-<<<<<<< HEAD
   delete t->specfiles;
   delete t->small_sprites;
-  free(t);
-=======
-  specfile_list_destroy(t->specfiles);
-  small_sprite_list_destroy(t->small_sprites);
   delete[] t;
->>>>>>> 048a040d
 }
 
 /************************************************************************/ /**
@@ -6222,13 +6216,8 @@
 
   for(auto sf : t->specfiles->values())
   {
-<<<<<<< HEAD
     t->specfiles->remove(sf);
-    free(sf->file_name);
-=======
-    specfile_list_remove(t->specfiles, sf);
     delete[] sf->file_name;
->>>>>>> 048a040d
     if (sf->big_sprite) {
       free_sprite(sf->big_sprite);
       sf->big_sprite = NULL;
