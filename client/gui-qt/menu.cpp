--- conflicted
+++ resolved
@@ -1250,11 +1250,7 @@
     menus[i]->setAttribute(Qt::WA_TranslucentBackground);
   }
   this->setVisible(false);
-<<<<<<< HEAD
   initialized = true;
-=======
-  initialized = false;
->>>>>>> e4f559e7
 }
 
 /**********************************************************************/ /**
@@ -1352,12 +1348,7 @@
   Unit_type_id utype_id;
   QAction *act;
 
-<<<<<<< HEAD
-  if (!initialized)
-    return;
-=======
   if (!initialized) return;
->>>>>>> e4f559e7
   airlift_menu->clear();
   if (client_is_observer()) {
     return;
@@ -1397,12 +1388,7 @@
   struct unit_list *punits = nullptr;
   bool enabled = false;
 
-<<<<<<< HEAD
-  if (!initialized)
-    return;
-=======
   if (!initialized) return;
->>>>>>> e4f559e7
   QList<QAction *> actions = roads_menu->actions();
   for (auto act : qAsConst(actions)) {
     removeAction(act);
@@ -1451,12 +1437,7 @@
   QAction *act;
   struct unit_list *punits = nullptr;
   bool enabled = false;
-<<<<<<< HEAD
-  if (!initialized)
-    return;
-=======
   if (!initialized) return;
->>>>>>> e4f559e7
 
   QList<QAction *> actions = bases_menu->actions();
   for (auto act : qAsConst(actions)) {
@@ -1515,12 +1496,7 @@
   struct terrain *pterrain;
   const struct unit_type *ptype = NULL;
 
-<<<<<<< HEAD
-  if (!initialized)
-    return;
-=======
   if (!initialized) return;
->>>>>>> e4f559e7
   players_iterate(pplayer)
   {
     if (city_list_size(pplayer->cities)) {
