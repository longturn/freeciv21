--- conflicted
+++ resolved
@@ -189,22 +189,14 @@
    This function is called after the client succesfully has connected
    to the server.
  **************************************************************************/
-<<<<<<< HEAD
-void qtg_add_net_input(int sock) { king()->add_server_source(sock); }
-=======
-void qtg_add_net_input(QTcpSocket *sock) { gui()->add_server_source(sock); }
->>>>>>> e4f559e7
+void qtg_add_net_input(QTcpSocket *sock) { king()->add_server_source(sock); }
 
 /**********************************************************************/ /**
    Stop waiting for any server network data.  See add_net_input().
 
    This function is called if the client disconnects from the server.
  **************************************************************************/
-<<<<<<< HEAD
-void qtg_remove_net_input() { king()->remove_server_source(); }
-=======
 void qtg_remove_net_input() {}
->>>>>>> e4f559e7
 
 /**********************************************************************/ /**
    Set one of the unit icons (specified by idx) in the information area
@@ -441,13 +433,8 @@
     if (client.conn.used) {
       disconnect_from_server();
     }
-<<<<<<< HEAD
     king()->write_settings();
-    qapp->quit();
-=======
-    gui()->write_settings();
     qApp->quit();
->>>>>>> e4f559e7
   });
   ask->show();
 }
