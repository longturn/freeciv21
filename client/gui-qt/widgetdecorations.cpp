/***    _     ************************************************************
      /` '\                 Copyright (c) 1996-2020 Freeciv21 and Freeciv
    /| @   l                 contributors. This file is part of Freeciv21.
    \|      \         Freeciv21 is free software: you can redistribute it
      `\     `\_              and/or modify it under the terms of the GNU
        \    __ `\       General Public License  as published by the Free
        l  \   `\ `\__       Software Foundation, either version 3 of the
         \  `\./`     ``\  License, or (at your option) any later version.
           \ ____ / \   l          You should have received a copy of the
             ||  ||  )  / GNU General Public License along with Freeciv21.
-----------(((-(((---l /-----------
                    l /        If not, see https://www.gnu.org/licenses/.
                   / /      ********************************************/

#include "widgetdecorations.h"
// Qt
#include <QMouseEvent>
#include <QPainter>
// gui-qt
#include "fc_client.h"
#include "icons.h"

/****************************************************************************
  Scale widget allowing scaling other widgets, shown in right top corner
****************************************************************************/
scale_widget::scale_widget(QRubberBand::Shape s, QWidget *p)
    : QRubberBand(s, p)
{
  QPixmap *pix;

  size = 12;
  pix = fc_icons::instance()->get_pixmap(QStringLiteral("plus"));
  plus = pix->scaledToWidth(size);
  delete pix;
  pix = fc_icons::instance()->get_pixmap(QStringLiteral("minus"));
  minus = plus = pix->scaledToWidth(size);
  delete pix;
  setFixedSize(2 * size, size);
  scale = 1.0f;
  setAttribute(Qt::WA_TransparentForMouseEvents, false);
}

/****************************************************************************
  Draws 2 icons for resizing
****************************************************************************/
void scale_widget::paintEvent(QPaintEvent *event)
{
  QRubberBand::paintEvent(event);
  QPainter p;
  p.begin(this);
  p.drawPixmap(0, 0, minus);
  p.drawPixmap(size, 0, plus);
  p.end();
}

/****************************************************************************
  Mouse press event for scale widget
****************************************************************************/
void scale_widget::mousePressEvent(QMouseEvent *event)
{
  if (event->button() == Qt::LeftButton) {
    if (event->localPos().x() <= size) {
      scale = scale / 1.2;
    } else {
      scale = scale * 1.2;
    }
    parentWidget()->update();
  }
}

/**********************************************************************/ /**
   Constructor for move widget
 **************************************************************************/
move_widget::move_widget(QWidget *parent) : QLabel()
{
  QPixmap *pix;

  setParent(parent);
  setCursor(Qt::SizeAllCursor);
  pix = fc_icons::instance()->get_pixmap(QStringLiteral("move"));
  setPixmap(*pix);
  delete pix;
  setFixedSize(16, 16);
}

/**********************************************************************/ /**
   Puts move widget to left top corner
 **************************************************************************/
void move_widget::put_to_corner() { move(0, 0); }

/**********************************************************************/ /**
   Mouse handler for move widget (moves parent widget)
 **************************************************************************/
void move_widget::mouseMoveEvent(QMouseEvent *event)
{
  if (!king()->interface_locked) {
    parentWidget()->move(event->globalPos() - point);
  }
}

/**********************************************************************/ /**
   Sets moving point for move widget;
 **************************************************************************/
void move_widget::mousePressEvent(QMouseEvent *event)
{
  if (!king()->interface_locked) {
    point = event->globalPos() - parentWidget()->geometry().topLeft();
  }
  update();
}

/**********************************************************************/ /**
   Constructor for resize widget
 **************************************************************************/
resize_widget::resize_widget(QWidget *parent) : QLabel()
{
  QPixmap *pix;

  setParent(parent);
  setCursor(Qt::SizeFDiagCursor);
<<<<<<< HEAD
  pix = fc_icons::instance()->get_pixmap("resize");
  *pix = pix->scaledToHeight(12);
=======
  pix = fc_icons::instance()->get_pixmap(QStringLiteral("resize"));
>>>>>>> f8c17e9b
  setPixmap(*pix);
  delete pix;
}

/**********************************************************************/ /**
   Puts resize widget to left top corner
 **************************************************************************/
void resize_widget::put_to_corner()
{
  move(parentWidget()->width() - width(),
       parentWidget()->height() - height());
}

/**********************************************************************/ /**
   Mouse handler for resize widget (resizes parent widget)
 **************************************************************************/
void resize_widget::mouseMoveEvent(QMouseEvent *event)
{
  QPoint qp, np;

  if (king()->interface_locked) {
    return;
  }
  qp = event->globalPos();
  np.setX(qp.x() - point.x());
  np.setY(qp.y() - point.y());
  np.setX(qMax(np.x(), 32));
  np.setY(qMax(np.y(), 32));
  parentWidget()->resize(np.x(), np.y());
}

/**********************************************************************/ /**
   Sets moving point for resize widget;
 **************************************************************************/
void resize_widget::mousePressEvent(QMouseEvent *event)
{
  QPoint qp;

  if (king()->interface_locked) {
    return;
  }
  qp = event->globalPos();
  point.setX(qp.x() - parentWidget()->width());
  point.setY(qp.y() - parentWidget()->height());
  update();
}

/**********************************************************************/ /**
   Constructor for close widget
 **************************************************************************/
close_widget::close_widget(QWidget *parent) : QLabel()
{
  QPixmap *pix;

  setParent(parent);
  setCursor(Qt::ArrowCursor);
<<<<<<< HEAD
  pix = fc_icons::instance()->get_pixmap("close");
  *pix = pix->scaledToHeight(12);
=======
  pix = fc_icons::instance()->get_pixmap(QStringLiteral("close"));
>>>>>>> f8c17e9b
  setPixmap(*pix);
  delete pix;
}

/**********************************************************************/ /**
   Puts close widget to right top corner
 **************************************************************************/
void close_widget::put_to_corner()
{
  move(parentWidget()->width() - width(), 0);
}

/**********************************************************************/ /**
   Mouse handler for close widget, hides parent widget
 **************************************************************************/
void close_widget::mousePressEvent(QMouseEvent *event)
{
  if (king()->interface_locked) {
    return;
  }
  if (event->button() == Qt::LeftButton) {
    parentWidget()->hide();
    notify_parent();
  }
}

/**********************************************************************/ /**
   Notifies parent to do custom action, parent is already hidden.
 **************************************************************************/
void close_widget::notify_parent()
{
  fcwidget *fcw;

  fcw = reinterpret_cast<fcwidget *>(parentWidget());
  fcw->update_menu();
}<|MERGE_RESOLUTION|>--- conflicted
+++ resolved
@@ -118,12 +118,8 @@
 
   setParent(parent);
   setCursor(Qt::SizeFDiagCursor);
-<<<<<<< HEAD
-  pix = fc_icons::instance()->get_pixmap("resize");
+  pix = fc_icons::instance()->get_pixmap(QStringLiteral("resize"));
   *pix = pix->scaledToHeight(12);
-=======
-  pix = fc_icons::instance()->get_pixmap(QStringLiteral("resize"));
->>>>>>> f8c17e9b
   setPixmap(*pix);
   delete pix;
 }
@@ -180,12 +176,8 @@
 
   setParent(parent);
   setCursor(Qt::ArrowCursor);
-<<<<<<< HEAD
-  pix = fc_icons::instance()->get_pixmap("close");
+  pix = fc_icons::instance()->get_pixmap(QStringLiteral("close"));
   *pix = pix->scaledToHeight(12);
-=======
-  pix = fc_icons::instance()->get_pixmap(QStringLiteral("close"));
->>>>>>> f8c17e9b
   setPixmap(*pix);
   delete pix;
 }
