--- conflicted
+++ resolved
@@ -19,12 +19,7 @@
 #include <QStackedLayout>
 #include <QStandardPaths>
 #include <QStatusBar>
-<<<<<<< HEAD
-=======
-#include <QStyleFactory>
-#include <QTabBar>
 #include <QTcpSocket>
->>>>>>> e4f559e7
 #include <QTextBlock>
 #include <QTextCodec>
 // utility
@@ -71,52 +66,6 @@
       menu_bar(nullptr)
 {
   QTextCodec::setCodecForLocale(QTextCodec::codecForName("UTF-8"));
-<<<<<<< HEAD
-
-=======
-  /**
-   * Somehow freeciv-client-common asks to switch to page when all widgets
-   * haven't been created yet by Qt, even constructor finished job,
-   * so we null all Qt objects, so while switching we will know if they
-   * were created.
-   * After adding new QObjects null them here.
-   */
-  main_wdg = NULL;
-  connect_lan = NULL;
-  connect_metaserver = NULL;
-  central_layout = NULL;
-  output_window = NULL;
-  scenarios_view = NULL;
-  connect_host_edit = NULL;
-  connect_port_edit = NULL;
-  connect_login_edit = NULL;
-  connect_password_edit = NULL;
-  connect_confirm_password_edit = NULL;
-  button = NULL;
-  button_box = NULL;
-  chat_line = NULL;
-  lan_widget = NULL;
-  wan_widget = NULL;
-  info_widget = NULL;
-  saves_load = NULL;
-  scenarios_load = NULL;
-  meta_scan_timer = NULL;
-  lan_scan_timer = NULL;
-  status_bar = NULL;
-  status_bar_label = NULL;
-  menu_bar = NULL;
-  mapview_wdg = NULL;
-  sidebar_wdg = nullptr;
-  msgwdg = NULL;
-  infotab = NULL;
-  central_wdg = NULL;
-  game_tab_widget = NULL;
-  start_players_tree = NULL;
-  unit_sel = NULL;
-  info_tile_wdg = NULL;
-  opened_dialog = NULL;
-  current_file = "";
->>>>>>> e4f559e7
   status_bar_queue.clear();
   for (int i = 0; i <= PAGE_GAME; i++) {
     pages_layout[i] = NULL;
